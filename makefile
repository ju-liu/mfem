--- conflicted
+++ resolved
@@ -217,13 +217,8 @@
 # List of makefile variables that will be written to config.mk:
 MFEM_CONFIG_VARS = MFEM_CXX MFEM_CPPFLAGS MFEM_CXXFLAGS MFEM_INC_DIR\
  MFEM_TPLFLAGS MFEM_INCFLAGS MFEM_FLAGS MFEM_LIB_DIR MFEM_LIBS MFEM_LIB_FILE\
-<<<<<<< HEAD
- MFEM_BUILD_TAG MFEM_PREFIX MFEM_CONFIG_EXTRA MFEM_MPIEXEC MFEM_MPIEXEC_NP \
- MFEM_MPI_NP
-=======
  MFEM_BUILD_TAG MFEM_PREFIX MFEM_CONFIG_EXTRA MFEM_MPIEXEC MFEM_MPIEXEC_NP\
- MFEM_TEST_MK
->>>>>>> 2ba134fd
+ MFEM_MPI_NP MFEM_TEST_MK
 
 # Config vars: values of the form @VAL@ are replaced by $(VAL) in config.mk
 MFEM_CPPFLAGS  ?= $(CPPFLAGS)
