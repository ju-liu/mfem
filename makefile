--- conflicted
+++ resolved
@@ -684,17 +684,11 @@
 ASTYLE_BIN = astyle
 ASTYLE = $(ASTYLE_BIN) --options=$(SRC)config/mfem.astylerc
 ASTYLE_VER = "Artistic Style Version 2.05.1"
-<<<<<<< HEAD
-FORMAT_FILES = $(foreach dir,$(DIRS) $(EM_DIRS) config,"$(dir)/*.?pp")
-FORMAT_FILES += "tests/unit/*.cpp"
+FORMAT_FILES = $(foreach dir,$(DIRS) $(EM_DIRS) config,$(dir)/*.?pp)
+FORMAT_FILES += tests/unit/*.cpp
 UNIT_TESTS_SUBDIRS = general linalg mesh fem miniapps ceed
-FORMAT_FILES += $(foreach dir,$(UNIT_TESTS_SUBDIRS),"tests/unit/$(dir)/*.?pp")
-=======
-FORMAT_FILES := $(foreach dir,$(DIRS) $(EM_DIRS) config,$(dir)/*.?pp)
-FORMAT_FILES += tests/unit/*.cpp
-FORMAT_FILES += $(foreach dir,general linalg mesh fem,tests/unit/$(dir)/*.?pp)
-FORMAT_FILES := $(filter-out general/tinyxml2.cpp,$(wildcard $(FORMAT_FILES)))
->>>>>>> f4a99fa8
+FORMAT_FILES += $(foreach dir,$(UNIT_TESTS_SUBDIRS),tests/unit/$(dir)/*.?pp)
+FORMAT_LIST = $(filter-out general/tinyxml2.cpp,$(wildcard $(FORMAT_FILES)))
 
 COUT_CERR_FILES = $(foreach dir,$(DIRS),$(dir)/*.[ch]pp)
 COUT_CERR_EXCLUDE = '^general/error\.cpp' '^general/globals\.[ch]pp'
@@ -732,7 +726,7 @@
 	 fi
 	@err_code=0;\
 	$(call mfem_check_command,\
-	    $(ASTYLE) $(FORMAT_FILES) | grep Formatted,\
+	    $(ASTYLE) $(FORMAT_LIST) | grep Formatted,\
 	    "No source files were changed",\
 	    "Please make sure the changes are committed");\
 	echo "Checking for use of std::cout...";\
