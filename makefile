--- conflicted
+++ resolved
@@ -183,30 +183,9 @@
    endif
 endif
 
-# List of MFEM dependencies, that require the *_LIB variable to be non-empty
-MFEM_REQ_LIB_DEPS = METIS SIDRE LAPACK SUNDIALS MESQUITE SUITESPARSE SUPERLU\
- STRUMPACK GECKO GNUTLS NETCDF PETSC MPFR
-PETSC_ERROR_MSG = $(if $(PETSC_FOUND),,. PETSC config not found: $(PETSC_VARS))
-
-define mfem_check_dependency
-ifeq ($$(MFEM_USE_$(1)),YES)
-   $$(if $$($(1)_LIB),,$$(error $(1)_LIB is empty$$($(1)_ERROR_MSG)))
-endif
-endef
-
-# During configuration, check dependencies from MFEM_REQ_LIB_DEPS
-ifeq ($(MAKECMDGOALS),config)
-   $(foreach dep,$(MFEM_REQ_LIB_DEPS),\
-      $(eval $(call mfem_check_dependency,$(dep))))
-endif
-
 # List of MFEM dependencies, processed below
-<<<<<<< HEAD
 MFEM_DEPENDENCIES = SUPERLU METIS LIBUNWIND SIDRE LAPACK OPENMP SUNDIALS MESQUITE\
  SUITESPARSE STRUMPACK GECKO GNUTLS NETCDF PETSC MPFR
-=======
-MFEM_DEPENDENCIES = $(MFEM_REQ_LIB_DEPS) LIBUNWIND OPENMP
->>>>>>> a3e89210
 
 # Macro for adding dependencies
 define mfem_add_dependency
@@ -489,15 +468,5 @@
 	fi
 
 # Print the contents of a makefile variable, e.g.: 'make print-MFEM_LIBS'.
-print-%:
-	$(info [ variable name]: $*)
-	$(info [        origin]: $(origin $*))
-	$(info [         value]: $(value $*))
-	$(info [expanded value]: $($*))
-	$(info )
-	@true
-
-# Print the contents of all makefile variables.
-.PHONY: printall
-printall: $(foreach var,$(.VARIABLES),print-$(var))
-	@true+print-%: ; @printf "%s:\n" $*
+	@printf "%s\n" $($*)