--- conflicted
+++ resolved
@@ -140,10 +140,6 @@
    const bool known = Known(ptr);
    if (known)
    {
-<<<<<<< HEAD
-      MFEM_ASSERT(!known, "Trying to add an already present address!");
-=======
->>>>>>> 08c942ee
       mfem_error("Trying to add an already present address!");
    }
    DumpMode();
@@ -390,7 +386,7 @@
    return base.o_ptr;
 }
 
-<<<<<<< HEAD
+// *****************************************************************************
 void RegisterCheck(void *ptr)
 {
   if(ptr != NULL){
@@ -401,9 +397,8 @@
       }
   }
 }
-=======
+
 // *****************************************************************************
 OccaMemory mm::Memory(const void *ptr) { return occaMemory(maps, ptr); }
->>>>>>> 08c942ee
 
 } // namespace mfem