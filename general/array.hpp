--- conflicted
+++ resolved
@@ -80,10 +80,9 @@
    inline Array(T *_data, int asize, int ainc = 0)
    { data = _data; size = asize; allocsize = -asize; inc = ainc; }
 
-<<<<<<< HEAD
    inline Array(const T *_data, int asize, int ainc = 0)
    { data = const_cast<T *>(_data); size = asize; allocsize = -asize; inc = ainc; }
-=======
+
    /// Copy constructor: deep copy
    Array(const Array<T> &src)
       : BaseArray(src.size, 0, sizeof(T))
@@ -94,7 +93,6 @@
    Array(const Array<CT> &src)
       : BaseArray(src.Size(), 0, sizeof(T))
    { for (int i = 0; i < size; i++) { (*this)[i] = T(src[i]); } }
->>>>>>> d9d6807a
 
    /// Destructor
    inline ~Array() { }
@@ -278,17 +276,12 @@
    inline T* end() const { return (T*) data + size; }
 
    long MemoryUsage() const { return Capacity() * sizeof(T); }
-<<<<<<< HEAD
 
    // TODO: Add CheckFinite here?
 
 private:
    /// Array copy is not supported
    Array<T> &operator=(Array<T> &);
-   /// Array copy is not supported
-   Array(const Array<T> &);
-=======
->>>>>>> d9d6807a
 };
 
 template <class T>
