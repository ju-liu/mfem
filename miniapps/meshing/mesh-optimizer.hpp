--- conflicted
+++ resolved
@@ -90,11 +90,6 @@
    double th = 22.5*M_PI/180.;
    double xn =  cos(th)*xc + sin(th)*yc;
    double yn = -sin(th)*xc + cos(th)*yc;
-<<<<<<< HEAD
-=======
-   // double th2 = (th > 45.*M_PI/180) ? M_PI/2 - th : th;
-   // double stretch = 1/cos(th2);
->>>>>>> c4d3610c
    xc = xn; yc = yn;
 
    double tfac = 20;
