--- conflicted
+++ resolved
@@ -16,11 +16,7 @@
 # doxygen uses: graphviz, latex
 html: $(DOXYGEN_CONF)
 	@# Generate the html documentation
-<<<<<<< HEAD
-	@( cat $(DOXYGEN_CONF) ; echo "$(DOXYGEN_FLAGS)" ) | doxygen -
-=======
 	@( cat $(DOXYGEN_CONF) ; echo "$(MFEM_DOXYGEN_FLAGS)" ) | doxygen -
->>>>>>> a1f6902e
 	@echo "<meta http-equiv=\"REFRESH\" content=\"0;URL=CodeDocumentation/html/index.html\">" > CodeDocumentation.html
 	@cat warnings.log 1>&2
 	@# Generate the log of undocumented methods
