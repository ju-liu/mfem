namespace mfem {

/*! \mainpage Code Documentation
 *
 * <H3>Main mesh classes</H3>
 *
 * - Mesh
 * - NCMesh
 * - Element
 * - ElementTransformation
 *
 * <H3>Main finite element classes</H3>
 *
 * - FiniteElement
 * - FiniteElementCollection
 * - FiniteElementSpace
 * - GridFunction
 * - BilinearFormIntegrator and LinearFormIntegrator
 * - LinearForm, BilinearForm and MixedBilinearForm
 *
 * <H3>Main linear algebra classes and sources</H3>
 *
 * - Operator and BilinearForm
 * - Vector and LinearForm
 * - DenseMatrix and SparseMatrix
 * - Sparse \link sparsesmoothers.hpp smoothers\endlink and linear
 *   \link solvers.hpp solvers\endlink
 *
 * <H3>Main parallel classes</H3>
 * - ParMesh
 * - ParNCMesh
 * - ParFiniteElementSpace
 * - ParGridFunction
 * - ParBilinearForm and ParLinearForm
 * - HypreParMatrix and HypreParVector
 * - HypreSolver and other \link hypre.hpp hypre classes\endlink
 *
 * <H3>Main GPU classes</H3>
 * - Device
 * - Memory
 * - MemoryManager
 * - MFEM_FORALL macro in forall.hpp
 *
 * <H3>Example codes</H3>
 * - <a class="el" href="examples_2ex1_8cpp_source.html">Example 1</a>: nodal H1 FEM for the Laplace problem
 * - <a class="el" href="examples_2ex1p_8cpp_source.html">Example 1p</a>: parallel nodal H1 FEM for the Laplace problem
 * - <a class="el" href="ex2_8cpp_source.html">Example 2</a>: vector FEM for linear elasticity
 * - <a class="el" href="ex2p_8cpp_source.html">Example 2p</a>: parallel vector FEM for linear elasticity
 * - <a class="el" href="ex3_8cpp_source.html">Example 3</a>: Nedelec H(curl) FEM for the definite Maxwell problem
 * - <a class="el" href="ex3p_8cpp_source.html">Example 3p</a>: parallel Nedelec H(curl) FEM for the definite Maxwell problem
 * - <a class="el" href="ex4_8cpp_source.html">Example 4</a>: Raviart-Thomas H(div) FEM for the grad-div problem
 * - <a class="el" href="ex4p_8cpp_source.html">Example 4p</a>: parallel Raviart-Thomas H(div) FEM for the grad-div problem
 * - <a class="el" href="ex5_8cpp_source.html">Example 5</a>: mixed pressure-velocity FEM for the Darcy problem
 * - <a class="el" href="ex5p_8cpp_source.html">Example 5p</a>: parallel mixed pressure-velocity FEM for the Darcy problem
 * - <a class="el" href="ex6_8cpp_source.html">Example 6</a>: non-conforming adaptive mesh refinement for the Laplace problem
 * - <a class="el" href="ex6p_8cpp_source.html">Example 6p</a>: parallel non-conforming adaptive mesh refinement for the Laplace problem
 * - <a class="el" href="ex7_8cpp_source.html">Example 7</a>: Laplace problem on a surface (the unit sphere)
 * - <a class="el" href="ex7p_8cpp_source.html">Example 7p</a>: parallel Laplace problem on a surface (the unit sphere)
 * - <a class="el" href="ex8_8cpp_source.html">Example 8</a>: Discontinuous Petrov-Galerkin (DPG) for the Laplace problem
 * - <a class="el" href="ex8p_8cpp_source.html">Example 8p</a>: parallel Discontinuous Petrov-Galerkin (DPG) for the Laplace problem
 * - <a class="el" href="ex9_8cpp_source.html">Example 9</a>: Discontinuous Galerkin (DG) time-dependent advection
 * - <a class="el" href="ex9p_8cpp_source.html">Example 9p</a>: parallel Discontinuous Galerkin (DG) time-dependent advection
 * - <a class="el" href="ex10_8cpp_source.html">Example 10</a>: time-dependent implicit nonlinear elasticity
 * - <a class="el" href="ex10p_8cpp_source.html">Example 10p</a>: parallel time-dependent implicit nonlinear elasticity
 * - <a class="el" href="examples_2ex11p_8cpp_source.html">Example 11p</a>: parallel Laplace eigensolver
 * - <a class="el" href="ex12p_8cpp_source.html">Example 12p</a>: parallel linear elasticity eigensolver
 * - <a class="el" href="ex13p_8cpp_source.html">Example 13p</a>: parallel Maxwell eigensolver
 * - <a class="el" href="ex14_8cpp_source.html">Example 14</a>: Discontinuous Galerkin (DG) for the Laplace problem
 * - <a class="el" href="ex14p_8cpp_source.html">Example 14p</a>: parallel Discontinuous Galerkin (DG) for the Laplace problem
 * - <a class="el" href="ex15_8cpp_source.html">Example 15</a>: dynamic AMR for Laplace with prescribed time-dependent source
 * - <a class="el" href="ex15p_8cpp_source.html">Example 15p</a>: parallel dynamic AMR for Laplace with prescribed time-dependent source
 * - <a class="el" href="ex16_8cpp_source.html">Example 16</a>: time-dependent nonlinear heat equation
 * - <a class="el" href="ex16p_8cpp_source.html">Example 16p</a>: parallel time-dependent nonlinear heat equation
 * - <a class="el" href="ex17_8cpp_source.html">Example 17</a>: Discontinuous Galerkin (DG) for linear elasticity
 * - <a class="el" href="ex17p_8cpp_source.html">Example 17p</a>: parallel Discontinuous Galerkin (DG) for linear elasticity
 * - <a class="el" href="ex18_8cpp_source.html">Example 18</a>: Discontinuous Galerkin (DG) for the Euler equations
 * - <a class="el" href="ex18p_8cpp_source.html">Example 18p</a>: parallel Discontinuous Galerkin (DG) for the Euler equations
 * - <a class="el" href="ex19_8cpp_source.html">Example 19</a>: incompressible nonlinear elasticity
 * - <a class="el" href="ex19p_8cpp_source.html">Example 19p</a>: parallel incompressible nonlinear elasticity
 * - <a class="el" href="ex20_8cpp_source.html">Example 20</a>: symplectic ODE integration
 * - <a class="el" href="ex20p_8cpp_source.html">Example 20p</a>: parallel symplectic ODE integration
 * - <a class="el" href="ex21_8cpp_source.html">Example 21</a>: adaptive mesh refinement for linear elasticity
 * - <a class="el" href="ex21p_8cpp_source.html">Example 21p</a>: parallel adaptive mesh refinement for linear elasticity
 * - <a class="el" href="ex22_8cpp_source.html">Example 22</a>: complex-valued linear systems for damped harmonic oscillators
 * - <a class="el" href="ex22p_8cpp_source.html">Example 22p</a>: parallel complex-valued linear systems for damped harmonic oscillators
<<<<<<< HEAD
 * - <a class="el" href="ex23_8cpp_source.html">Example 23</a>: 2nd order in time the wave equation
 * - <a class="el" href="ex25_8cpp_source.html">Example 24</a>: simulation of electromagnetic wave propagation using a Perfectly Matched Layer (PML)
 * - <a class="el" href="ex25p_8cpp_source.html">Example 24p</a>: parallel simulation of electromagnetic wave propagation using a Perfectly Matched Layer (PML)
=======
 * - <a class="el" href="ex23_8cpp_source.html">Example 23</a>: second order in time wave equation
 * - <a class="el" href="ex24_8cpp_source.html">Example 24</a>: mixed finite element spaces and interpolators
 * - <a class="el" href="ex24p_8cpp_source.html">Example 24p</a>: parallel mixed finite element spaces and interpolators
>>>>>>> 620642e0
 *
 * <H4>SUNDIALS Examples</H4>
 * - Variants of Examples
 *   <a class="el" href="sundials_2ex9_8cpp_source.html">9</a>,
 *   <a class="el" href="sundials_2ex9p_8cpp_source.html">9p</a>,
 *   <a class="el" href="sundials_2ex10_8cpp_source.html">10</a>,
 *   <a class="el" href="sundials_2ex10p_8cpp_source.html">10p</a>,
 *   <a class="el" href="sundials_2ex16_8cpp_source.html">16</a>,
 *   and
 *   <a class="el" href="sundials_2ex16p_8cpp_source.html">16p</a>
 *   demonstrating the use of MFEM's \link sundials.hpp SUNDIALS classes\endlink
 *
 * <H4>PETSc Examples</H4>
 * - Variants of Examples
 *   <a class="el" href="examples_2petsc_2ex1p_8cpp_source.html">1p</a>,
 *   <a class="el" href="petsc_2ex2p_8cpp_source.html">2p</a>,
 *   <a class="el" href="petsc_2ex3p_8cpp_source.html">3p</a>,
 *   <a class="el" href="petsc_2ex4p_8cpp_source.html">4p</a>,
 *   <a class="el" href="petsc_2ex5p_8cpp_source.html">5p</a>,
 *   <a class="el" href="petsc_2ex6p_8cpp_source.html">6p</a>,
 *   <a class="el" href="petsc_2ex9p_8cpp_source.html">9p</a>,
 *   and
 *   <a class="el" href="petsc_2ex10p_8cpp_source.html">10p</a>
 *   demonstrating the use of MFEM's \link petsc.hpp PETSc classes\endlink
 *
 * <H4>PUMI Examples</H4>
 * - Variants of Examples
 *   <a class="el" href="examples_2pumi_2ex1_8cpp_source.html">1</a>,
 *   <a class="el" href="examples_2pumi_2ex1p_8cpp_source.html">1p</a>,
 *   <a class="el" href="pumi_2ex2_8cpp_source.html">2</a>,
 *   and
 *   <a class="el" href="pumi_2ex6p_8cpp_source.html">6p</a>
 *   demonstrating the use of MFEM's \link pumi.hpp PUMI classes\endlink
 *
 * <H4>HiOp Examples</H4>
 * - Variants of Examples
 *   <a class="el" href="hiop_2ex9_8cpp_source.html">9</a> and
 *   <a class="el" href="hiop_2ex9p_8cpp_source.html">9p</a>,
 *   demonstrating the use of MFEM's \link hiop.hpp HiOp classes\endlink
 *
 * <H4>Ginkgo Examples</H4>
 * - Variants of Example
 *   <a class="el" href="ginkgo_2ex1_8cpp_source.html">1</a>
 *   demonstrating the use of MFEM's \link ginkgo.hpp Ginkgo classes\endlink
 *
 * <H3>Miniapps</H3>
 * - <a class="el" href="volta_8cpp_source.html">Volta</a>: simple electrostatics simulation code
 * - <a class="el" href="tesla_8cpp_source.html">Tesla</a>: simple magnetostatics simulation code
 * - <a class="el" href="maxwell_8cpp_source.html">Maxwell</a>: simple transient full-wave electromagnetics simulation code
 * - <a class="el" href="joule_8cpp_source.html">Joule</a>: transient magnetics and Joule heating miniapp
 * - <a class="el" href="mobius-strip_8cpp_source.html">Mobius Strip</a>: generate various Mobius strip-like meshes
 * - <a class="el" href="klein-bottle_8cpp_source.html">Klein Bottle</a>: generate three types of Klein bottle surfaces
 * - <a class="el" href="toroid_8cpp_source.html">Toroid</a>: generate simple toroidal meshes
 * - <a class="el" href="shaper_8cpp_source.html">Shaper</a>: resolve material interfaces by mesh refinement
 * - <a class="el" href="extruder_8cpp_source.html">Extruder</a>: extrude a low-dimensional mesh into a higher dimension
 * - <a class="el" href="mesh-explorer_8cpp_source.html">Mesh Explorer</a>: visualize and manipulate meshes
 * - <a class="el" href="mesh-optimizer_8cpp_source.html">Mesh Optimizer</a>: optimize high-order meshes, <a class="el" href="mesh-optimizer_8cpp_source.html">serial</a> and <a class="el" href="pmesh-optimizer_8cpp_source.html">parallel</a> versions
 * - <a class="el" href="display-basis_8cpp_source.html">Display Basis</a>: visualize finite element basis functions
 * - <a class="el" href="get-values_8cpp_source.html">Get Values</a>: extract field values via DataCollection classes
 * - <a class="el" href="load-dc_8cpp_source.html">Load DC</a>: visualize fields saved via DataCollection classes
 * - <a class="el" href="convert-dc_8cpp_source.html">Convert DC</a>: convert between different DataCollection formats
 * - <a class="el" href="lor-transfer_8cpp_source.html">LOR Transfer</a>: map functions between high-order and low-order refined spaces
 * - <a class="el" href="findpts_8cpp_source.html">Find Points</a>: evaluate grid function in physical space, <a class="el" href="findpts_8cpp_source.html">serial</a> and <a class="el" href="pfindpts_8cpp_source.html">parallel</a> versions
 * - <a class="el" href="field-diff_8cpp_source.html">Field Diff</a>: compare grid functions on different meshes
 * - <a class="el" href="miniapps_2performance_2ex1_8cpp_source.html">HPC Example 1</a>: high-performance nodal H1 FEM for the Laplace problem
 * - <a class="el" href="miniapps_2performance_2ex1p_8cpp_source.html">HPC Example 1p</a>: high-performance parallel nodal H1 FEM for the Laplace problem
 *
 * See also the <a class="el" href="../../../examples/README.html">README</a> in the <code>examples/</code> directory
 */

}<|MERGE_RESOLUTION|>--- conflicted
+++ resolved
@@ -83,15 +83,11 @@
  * - <a class="el" href="ex21p_8cpp_source.html">Example 21p</a>: parallel adaptive mesh refinement for linear elasticity
  * - <a class="el" href="ex22_8cpp_source.html">Example 22</a>: complex-valued linear systems for damped harmonic oscillators
  * - <a class="el" href="ex22p_8cpp_source.html">Example 22p</a>: parallel complex-valued linear systems for damped harmonic oscillators
-<<<<<<< HEAD
- * - <a class="el" href="ex23_8cpp_source.html">Example 23</a>: 2nd order in time the wave equation
- * - <a class="el" href="ex25_8cpp_source.html">Example 24</a>: simulation of electromagnetic wave propagation using a Perfectly Matched Layer (PML)
- * - <a class="el" href="ex25p_8cpp_source.html">Example 24p</a>: parallel simulation of electromagnetic wave propagation using a Perfectly Matched Layer (PML)
-=======
  * - <a class="el" href="ex23_8cpp_source.html">Example 23</a>: second order in time wave equation
  * - <a class="el" href="ex24_8cpp_source.html">Example 24</a>: mixed finite element spaces and interpolators
  * - <a class="el" href="ex24p_8cpp_source.html">Example 24p</a>: parallel mixed finite element spaces and interpolators
->>>>>>> 620642e0
+ * - <a class="el" href="ex25_8cpp_source.html">Example 25</a>: simulation of electromagnetic wave propagation using a Perfectly Matched Layer (PML)
+ * - <a class="el" href="ex25p_8cpp_source.html">Example 25p</a>: parallel simulation of electromagnetic wave propagation using a Perfectly Matched Layer (PML)
  *
  * <H4>SUNDIALS Examples</H4>
  * - Variants of Examples
