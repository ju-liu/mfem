--- conflicted
+++ resolved
@@ -95,9 +95,9 @@
 # config.hpp. The values below are the defaults for generating the actual values
 # in config.mk and config.hpp.
 
-MFEM_USE_MPI           = NO
+MFEM_USE_MPI           = YES
 MFEM_USE_METIS         = $(MFEM_USE_MPI)
-MFEM_USE_METIS_5       = NO
+MFEM_USE_METIS_5       = YES
 MFEM_DEBUG             = NO
 MFEM_USE_EXCEPTIONS    = NO
 MFEM_USE_GZSTREAM      = NO
@@ -136,10 +136,6 @@
 LIBUNWIND_LIB = $(if $(NOTMAC),-lunwind -ldl,)
 
 # HYPRE library configuration (needed to build the parallel version)
-<<<<<<< HEAD
-#HYPRE_DIR = @MFEM_DIR@/../hypre-2.10.0b/src/hypre
-=======
->>>>>>> c097bda5
 HYPRE_DIR = @MFEM_DIR@/../hypre/src/hypre
 HYPRE_OPT = -I$(HYPRE_DIR)/include
 HYPRE_LIB = -L$(HYPRE_DIR)/lib -lHYPRE
