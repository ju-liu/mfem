--- conflicted
+++ resolved
@@ -129,11 +129,8 @@
 MFEM_USE_SIDRE         = NO
 MFEM_USE_CONDUIT       = NO
 MFEM_USE_PUMI          = NO
-<<<<<<< HEAD
+MFEM_USE_HIOP          = NO
 MFEM_USE_GSLIB         = NO
-=======
-MFEM_USE_HIOP          = NO
->>>>>>> 1b80b827
 MFEM_USE_CUDA          = NO
 MFEM_USE_HIP           = NO
 MFEM_USE_RAJA          = NO
@@ -313,17 +310,15 @@
 PUMI_LIB = -L$(PUMI_DIR)/lib -lpumi -lcrv -lma -lmds -lapf -lpcu -lgmi -lparma\
    -llion -lmth -lapf_zoltan -lspr
 
-<<<<<<< HEAD
+# HIOP
+HIOP_DIR = @MFEM_DIR@/../hiop/install
+HIOP_OPT = -I$(HIOP_DIR)/include
+HIOP_LIB = -L$(HIOP_DIR)/lib -lhiop $(LAPACK_LIB)
+
 # GSLIB library
 GSLIB_DIR = @MFEM_DIR@/../gslib/build
 GSLIB_OPT = -I$(GSLIB_DIR)/include
 GSLIB_LIB = -L$(GSLIB_DIR)/lib -lgs
-=======
-# HIOP
-HIOP_DIR = @MFEM_DIR@/../hiop/install
-HIOP_OPT = -I$(HIOP_DIR)/include
-HIOP_LIB = -L$(HIOP_DIR)/lib -lhiop $(LAPACK_LIB)
->>>>>>> 1b80b827
 
 # CUDA library configuration (currently not needed)
 CUDA_OPT =
