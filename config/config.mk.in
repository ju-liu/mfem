# Copyright (c) 2010, Lawrence Livermore National Security, LLC. Produced at the
# Lawrence Livermore National Laboratory. LLNL-CODE-443211. All Rights reserved.
# See file COPYRIGHT for details.
#
# This file is part of the MFEM library. For more information and source code
# availability see http://mfem.org.
#
# MFEM is free software; you can redistribute it and/or modify it under the
# terms of the GNU Lesser General Public License (as published by the Free
# Software Foundation) version 2.1 dated February 1999.

# Variables corresponding to defines in config.hpp (YES, NO, or value)
MFEM_USE_MPI         = @MFEM_USE_MPI@
MFEM_USE_METIS_5     = @MFEM_USE_METIS_5@
MFEM_DEBUG           = @MFEM_DEBUG@
MFEM_USE_LIBUNWIND   = @MFEM_USE_LIBUNWIND@
MFEM_USE_LAPACK      = @MFEM_USE_LAPACK@
MFEM_THREAD_SAFE     = @MFEM_THREAD_SAFE@
MFEM_USE_OPENMP      = @MFEM_USE_OPENMP@
MFEM_USE_MEMALLOC    = @MFEM_USE_MEMALLOC@
MFEM_TIMER_TYPE      = @MFEM_TIMER_TYPE@
MFEM_USE_MESQUITE    = @MFEM_USE_MESQUITE@
MFEM_USE_SUITESPARSE = @MFEM_USE_SUITESPARSE@
MFEM_USE_SUPERLU     = @MFEM_USE_SUPERLU@
MFEM_USE_GECKO       = @MFEM_USE_GECKO@
MFEM_USE_GNUTLS      = @MFEM_USE_GNUTLS@
MFEM_USE_NETCDF      = @MFEM_USE_NETCDF@
<<<<<<< HEAD
MFEM_USE_SIDRE       = @MFEM_USE_SIDRE@
=======
MFEM_USE_MPFR        = @MFEM_USE_MPFR@
>>>>>>> 95181f0c

# Compiler, compile options, and link options
MFEM_CXX       = @MFEM_CXX@
MFEM_CPPFLAGS  = @MFEM_CPPFLAGS@
MFEM_CXXFLAGS  = @MFEM_CXXFLAGS@
MFEM_INCFLAGS  = @MFEM_INCFLAGS@
MFEM_FLAGS     = @MFEM_FLAGS@
MFEM_LIBS      = @MFEM_LIBS@
MFEM_LIB_FILE  = @MFEM_LIB_FILE@
MFEM_BUILD_TAG = @MFEM_BUILD_TAG@
MFEM_PREFIX    = @MFEM_PREFIX@
MFEM_INC_DIR   = @MFEM_INC_DIR@
MFEM_LIB_DIR   = @MFEM_LIB_DIR@<|MERGE_RESOLUTION|>--- conflicted
+++ resolved
@@ -25,11 +25,8 @@
 MFEM_USE_GECKO       = @MFEM_USE_GECKO@
 MFEM_USE_GNUTLS      = @MFEM_USE_GNUTLS@
 MFEM_USE_NETCDF      = @MFEM_USE_NETCDF@
-<<<<<<< HEAD
+MFEM_USE_MPFR        = @MFEM_USE_MPFR@
 MFEM_USE_SIDRE       = @MFEM_USE_SIDRE@
-=======
-MFEM_USE_MPFR        = @MFEM_USE_MPFR@
->>>>>>> 95181f0c
 
 # Compiler, compile options, and link options
 MFEM_CXX       = @MFEM_CXX@
