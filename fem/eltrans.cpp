--- conflicted
+++ resolved
@@ -514,62 +514,6 @@
    }
 }
 
-<<<<<<< HEAD
-int IsoparametricTransformation::TransformBack(const Vector &pt,
-                                               IntegrationPoint &ip)
-{
-   const int    max_iter = 16;
-   const double  ref_tol = 1e-15;
-   const double phys_tol = 1e-15*pt.Normlinf();
-
-   const int dim = FElem->GetDim();
-   const int sdim = PointMat.Height();
-   const int geom = FElem->GetGeomType();
-   IntegrationPoint xip, prev_xip;
-   double xd[4], yd[4], dxd[4], Jid[16];
-   Vector x(xd, dim), y(yd, sdim), dx(dxd, dim);
-   DenseMatrix Jinv(Jid, dim, sdim);
-   bool hit_bdr = false, prev_hit_bdr;
-
-   // Use the center of the element as initial guess
-   xip = Geometries.GetCenter(geom);
-   xip.Get(xd, dim); // xip -> x
-
-   for (int it = 0; it < max_iter; it++)
-   {
-      // Newton iteration:    x := x + J(x)^{-1} [pt-F(x)]
-      // or when dim != sdim: x := x + [J^t.J]^{-1}.J^t [pt-F(x)]
-      Transform(xip, y);
-      subtract(pt, y, y); // y = pt-y
-      if (y.Normlinf() < phys_tol) { ip = xip; return 0; }
-      SetIntPoint(&xip);
-      CalcInverse(Jacobian(), Jinv);
-      Jinv.Mult(y, dx);
-      x += dx;
-      prev_xip = xip;
-      prev_hit_bdr = hit_bdr;
-      xip.Set(xd, dim); // x -> xip
-      // If xip is ouside project it on the boundary on the line segment
-      // between prev_xip and xip
-      hit_bdr = !Geometry::ProjectPoint(geom, prev_xip, xip);
-      if (dx.Normlinf() < ref_tol) { ip = xip; return 0; }
-      if (hit_bdr)
-      {
-         xip.Get(xd, dim); // xip -> x
-         if (prev_hit_bdr)
-         {
-            prev_xip.Get(dxd, dim); // prev_xip -> dx
-            subtract(x, dx, dx);    // dx = xip - prev_xip
-            if (dx.Normlinf() < ref_tol) { return 1; }
-         }
-      }
-   }
-   ip = xip;
-   return 2;
-}
-
-=======
->>>>>>> c9dd7fc3
 void IntegrationPointTransformation::Transform (const IntegrationPoint &ip1,
                                                 IntegrationPoint &ip2)
 {
