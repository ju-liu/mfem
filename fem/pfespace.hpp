--- conflicted
+++ resolved
@@ -83,13 +83,11 @@
    void ConstructTrueDofs();
    void ConstructTrueNURBSDofs();
 
-<<<<<<< HEAD
+   void ApplyLDofSigns(Array<int> &dofs) const;
+
    void GetDofs(int type, int index, Array<int>& dofs);
    void ReorderFaceDofs(Array<int> &dofs, int type, int orient);
    void GetConformingInterpolation(); // FIXME
-=======
-   void ApplyLDofSigns(Array<int> &dofs) const;
->>>>>>> aefc2080
 
 public:
    // Face-neighbor data
