--- conflicted
+++ resolved
@@ -443,15 +443,9 @@
       EliminateVDofsInRHS(ess_tdof_list, x, b);
       if (static_cond)
       {
-<<<<<<< HEAD
          static_cond->ReduceRHS(b, B);
          static_cond->ReduceSolution(x, X);
-         return static_cond->GetMatrix();
-=======
-         X.NewDataAndSize(x.GetData(), x.Size());
-         B.NewDataAndSize(b.GetData(), b.Size());
-         A.MakeRef(*mat);
->>>>>>> b1ca5f97
+         A.MakeRef(static_cond->GetMatrix());
       }
       else if (hybridization)
       {
@@ -464,7 +458,7 @@
       {
          X.NewDataAndSize(x.GetData(), x.Size());
          B.NewDataAndSize(b.GetData(), b.Size());
-         return *mat;
+         A.MakeRef(*mat);
       }
    }
    else
@@ -472,7 +466,6 @@
       const SparseMatrix *R = fes->GetConformingRestriction();
       if (static_cond)
       {
-<<<<<<< HEAD
          Vector conf_b(P->Width()), conf_x(P->Width());
          P->MultTranspose(b, conf_b);
          R->Mult(x, conf_x);
@@ -480,15 +473,7 @@
          R->MultTranspose(conf_b, b); // !!!
          static_cond->ReduceRHS(b, B);
          static_cond->ReduceSolution(x, X);
-         return static_cond->GetMatrix();
-=======
-         B.SetSize(P->Width());
-         P->MultTranspose(b, B);
-         X.SetSize(R->Height());
-         R->Mult(x, X);
-         EliminateVDofsInRHS(ess_tdof_list, X, B);
-         A.MakeRef(*mat);
->>>>>>> b1ca5f97
+         A.MakeRef(static_cond->GetMatrix());
       }
       else if (hybridization)
       {
@@ -509,7 +494,7 @@
          X.SetSize(R->Height());
          R->Mult(x, X);
          EliminateVDofsInRHS(ess_tdof_list, X, B);
-         return *mat;
+         A.MakeRef(*mat);
       }
    }
 }
