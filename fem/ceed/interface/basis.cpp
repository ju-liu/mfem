--- conflicted
+++ resolved
@@ -131,8 +131,6 @@
    }
 }
 
-<<<<<<< HEAD
-
 void InitBasis(const FiniteElementSpace &fes,
                const IntegrationRule &ir,
                Ceed ceed, CeedBasis *basis)
@@ -151,8 +149,6 @@
    InitBasisImpl(fes, fe, ir, ceed, basis);
 }
 
-=======
->>>>>>> d3e94af7
 #endif
 
 } // namespace ceed
