--- conflicted
+++ resolved
@@ -1518,14 +1518,13 @@
                                     ElementTransformation &T,
                                     const Vector &elfun, DenseMatrix &elmat);
 
-<<<<<<< HEAD
    TMOP_QualityMetric &GetAMRQualityMetric() { return *amrmetric; }
 
    void Update();
 #ifdef MFEM_USE_MPI
    void ParUpdate();
 #endif
-=======
+
    // PA extension
    using NonlinearFormIntegrator::AssemblePA;
    virtual void AssemblePA(const FiniteElementSpace&);
@@ -1539,7 +1538,6 @@
    virtual void AddMultGradPA(const Vector&, Vector&) const;
 
    virtual void AssembleGradDiagonalPA(Vector&) const;
->>>>>>> c4d3610c
 
    DiscreteAdaptTC *GetDiscreteAdaptTC() const { return discr_tc; }
 
