// Copyright (c) 2010-2020, Lawrence Livermore National Security, LLC. Produced
// at the Lawrence Livermore National Laboratory. All Rights reserved. See files
// LICENSE and NOTICE for details. LLNL-CODE-806117.
//
// This file is part of the MFEM library. For more information and source code
// availability visit https://mfem.org.
//
// MFEM is free software; you can redistribute it and/or modify it under the
// terms of the BSD-3 license. We welcome feedback and contributions, see file
// CONTRIBUTING.md for details.

#ifndef MFEM_TMOP_HPP
#define MFEM_TMOP_HPP

#include "../linalg/invariants.hpp"
#include "nonlininteg.hpp"

namespace mfem
{

/** @brief Abstract class for local mesh quality metrics in the target-matrix
    optimization paradigm (TMOP) by P. Knupp et al. */
class TMOP_QualityMetric : public HyperelasticModel
{
protected:
   const DenseMatrix *Jtr; /**< Jacobian of the reference-element to
                                target-element transformation. */

   /** @brief The method SetTransformation() is hidden for TMOP_QualityMetric%s,
       because it is not used. */
   void SetTransformation(ElementTransformation &) { }

public:
   TMOP_QualityMetric() : Jtr(NULL) { }
   virtual ~TMOP_QualityMetric() { }

   /** @brief Specify the reference-element -> target-element Jacobian matrix
       for the point of interest.

       The specified Jacobian matrix, #Jtr, can be used by metrics that cannot
       be written just as a function of the target->physical Jacobian matrix,
       Jpt. */
   void SetTargetJacobian(const DenseMatrix &_Jtr) { Jtr = &_Jtr; }

   /** @brief Evaluate the strain energy density function, W = W(Jpt).
       @param[in] Jpt  Represents the target->physical transformation
                       Jacobian matrix. */
   virtual double EvalW(const DenseMatrix &Jpt) const = 0;

   /** @brief Evaluate the 1st Piola-Kirchhoff stress tensor, P = P(Jpt).
       @param[in] Jpt  Represents the target->physical transformation
                       Jacobian matrix.
       @param[out]  P  The evaluated 1st Piola-Kirchhoff stress tensor. */
   virtual void EvalP(const DenseMatrix &Jpt, DenseMatrix &P) const = 0;

   /** @brief Evaluate the derivative of the 1st Piola-Kirchhoff stress tensor
       and assemble its contribution to the local gradient matrix 'A'.
       @param[in] Jpt     Represents the target->physical transformation
                          Jacobian matrix.
       @param[in] DS      Gradient of the basis matrix (dof x dim).
       @param[in] weight  Quadrature weight coefficient for the point.
       @param[in,out]  A  Local gradient matrix where the contribution from this
                          point will be added.

       Computes weight * d(dW_dxi)_d(xj) at the current point, for all i and j,
       where x1 ... xn are the FE dofs. This function is usually defined using
       the matrix invariants and their derivatives.
   */
   virtual void AssembleH(const DenseMatrix &Jpt, const DenseMatrix &DS,
                          const double weight, DenseMatrix &A) const = 0;
};


/// Metric without a type, 2D
class TMOP_Metric_001 : public TMOP_QualityMetric
{
protected:
   mutable InvariantsEvaluator2D<double> ie;

public:
   // W = |J|^2.
   virtual double EvalW(const DenseMatrix &Jpt) const;

   virtual void EvalP(const DenseMatrix &Jpt, DenseMatrix &P) const;

   virtual void AssembleH(const DenseMatrix &Jpt, const DenseMatrix &DS,
                          const double weight, DenseMatrix &A) const;
};

/// Skew metric, 2D.
class TMOP_Metric_skew2D : public TMOP_QualityMetric
{
public:
   // W = 0.5 (1 - cos(angle_Jpr - angle_Jtr)).
   virtual double EvalW(const DenseMatrix &Jpt) const;

   virtual void EvalP(const DenseMatrix &Jpt, DenseMatrix &P) const
   { MFEM_ABORT("Not implemented"); }

   virtual void AssembleH(const DenseMatrix &Jpt, const DenseMatrix &DS,
                          const double weight, DenseMatrix &A) const
   { MFEM_ABORT("Not implemented"); }
};

/// Skew metric, 3D.
class TMOP_Metric_skew3D : public TMOP_QualityMetric
{
public:
   // W = 1/6 (3 - sum_i cos(angle_Jpr_i - angle_Jtr_i)), i = 1..3.
   virtual double EvalW(const DenseMatrix &Jpt) const;

   virtual void EvalP(const DenseMatrix &Jpt, DenseMatrix &P) const
   { MFEM_ABORT("Not implemented"); }

   virtual void AssembleH(const DenseMatrix &Jpt, const DenseMatrix &DS,
                          const double weight, DenseMatrix &A) const
   { MFEM_ABORT("Not implemented"); }
};

/// Aspect ratio metric, 2D.
class TMOP_Metric_aspratio2D : public TMOP_QualityMetric
{
public:
   // W = 0.5 (ar_Jpr/ar_Jtr + ar_Jtr/ar_Jpr) - 1.
   virtual double EvalW(const DenseMatrix &Jpt) const;

   virtual void EvalP(const DenseMatrix &Jpt, DenseMatrix &P) const
   { MFEM_ABORT("Not implemented"); }

   virtual void AssembleH(const DenseMatrix &Jpt, const DenseMatrix &DS,
                          const double weight, DenseMatrix &A) const
   { MFEM_ABORT("Not implemented"); }
};

/// Aspect ratio metric, 3D.
class TMOP_Metric_aspratio3D : public TMOP_QualityMetric
{
public:
   // W = 1/3 sum [0.5 (ar_Jpr_i/ar_Jtr_i + ar_Jtr_i/ar_Jpr_i) - 1], i = 1..3.
   virtual double EvalW(const DenseMatrix &Jpt) const;

   virtual void EvalP(const DenseMatrix &Jpt, DenseMatrix &P) const
   { MFEM_ABORT("Not implemented"); }

   virtual void AssembleH(const DenseMatrix &Jpt, const DenseMatrix &DS,
                          const double weight, DenseMatrix &A) const
   { MFEM_ABORT("Not implemented"); }
};

/// Shape+Size+Orientation metric, 2D.
class TMOP_Metric_SSA2D : public TMOP_QualityMetric
{
public:
   // W = 0.5 (1 - cos(theta_Jpr - theta_Jtr)).
   virtual double EvalW(const DenseMatrix &Jpt) const;

   virtual void EvalP(const DenseMatrix &Jpt, DenseMatrix &P) const
   { MFEM_ABORT("Not implemented"); }

   virtual void AssembleH(const DenseMatrix &Jpt, const DenseMatrix &DS,
                          const double weight, DenseMatrix &A) const
   { MFEM_ABORT("Not implemented"); }
};

/// Shape+Size metric, 2D.
class TMOP_Metric_SS2D : public TMOP_QualityMetric
{
public:
   // W = 0.5 (1 - cos(theta_Jpr - theta_Jtr)).
   virtual double EvalW(const DenseMatrix &Jpt) const;

   virtual void EvalP(const DenseMatrix &Jpt, DenseMatrix &P) const
   { MFEM_ABORT("Not implemented"); }

   virtual void AssembleH(const DenseMatrix &Jpt, const DenseMatrix &DS,
                          const double weight, DenseMatrix &A) const
   { MFEM_ABORT("Not implemented"); }
};

/// Shape, ideal barrier metric, 2D
class TMOP_Metric_002 : public TMOP_QualityMetric
{
protected:
   mutable InvariantsEvaluator2D<double> ie;

public:
   // W = 0.5|J|^2 / det(J) - 1.
   virtual double EvalW(const DenseMatrix &Jpt) const;

   virtual void EvalP(const DenseMatrix &Jpt, DenseMatrix &P) const;

   virtual void AssembleH(const DenseMatrix &Jpt, const DenseMatrix &DS,
                          const double weight, DenseMatrix &A) const;
};

/// Shape & area, ideal barrier metric, 2D
class TMOP_Metric_007 : public TMOP_QualityMetric
{
protected:
   mutable InvariantsEvaluator2D<double> ie;

public:
   // W = |J - J^-t|^2.
   virtual double EvalW(const DenseMatrix &Jpt) const;

   virtual void EvalP(const DenseMatrix &Jpt, DenseMatrix &P) const;

   virtual void AssembleH(const DenseMatrix &Jpt, const DenseMatrix &DS,
                          const double weight, DenseMatrix &A) const;
};

/// Shape & area metric, 2D
class TMOP_Metric_009 : public TMOP_QualityMetric
{
protected:
   mutable InvariantsEvaluator2D<double> ie;

public:
   // W = det(J) * |J - J^-t|^2.
   virtual double EvalW(const DenseMatrix &Jpt) const;

   virtual void EvalP(const DenseMatrix &Jpt, DenseMatrix &P) const;

   virtual void AssembleH(const DenseMatrix &Jpt, const DenseMatrix &DS,
                          const double weight, DenseMatrix &A) const;
};

/// Shifted barrier form of metric 2 (shape, ideal barrier metric), 2D
class TMOP_Metric_022 : public TMOP_QualityMetric
{
protected:
   double &tau0;
   mutable InvariantsEvaluator2D<double> ie;

public:
   TMOP_Metric_022(double &t0): tau0(t0) {}

   // W = 0.5(|J|^2 - 2det(J)) / (det(J) - tau0).
   virtual double EvalW(const DenseMatrix &Jpt) const;

   virtual void EvalP(const DenseMatrix &Jpt, DenseMatrix &P) const;

   virtual void AssembleH(const DenseMatrix &Jpt, const DenseMatrix &DS,
                          const double weight, DenseMatrix &A) const;
};

/// Shape, ideal barrier metric, 2D
class TMOP_Metric_050 : public TMOP_QualityMetric
{
protected:
   mutable InvariantsEvaluator2D<double> ie;

public:
   // W = 0.5|J^t J|^2 / det(J)^2 - 1.
   virtual double EvalW(const DenseMatrix &Jpt) const;

   virtual void EvalP(const DenseMatrix &Jpt, DenseMatrix &P) const;

   virtual void AssembleH(const DenseMatrix &Jpt, const DenseMatrix &DS,
                          const double weight, DenseMatrix &A) const;
};

/// Area metric, 2D
class TMOP_Metric_055 : public TMOP_QualityMetric
{
protected:
   mutable InvariantsEvaluator2D<double> ie;

public:
   // W = (det(J) - 1)^2.
   virtual double EvalW(const DenseMatrix &Jpt) const;

   virtual void EvalP(const DenseMatrix &Jpt, DenseMatrix &P) const;

   virtual void AssembleH(const DenseMatrix &Jpt, const DenseMatrix &DS,
                          const double weight, DenseMatrix &A) const;

};

/// Area, ideal barrier metric, 2D
class TMOP_Metric_056 : public TMOP_QualityMetric
{
protected:
   mutable InvariantsEvaluator2D<double> ie;

public:
   // W = 0.5( sqrt(det(J)) - 1 / sqrt(det(J)) )^2
   //   = 0.5( det(J) - 1 )^2 / det(J)
   //   = 0.5( det(J) + 1/det(J) ) - 1.
   virtual double EvalW(const DenseMatrix &Jpt) const;

   virtual void EvalP(const DenseMatrix &Jpt, DenseMatrix &P) const;

   virtual void AssembleH(const DenseMatrix &Jpt, const DenseMatrix &DS,
                          const double weight, DenseMatrix &A) const;

};

/// Shape, ideal barrier metric, 2D
class TMOP_Metric_058 : public TMOP_QualityMetric
{
protected:
   mutable InvariantsEvaluator2D<double> ie;

public:
   // W = |J^t J|^2 / det(J)^2 - 2|J|^2 / det(J) + 2
   //   = I1b (I1b - 2).
   virtual double EvalW(const DenseMatrix &Jpt) const;

   virtual void EvalP(const DenseMatrix &Jpt, DenseMatrix &P) const;

   virtual void AssembleH(const DenseMatrix &Jpt, const DenseMatrix &DS,
                          const double weight, DenseMatrix &A) const;

};

/// Area, ideal barrier metric, 2D
class TMOP_Metric_077 : public TMOP_QualityMetric
{
protected:
   mutable InvariantsEvaluator2D<double> ie;

public:
   // W = 0.5(det(J) - 1 / det(J))^2.
   virtual double EvalW(const DenseMatrix &Jpt) const;

   virtual void EvalP(const DenseMatrix &Jpt, DenseMatrix &P) const;

   virtual void AssembleH(const DenseMatrix &Jpt, const DenseMatrix &DS,
                          const double weight, DenseMatrix &A) const;

};

/// Untangling metric, 2D
class TMOP_Metric_211 : public TMOP_QualityMetric
{
protected:
   const double eps;
   mutable InvariantsEvaluator2D<double> ie;

public:
   TMOP_Metric_211(double epsilon = 1e-4) : eps(epsilon) { }

   // W = (det(J) - 1)^2 - det(J) + sqrt(det(J)^2 + eps).
   virtual double EvalW(const DenseMatrix &Jpt) const;

   virtual void EvalP(const DenseMatrix &Jpt, DenseMatrix &P) const;

   virtual void AssembleH(const DenseMatrix &Jpt, const DenseMatrix &DS,
                          const double weight, DenseMatrix &A) const;
};

/// Shifted barrier form of metric 56 (area, ideal barrier metric), 2D
class TMOP_Metric_252 : public TMOP_QualityMetric
{
protected:
   double &tau0;
   mutable InvariantsEvaluator2D<double> ie;

public:
   /// Note that @a t0 is stored by reference
   TMOP_Metric_252(double &t0): tau0(t0) {}

   // W = 0.5(det(J) - 1)^2 / (det(J) - tau0).
   virtual double EvalW(const DenseMatrix &Jpt) const;

   virtual void EvalP(const DenseMatrix &Jpt, DenseMatrix &P) const;

   virtual void AssembleH(const DenseMatrix &Jpt, const DenseMatrix &DS,
                          const double weight, DenseMatrix &A) const;
};

/// Shape, ideal barrier metric, 3D
class TMOP_Metric_301 : public TMOP_QualityMetric
{
protected:
   mutable InvariantsEvaluator3D<double> ie;

public:
   // W = |J| |J^-1| / 3 - 1.
   virtual double EvalW(const DenseMatrix &Jpt) const;

   virtual void EvalP(const DenseMatrix &Jpt, DenseMatrix &P) const;

   virtual void AssembleH(const DenseMatrix &Jpt, const DenseMatrix &DS,
                          const double weight, DenseMatrix &A) const;
};

/// Shape, ideal barrier metric, 3D
class TMOP_Metric_302 : public TMOP_QualityMetric
{
protected:
   mutable InvariantsEvaluator3D<double> ie;

public:
   // W = |J|^2 |J^-1|^2 / 9 - 1.
   virtual double EvalW(const DenseMatrix &Jpt) const;

   virtual void EvalP(const DenseMatrix &Jpt, DenseMatrix &P) const;

   virtual void AssembleH(const DenseMatrix &Jpt, const DenseMatrix &DS,
                          const double weight, DenseMatrix &A) const;
};

/// Shape, ideal barrier metric, 3D
class TMOP_Metric_303 : public TMOP_QualityMetric
{
protected:
   mutable InvariantsEvaluator3D<double> ie;

public:
   // W = |J|^2 / 3 * det(J)^(2/3) - 1.
   virtual double EvalW(const DenseMatrix &Jpt) const;

   virtual void EvalP(const DenseMatrix &Jpt, DenseMatrix &P) const;

   virtual void AssembleH(const DenseMatrix &Jpt, const DenseMatrix &DS,
                          const double weight, DenseMatrix &A) const;
};

/// Volume metric, 3D
class TMOP_Metric_315 : public TMOP_QualityMetric
{
protected:
   mutable InvariantsEvaluator3D<double> ie;

public:
   // W = (det(J) - 1)^2.
   virtual double EvalW(const DenseMatrix &Jpt) const;

   virtual void EvalP(const DenseMatrix &Jpt, DenseMatrix &P) const;

   virtual void AssembleH(const DenseMatrix &Jpt, const DenseMatrix &DS,
                          const double weight, DenseMatrix &A) const;
};

/// Volume, ideal barrier metric, 3D
class TMOP_Metric_316 : public TMOP_QualityMetric
{
protected:
   mutable InvariantsEvaluator3D<double> ie;

public:
   // W = 0.5( sqrt(det(J)) - 1 / sqrt(det(J)) )^2
   //   = 0.5( det(J) - 1 )^2 / det(J)
   //   = 0.5( det(J) + 1/det(J) ) - 1.
   virtual double EvalW(const DenseMatrix &Jpt) const;

   virtual void EvalP(const DenseMatrix &Jpt, DenseMatrix &P) const;

   virtual void AssembleH(const DenseMatrix &Jpt, const DenseMatrix &DS,
                          const double weight, DenseMatrix &A) const;
};

/// Shape & volume, ideal barrier metric, 3D
class TMOP_Metric_321 : public TMOP_QualityMetric
{
protected:
   mutable InvariantsEvaluator3D<double> ie;

public:
   // W = |J - J^-t|^2.
   virtual double EvalW(const DenseMatrix &Jpt) const;

   virtual void EvalP(const DenseMatrix &Jpt, DenseMatrix &P) const;

   virtual void AssembleH(const DenseMatrix &Jpt, const DenseMatrix &DS,
                          const double weight, DenseMatrix &A) const;
};

/// Shifted barrier form of 3D metric 16 (volume, ideal barrier metric), 3D
class TMOP_Metric_352 : public TMOP_QualityMetric
{
protected:
   double &tau0;
   mutable InvariantsEvaluator3D<double> ie;

public:
   TMOP_Metric_352(double &t0): tau0(t0) {}

   // W = 0.5(det(J) - 1)^2 / (det(J) - tau0).
   virtual double EvalW(const DenseMatrix &Jpt) const;

   virtual void EvalP(const DenseMatrix &Jpt, DenseMatrix &P) const;

   virtual void AssembleH(const DenseMatrix &Jpt, const DenseMatrix &DS,
                          const double weight, DenseMatrix &A) const;
};


/// Base class for limiting functions to be used in class TMOP_Integrator.
/** This class represents a scalar function f(x, x0, d), where x and x0 are
    positions in physical space, and d is a reference physical distance
    associated with the point x0. */
class TMOP_LimiterFunction
{
public:
   /// Returns the limiting function, f(x, x0, d).
   virtual double Eval(const Vector &x, const Vector &x0, double d) const = 0;

   /** @brief Returns the gradient of the limiting function f(x, x0, d) with
       respect to x. */
   virtual void Eval_d1(const Vector &x, const Vector &x0, double dist,
                        Vector &d1) const = 0;

   /** @brief Returns the Hessian of the limiting function f(x, x0, d) with
       respect to x. */
   virtual void Eval_d2(const Vector &x, const Vector &x0, double dist,
                        DenseMatrix &d2) const = 0;

   /// Virtual destructor.
   virtual ~TMOP_LimiterFunction() { }
};

/// Default limiter function in TMOP_Integrator.
class TMOP_QuadraticLimiter : public TMOP_LimiterFunction
{
public:
   virtual double Eval(const Vector &x, const Vector &x0, double dist) const
   {
      MFEM_ASSERT(x.Size() == x0.Size(), "Bad input.");

      return 0.5 * x.DistanceSquaredTo(x0) / (dist * dist);
   }

   virtual void Eval_d1(const Vector &x, const Vector &x0, double dist,
                        Vector &d1) const
   {
      MFEM_ASSERT(x.Size() == x0.Size(), "Bad input.");

      d1.SetSize(x.Size());
      subtract(1.0 / (dist * dist), x, x0, d1);
   }

   virtual void Eval_d2(const Vector &x, const Vector &x0, double dist,
                        DenseMatrix &d2) const
   {
      MFEM_ASSERT(x.Size() == x0.Size(), "Bad input.");

      d2.Diag(1.0 / (dist * dist), x.Size());
   }

   virtual ~TMOP_QuadraticLimiter() { }
};

class FiniteElementCollection;
class FiniteElementSpace;
class ParFiniteElementSpace;

class AdaptivityEvaluator
{
protected:
   // Owned.
   Mesh *mesh;
   FiniteElementSpace *fes;

#ifdef MFEM_USE_MPI
   // Owned.
   ParMesh *pmesh;
   ParFiniteElementSpace *pfes;
#endif

   int dim, ncomp;

public:
   AdaptivityEvaluator() : mesh(NULL), fes(NULL)
   {
#ifdef MFEM_USE_MPI
      pmesh = NULL;
      pfes = NULL;
#endif
   }
   virtual ~AdaptivityEvaluator();

   /** Specifies the Mesh and FiniteElementCollection of the solution that will
       be evaluated. The given mesh will be copied into the internal object. */
   void SetSerialMetaInfo(const Mesh &m,
                          const FiniteElementCollection &fec, int num_comp);

#ifdef MFEM_USE_MPI
   /// Parallel version of SetSerialMetaInfo.
   void SetParMetaInfo(const ParMesh &m,
                       const FiniteElementCollection &fec, int num_comp);
#endif

   // TODO use GridFunctions to make clear it's on the ldofs?
   virtual void SetInitialField(const Vector &init_nodes,
                                const Vector &init_field) = 0;

   virtual void ComputeAtNewPosition(const Vector &new_nodes,
                                     Vector &new_field) = 0;
};

/** @brief Base class representing target-matrix construction algorithms for
    mesh optimization via the target-matrix optimization paradigm (TMOP). */
/** This class is used by class TMOP_Integrator to construct the target Jacobian
    matrices (reference-element to target-element) at quadrature points. It
    supports a set of algorithms chosen by the #TargetType enumeration.

    New target-matrix construction algorithms can be defined by deriving new
    classes and overriding the method ComputeElementTargets(). */
class TargetConstructor
{
public:
   /// Target-matrix construction algorithms supported by this class.
   enum TargetType
   {
      IDEAL_SHAPE_UNIT_SIZE, /**<
         Ideal shape, unit size; the nodes are not used. */
      IDEAL_SHAPE_EQUAL_SIZE, /**<
         Ideal shape, equal size/volume; the given nodes define the total target
         volume; for each mesh element, the target volume is the average volume
         multiplied by the volume scale, set with SetVolumeScale(). */
      IDEAL_SHAPE_GIVEN_SIZE, /**<
         Ideal shape, given size/volume; the given nodes define the target
         volume at all quadrature points. */
      GIVEN_SHAPE_AND_SIZE, /**<
         Given shape, given size/volume; the given nodes define the exact target
         Jacobian matrix at all quadrature points. */
      GIVEN_FULL /**<
         Full target tensor is specified at every quadrature point. */
   };

protected:
   // Nodes that are used in ComputeElementTargets(), depending on target_type.
   const GridFunction *nodes; // not owned
   mutable double avg_volume;
   double volume_scale;
   const TargetType target_type;

#ifdef MFEM_USE_MPI
   MPI_Comm comm;
   bool Parallel() const { return (comm != MPI_COMM_NULL); }
#else
   bool Parallel() const { return false; }
#endif

   // should be called only if avg_volume == 0.0, i.e. avg_volume is not
   // computed yet
   void ComputeAvgVolume() const;

public:
   /// Constructor for use in serial
   TargetConstructor(TargetType ttype)
      : nodes(NULL), avg_volume(), volume_scale(1.0), target_type(ttype)
   {
#ifdef MFEM_USE_MPI
      comm = MPI_COMM_NULL;
#endif
   }
#ifdef MFEM_USE_MPI
   /// Constructor for use in parallel
   TargetConstructor(TargetType ttype, MPI_Comm mpicomm)
      : nodes(NULL), avg_volume(), volume_scale(1.0), target_type(ttype),
        comm(mpicomm) { }
#endif
   virtual ~TargetConstructor() { }

   /** @brief Set the nodes to be used in the target-matrix construction.

       This method should be called every time the target nodes are updated
       externally and recomputation of the target average volume is needed. The
       nodes are used by all target types except IDEAL_SHAPE_UNIT_SIZE. */
   void SetNodes(const GridFunction &n) { nodes = &n; avg_volume = 0.0; }

   /// Used by target type IDEAL_SHAPE_EQUAL_SIZE. The default volume scale is 1.
   void SetVolumeScale(double vol_scale) { volume_scale = vol_scale; }

   /** @brief Given an element and quadrature rule, computes ref->target
       transformation Jacobians for each quadrature point in the element.
       The physical positions of the element's nodes are given by @a elfun. */
   virtual void ComputeElementTargets(int e_id, const FiniteElement &fe,
                                      const IntegrationRule &ir,
                                      const Vector &elfun,
                                      DenseTensor &Jtr) const;
};

class AnalyticAdaptTC : public TargetConstructor
{
protected:
   // Analytic target specification.
   Coefficient *scalar_tspec;
   VectorCoefficient *vector_tspec;
   MatrixCoefficient *matrix_tspec;

public:
   AnalyticAdaptTC(TargetType ttype)
      : TargetConstructor(ttype),
        scalar_tspec(NULL), vector_tspec(NULL), matrix_tspec(NULL) { }

   virtual void SetAnalyticTargetSpec(Coefficient *sspec,
                                      VectorCoefficient *vspec,
                                      MatrixCoefficient *mspec);

   /** @brief Given an element and quadrature rule, computes ref->target
       transformation Jacobians for each quadrature point in the element.
       The physical positions of the element's nodes are given by @a elfun. */
   virtual void ComputeElementTargets(int e_id, const FiniteElement &fe,
                                      const IntegrationRule &ir,
                                      const Vector &elfun,
                                      DenseTensor &Jtr) const;
};

#ifdef MFEM_USE_MPI
class ParGridFunction;
#endif

class DiscreteAdaptTC : public TargetConstructor
{
protected:
   // Discrete target specification.
   // Data is owned, updated by UpdateTargetSpecification.
   int   ncomp;
   int   sizeidx,  skewidx,  aspectratioidx,  orientationidx;
   Vector tspec;              //eta(x)
   Vector tspec_sav;
   Vector tspec_pert1h;      //eta(x+h)
   Vector tspec_pert2h;      //eta(x+2*h)
   Vector tspec_pertmix;     //eta(x+h,y+h)
   // The new order for these vectors is
   // eta1(x+h),eta2(x+h)...etan(x+h),eta1(y+h),eta2(y+h)...etan(y+h).
   // same for tspec_pert2h and tspec_pertmix.

   // Note: do not use the Nodes of this space as they may not be on the
   // positions corresponding to the values of tspec.
#ifdef MFEM_USE_MPI
   ParFiniteElementSpace *ptspec_fes;
#endif
   const FiniteElementSpace *tspec_fes;
   const FiniteElementSpace *tspec_fesv;

   // These flags can be used by outside functions to avoid recomputing
   // the tspec and tspec_perth fields again on the same mesh.
   bool good_tspec, good_tspec_grad, good_tspec_hess;

   // Evaluation of the discrete target specification on different meshes.
   // Owned.
   AdaptivityEvaluator *adapt_eval;

   void SetSerialDiscreteTargetBase(GridFunction &tspec_);
#ifdef MFEM_USE_MPI
   void SetParDiscreteTargetBase(ParGridFunction &tspec_);
#endif
   void SetTspecAtIndex(int idx, GridFunction &tspec_);

public:
   DiscreteAdaptTC(TargetType ttype)
      : TargetConstructor(ttype),
<<<<<<< HEAD
        ncomp(0),
        sizeidx(-1), skewidx(-1), aspectratioidx(-1), orientationidx(-1),
        tspec(), tspec_sav(), tspec_perth(), tspec_pert2h(), tspec_pertmix(),
        ptspec_fes(NULL), tspec_fes(NULL), tspec_fesv(NULL),
=======
        tspec(), tspec_sav(), tspec_pert1h(), tspec_pert2h(), tspec_pertmix(),
        tspec_fes(NULL),
        good_tspec(false), good_tspec_grad(false), good_tspec_hess(false),
>>>>>>> 8fd3957b
        adapt_eval(NULL) { }

   virtual ~DiscreteAdaptTC()
   {
      delete adapt_eval;
      delete tspec_fes;
      delete tspec_fesv;
   }

   virtual void SetSerialDiscreteTargetSpec(GridFunction &tspec_);
   virtual void SetSerialDiscreteTargetSize(GridFunction &tspec_);
   virtual void SetSerialDiscreteTargetSkew(GridFunction &tspec_);
   virtual void SetSerialDiscreteTargetAspectRatio(GridFunction &tspec_);
   virtual void SetSerialDiscreteTargetOrientation(GridFunction &tspec_);
   virtual void FinalizeSerialDiscreteTargetSpec();
#ifdef MFEM_USE_MPI
   virtual void SetParDiscreteTargetSpec(ParGridFunction &tspec_);
   virtual void SetParDiscreteTargetSize(ParGridFunction &tspec_);
   virtual void SetParDiscreteTargetSkew(ParGridFunction &tspec_);
   virtual void SetParDiscreteTargetAspectRatio(ParGridFunction &tspec_);
   virtual void SetParDiscreteTargetOrientation(ParGridFunction &tspec_);
   virtual void FinalizeParDiscreteTargetSpec();
#endif

   /// Used in combination with the Update methods to avoid extra computations.
   void ResetUpdateFlags()
   { good_tspec = good_tspec_grad = good_tspec_hess = false; }

   /** Used to update the target specification after the mesh has changed. The
       new mesh positions are given by new_x. If @a use_flags is true, repeated
       calls won't do anything until ResetUpdateFlags() is called. */
   void UpdateTargetSpecification(const Vector &new_x, bool use_flag = false);

   void UpdateTargetSpecification(Vector &new_x, Vector &IntData);

   void UpdateTargetSpecificationAtNode(const FiniteElement &el,
                                        ElementTransformation &T,
                                        int nodenum, int idir,
                                        const Vector &IntData);

   void RestoreTargetSpecificationAtNode(ElementTransformation &T, int nodenum);

   /** Used for finite-difference based computations. Computes the target
       specifications after a mesh perturbation in x or y direction.
       If @a use_flags is true, repeated calls won't do anything until
       ResetUpdateFlags() is called. */
   void UpdateGradientTargetSpecification(const Vector &x, double dx,
                                          bool use_flag = false);
   /** Used for finite-difference based computations. Computes the target
       specifications after two mesh perturbations in x and/or y direction.
       If @a use_flags is true, repeated calls won't do anything until
       ResetUpdateFlags() is called. */
   void UpdateHessianTargetSpecification(const Vector &x, double dx,
                                         bool use_flag = false);

   void SetAdaptivityEvaluator(AdaptivityEvaluator *ae)
   {
      if (adapt_eval) { delete adapt_eval; }
      adapt_eval = ae;
   }

   const Vector &GetTspecPert1H()   { return tspec_pert1h; }
   const Vector &GetTspecPert2H()   { return tspec_pert2h; }
   const Vector &GetTspecPertMixH() { return tspec_pertmix; }

   /** @brief Given an element and quadrature rule, computes ref->target
       transformation Jacobians for each quadrature point in the element.
       The physical positions of the element's nodes are given by @a elfun.
       Note that this function assumes that UpdateTargetSpecification() has
       been called with the position vector corresponding to @a elfun. */
   virtual void ComputeElementTargets(int e_id, const FiniteElement &fe,
                                      const IntegrationRule &ir,
                                      const Vector &elfun,
                                      DenseTensor &Jtr) const;
};

class TMOPNewtonSolver;

/** @brief A TMOP integrator class based on any given TMOP_QualityMetric and
    TargetConstructor.

    Represents @f$ \int W(Jpt) dx @f$ over a target zone, where W is the
    metric's strain energy density function, and Jpt is the Jacobian of the
    target->physical coordinates transformation. The virtual target zone is
    defined by the TargetConstructor. */
class TMOP_Integrator : public NonlinearFormIntegrator
{
protected:
   friend class TMOPNewtonSolver;
   friend class TMOPComboIntegrator;

   TMOP_QualityMetric *metric;        // not owned
   const TargetConstructor *targetC;  // not owned

   // Weight Coefficient multiplying the quality metric term.
   Coefficient *coeff1; // not owned, if NULL -> coeff1 is 1.
   // Normalization factor for the metric term.
   double metric_normal;

   // Nodes and weight Coefficient used for "limiting" the TMOP_Integrator.
   // These are both NULL when there is no limiting.
   // The class doesn't own nodes0 and coeff0.
   const GridFunction *nodes0;
   Coefficient *coeff0;
   // Limiting reference distance. Not owned.
   const GridFunction *lim_dist;
   // Limiting function. Owned.
   TMOP_LimiterFunction *lim_func;
   // Normalization factor for the limiting term.
   double lim_normal;

   DiscreteAdaptTC *discr_tc;

   // Parameters for FD-based Gradient & Hessian calculation.
   bool   fdflag;
   double dx;
   double dxscale;

   Array <Vector *> ElemDer;        //f'(x)
   Array <Vector *> ElemPertEnergy; //f(x+h)

   //   Jrt: the inverse of the ref->target Jacobian, Jrt = Jtr^{-1}.
   //   Jpr: the ref->physical transformation Jacobian, Jpr = PMatI^t DS.
   //   Jpt: the target->physical transformation Jacobian, Jpt = Jpr Jrt.
   //     P: represents dW_d(Jtp) (dim x dim).
   //   DSh: gradients of reference shape functions (dof x dim).
   //    DS: gradients of the shape functions in the target configuration,
   //        DS = DSh Jrt (dof x dim).
   // PMatI: current coordinates of the nodes (dof x dim).
   // PMat0: reshaped view into the local element contribution to the operator
   //        output - the result of AssembleElementVector() (dof x dim).
   DenseMatrix DSh, DS, Jrt, Jpr, Jpt, P, PMatI, PMatO;

   void ComputeNormalizationEnergies(const GridFunction &x,
                                     double &metric_energy, double &lim_energy);


   void AssembleElementVectorExact(const FiniteElement &el,
                                   ElementTransformation &T,
                                   const Vector &elfun, Vector &elvect);

   void AssembleElementGradExact(const FiniteElement &el,
                                 ElementTransformation &T,
                                 const Vector &elfun, DenseMatrix &elmat);

   void AssembleElementVectorFD(const FiniteElement &el,
                                ElementTransformation &T,
                                const Vector &elfun, Vector &elvect);

   /** Assumes that AssembleElementVectorFD has been called. */
   void AssembleElementGradFD(const FiniteElement &el,
                              ElementTransformation &T,
                              const Vector &elfun, DenseMatrix &elmat);

   double GetFDDerivative(const FiniteElement &el,
                          ElementTransformation &T,
                          Vector &elfun, const int nodenum,const int idir,
                          const double baseenergy, bool update_stored);

   /** @brief Determines the perturbation, h, for FD-based approximation. */
   void ComputeFDh(const Vector &x, const FiniteElementSpace &fes);
#ifdef MFEM_USE_MPI
   void ComputeFDh(const Vector &x, const ParFiniteElementSpace &pfes);
#endif
   void ComputeMinJac(const Vector &x, const FiniteElementSpace &fes);

   void DisableLimiting()
   {
      nodes0 = NULL; coeff0 = NULL; lim_dist = NULL; lim_func = NULL;
   }

public:
   /** @param[in] m  TMOP_QualityMetric that will be integrated (not owned).
       @param[in] tc Target-matrix construction algorithm to use (not owned). */
   TMOP_Integrator(TMOP_QualityMetric *m, TargetConstructor *tc)
      : metric(m), targetC(tc),
        coeff1(NULL), metric_normal(1.0),
        nodes0(NULL), coeff0(NULL),
        lim_dist(NULL), lim_func(NULL), lim_normal(1.0),
        discr_tc(dynamic_cast<DiscreteAdaptTC *>(tc)),
        fdflag(false), dxscale(1.0e3)
   { }

   ~TMOP_Integrator()
   {
      delete lim_func;
      for (int i = 0; i < ElemDer.Size(); i++)
      {
         delete ElemDer[i];
         delete ElemPertEnergy[i];
      }
   }

   /// Sets a scaling Coefficient for the quality metric term of the integrator.
   /** With this addition, the integrator becomes
          @f$ \int w1 W(Jpt) dx @f$.

       Note that the Coefficient is evaluated in the physical configuration and
       not in the target configuration which may be undefined. */
   void SetCoefficient(Coefficient &w1) { coeff1 = &w1; }

   /// Adds a limiting term to the integrator (general version).
   /** With this addition, the integrator becomes
          @f$ \int w1 W(Jpt) + w0 f(x, x_0, d) dx @f$,
       where the second term measures the change with respect to the original
       physical positions, @a n0.
       @param[in] n0     Original mesh node coordinates.
       @param[in] dist   Limiting physical distances.
       @param[in] w0     Coefficient scaling the limiting term.
       @param[in] lfunc  TMOP_LimiterFunction defining the limiting term f. If
                         NULL, a TMOP_QuadraticLimiter will be used. The
                         TMOP_Integrator assumes ownership of this pointer. */
   void EnableLimiting(const GridFunction &n0, const GridFunction &dist,
                       Coefficient &w0, TMOP_LimiterFunction *lfunc = NULL);

   /** @brief Adds a limiting term to the integrator with limiting distance
       function (@a dist in the general version of the method) equal to 1. */
   void EnableLimiting(const GridFunction &n0, Coefficient &w0,
                       TMOP_LimiterFunction *lfunc = NULL);

   /// Update the original/reference nodes used for limiting.
   void SetLimitingNodes(const GridFunction &n0) { nodes0 = &n0; }

   /** @brief Computes the integral of W(Jacobian(Trt)) over a target zone.
       @param[in] el     Type of FiniteElement.
       @param[in] T      Mesh element transformation.
       @param[in] elfun  Physical coordinates of the zone. */
   virtual double GetElementEnergy(const FiniteElement &el,
                                   ElementTransformation &T,
                                   const Vector &elfun);

   virtual void AssembleElementVector(const FiniteElement &el,
                                      ElementTransformation &T,
                                      const Vector &elfun, Vector &elvect);

   virtual void AssembleElementGrad(const FiniteElement &el,
                                    ElementTransformation &T,
                                    const Vector &elfun, DenseMatrix &elmat);

   DiscreteAdaptTC *GetDiscreteAdaptTC() const { return discr_tc; }

   /** @brief Computes the normalization factors of the metric and limiting
       integrals using the mesh position given by @a x. */
   void EnableNormalization(const GridFunction &x);
#ifdef MFEM_USE_MPI
   void ParEnableNormalization(const ParGridFunction &x);
#endif

   /** @brief Enables FD-based approximation and computes dx. */
   void EnableFiniteDifferences(const GridFunction &x);
#ifdef MFEM_USE_MPI
   void EnableFiniteDifferences(const ParGridFunction &x);
#endif

   void   SetFDhScale(double _dxscale) { dxscale = _dxscale; }
   bool   GetFDFlag() const { return fdflag; }
   double GetFDh()    const { return dx; }
};

class TMOPComboIntegrator : public NonlinearFormIntegrator
{
protected:
   // Integrators in the combination. Owned.
   Array<TMOP_Integrator *> tmopi;

public:
   TMOPComboIntegrator() : tmopi(0) { }

   ~TMOPComboIntegrator()
   {
      for (int i = 0; i < tmopi.Size(); i++) { delete tmopi[i]; }
   }

   /// Adds a new TMOP_Integrator to the combination.
   void AddTMOPIntegrator(TMOP_Integrator *ti) { tmopi.Append(ti); }

   Array<TMOP_Integrator *> GetTMOPIntegrators() const { return tmopi; }

   /// Adds the limiting term to the first integrator. Disables it for the rest.
   void EnableLimiting(const GridFunction &n0, const GridFunction &dist,
                       Coefficient &w0, TMOP_LimiterFunction *lfunc = NULL);

   /** @brief Adds the limiting term to the first integrator. Disables it for
       the rest (@a dist in the general version of the method) equal to 1. */
   void EnableLimiting(const GridFunction &n0, Coefficient &w0,
                       TMOP_LimiterFunction *lfunc = NULL);

   /// Update the original/reference nodes used for limiting.
   void SetLimitingNodes(const GridFunction &n0);

   virtual double GetElementEnergy(const FiniteElement &el,
                                   ElementTransformation &T,
                                   const Vector &elfun);
   virtual void AssembleElementVector(const FiniteElement &el,
                                      ElementTransformation &T,
                                      const Vector &elfun, Vector &elvect);
   virtual void AssembleElementGrad(const FiniteElement &el,
                                    ElementTransformation &T,
                                    const Vector &elfun, DenseMatrix &elmat);

   /// Normalization factor that considers all integrators in the combination.
   void EnableNormalization(const GridFunction &x);
#ifdef MFEM_USE_MPI
   void ParEnableNormalization(const ParGridFunction &x);
#endif
};

/// Interpolates the @a metric's values at the nodes of @a metric_gf.
/** Assumes that @a metric_gf's FiniteElementSpace is initialized. */
void InterpolateTMOP_QualityMetric(TMOP_QualityMetric &metric,
                                   const TargetConstructor &tc,
                                   const Mesh &mesh, GridFunction &metric_gf);
}

#endif<|MERGE_RESOLUTION|>--- conflicted
+++ resolved
@@ -746,16 +746,11 @@
 public:
    DiscreteAdaptTC(TargetType ttype)
       : TargetConstructor(ttype),
-<<<<<<< HEAD
         ncomp(0),
         sizeidx(-1), skewidx(-1), aspectratioidx(-1), orientationidx(-1),
-        tspec(), tspec_sav(), tspec_perth(), tspec_pert2h(), tspec_pertmix(),
+        tspec(), tspec_sav(), tspec_pert1h(), tspec_pert2h(), tspec_pertmix(),
         ptspec_fes(NULL), tspec_fes(NULL), tspec_fesv(NULL),
-=======
-        tspec(), tspec_sav(), tspec_pert1h(), tspec_pert2h(), tspec_pertmix(),
-        tspec_fes(NULL),
         good_tspec(false), good_tspec_grad(false), good_tspec_hess(false),
->>>>>>> 8fd3957b
         adapt_eval(NULL) { }
 
    virtual ~DiscreteAdaptTC()
