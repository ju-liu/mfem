--- conflicted
+++ resolved
@@ -410,11 +410,7 @@
    }
    else
    {
-<<<<<<< HEAD
-      return CeedError(ceed, 1, "This dimension not implemented!");
-=======
       return CeedError(ceed, 1, "CeedATPMGElemRestriction does not yet support this dimension.");
->>>>>>> f0e87cc5
    }
 
    ierr = CeedVectorRestoreArrayRead(in_evec, &in_elem_dof); CeedChk(ierr);
