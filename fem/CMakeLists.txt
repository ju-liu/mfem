--- conflicted
+++ resolved
@@ -40,11 +40,8 @@
   nonlinearform.cpp
   nonlinearform_ext.cpp
   nonlininteg.cpp
-<<<<<<< HEAD
   spacehierarchy.cpp
-=======
   nonlininteg_vectorconvection.cpp
->>>>>>> e083fb44
   staticcond.cpp
   tmop.cpp
   tmop_tools.cpp
