// Copyright (c) 2010, Lawrence Livermore National Security, LLC. Produced at
// the Lawrence Livermore National Laboratory. LLNL-CODE-443211. All Rights
// reserved. See file COPYRIGHT for details.
//
// This file is part of the MFEM library. For more information and source code
// availability see http://mfem.org.
//
// MFEM is free software; you can redistribute it and/or modify it under the
// terms of the GNU Lesser General Public License (as published by the Free
// Software Foundation) version 2.1 dated February 1999.

// Finite Element classes

#include "fe.hpp"
#include "fe_coll.hpp"
#include "../mesh/nurbs.hpp"
#include "bilininteg.hpp"
#include <cmath>

namespace mfem
{

using namespace std;

FiniteElement::FiniteElement(int D, int G, int Do, int O, int F)
   : Nodes(Do)
{
   Dim = D ; GeomType = G ; Dof = Do ; Order = O ; FuncSpace = F;
   RangeType = SCALAR;
   MapType = VALUE;
   DerivType = NONE;
   DerivRangeType = SCALAR;
   DerivMapType = VALUE;
#ifndef MFEM_THREAD_SAFE
   vshape.SetSize(Dof, Dim);
#endif
}

void FiniteElement::CalcVShape (
   const IntegrationPoint &ip, DenseMatrix &shape) const
{
   mfem_error ("FiniteElement::CalcVShape (ip, ...)\n"
               "   is not implemented for this class!");
}

void FiniteElement::CalcVShape (
   ElementTransformation &Trans, DenseMatrix &shape) const
{
   mfem_error ("FiniteElement::CalcVShape (trans, ...)\n"
               "   is not implemented for this class!");
}

void FiniteElement::CalcDivShape (
   const IntegrationPoint &ip, Vector &divshape) const
{
   mfem_error ("FiniteElement::CalcDivShape (ip, ...)\n"
               "   is not implemented for this class!");
}

void FiniteElement::CalcPhysDivShape(
   ElementTransformation &Trans, Vector &div_shape) const
{
   CalcDivShape(Trans.GetIntPoint(), div_shape);
   div_shape *= (1.0 / Trans.Weight());
}

void FiniteElement::CalcCurlShape(const IntegrationPoint &ip,
                                  DenseMatrix &curl_shape) const
{
   mfem_error ("FiniteElement::CalcCurlShape (ip, ...)\n"
               "   is not implemented for this class!");
}

void FiniteElement::CalcPhysCurlShape(ElementTransformation &Trans,
                                      DenseMatrix &curl_shape) const
{
   switch (Dim)
   {
      case 3:
      {
#ifdef MFEM_THREAD_SAFE
         DenseMatrix vshape(Dof, Dim);
#endif
         CalcCurlShape(Trans.GetIntPoint(), vshape);
         MultABt(vshape, Trans.Jacobian(), curl_shape);
         curl_shape *= (1.0 / Trans.Weight());
         break;
      }
      case 2:
         // This is valid for both 2x2 and 3x2 Jacobians
         CalcCurlShape(Trans.GetIntPoint(), curl_shape);
         curl_shape *= (1.0 / Trans.Weight());
         break;
      default:
         MFEM_ABORT("Invalid dimension, Dim = " << Dim);
   }
}

void FiniteElement::GetFaceDofs(int face, int **dofs, int *ndofs) const
{
   mfem_error ("FiniteElement::GetFaceDofs (...)");
}

void FiniteElement::CalcHessian (const IntegrationPoint &ip,
                                 DenseMatrix &h) const
{
   mfem_error ("FiniteElement::CalcHessian (...) is not overloaded !");
}

void FiniteElement::GetLocalInterpolation (ElementTransformation &Trans,
                                           DenseMatrix &I) const
{
   mfem_error ("GetLocalInterpolation (...) is not overloaded !");
}

void FiniteElement::Project (
   Coefficient &coeff, ElementTransformation &Trans, Vector &dofs) const
{
   mfem_error ("FiniteElement::Project (...) is not overloaded !");
}

void FiniteElement::Project (
   VectorCoefficient &vc, ElementTransformation &Trans, Vector &dofs) const
{
   mfem_error ("FiniteElement::Project (...) (vector) is not overloaded !");
}

void FiniteElement::ProjectMatrixCoefficient(
   MatrixCoefficient &mc, ElementTransformation &T, Vector &dofs) const
{
   mfem_error("FiniteElement::ProjectMatrixCoefficient() is not overloaded !");
}

void FiniteElement::ProjectDelta(int vertex, Vector &dofs) const
{
   mfem_error("FiniteElement::ProjectDelta(...) is not implemented for "
              "this element!");
}

void FiniteElement::Project(
   const FiniteElement &fe, ElementTransformation &Trans, DenseMatrix &I) const
{
   mfem_error("FiniteElement::Project(...) (fe version) is not implemented "
              "for this element!");
}

void FiniteElement::ProjectGrad(
   const FiniteElement &fe, ElementTransformation &Trans,
   DenseMatrix &grad) const
{
   mfem_error("FiniteElement::ProjectGrad(...) is not implemented for "
              "this element!");
}

void FiniteElement::ProjectCurl(
   const FiniteElement &fe, ElementTransformation &Trans,
   DenseMatrix &curl) const
{
   mfem_error("FiniteElement::ProjectCurl(...) is not implemented for "
              "this element!");
}

void FiniteElement::ProjectDiv(
   const FiniteElement &fe, ElementTransformation &Trans,
   DenseMatrix &div) const
{
   mfem_error("FiniteElement::ProjectDiv(...) is not implemented for "
              "this element!");
}

void FiniteElement::CalcPhysShape(ElementTransformation &Trans,
                                  Vector &shape) const
{
   CalcShape(Trans.GetIntPoint(), shape);
   if (MapType == INTEGRAL)
   {
      shape /= Trans.Weight();
   }
}

void FiniteElement::CalcPhysDShape(ElementTransformation &Trans,
                                   DenseMatrix &dshape) const
{
   MFEM_ASSERT(MapType == VALUE, "");
#ifdef MFEM_THREAD_SAFE
   DenseMatrix vshape(Dof, Dim);
#endif
   CalcDShape(Trans.GetIntPoint(), vshape);
   Mult(vshape, Trans.InverseJacobian(), dshape);
}

void NodalFiniteElement::NodalLocalInterpolation (
   ElementTransformation &Trans, DenseMatrix &I,
   const NodalFiniteElement &fine_fe) const
{
   double v[3];
   Vector vv (v, Dim);
   IntegrationPoint f_ip;

#ifdef MFEM_THREAD_SAFE
   Vector c_shape(Dof);
#endif

   MFEM_ASSERT(MapType == fine_fe.GetMapType(), "");

   for (int i = 0; i < fine_fe.Dof; i++)
   {
      Trans.Transform (fine_fe.Nodes.IntPoint (i), vv);
      f_ip.Set(v, Dim);
      CalcShape (f_ip, c_shape);
      for (int j = 0; j < Dof; j++)
         if (fabs (I (i,j) = c_shape (j)) < 1.0e-12)
         {
            I (i,j) = 0.0;
         }
   }
   if (MapType == INTEGRAL)
   {
      // assuming Trans is linear; this should be ok for all refinement types
      Trans.SetIntPoint(&Geometries.GetCenter(GeomType));
      I *= Trans.Weight();
   }
}

void NodalFiniteElement::ProjectCurl_2D(
   const FiniteElement &fe, ElementTransformation &Trans,
   DenseMatrix &curl) const
{
   MFEM_ASSERT(GetMapType() == FiniteElement::INTEGRAL, "");

   DenseMatrix curl_shape(fe.GetDof(), 1);

   curl.SetSize(Dof, fe.GetDof());
   for (int i = 0; i < Dof; i++)
   {
      fe.CalcCurlShape(Nodes.IntPoint(i), curl_shape);
      for (int j = 0; j < fe.GetDof(); j++)
      {
         curl(i,j) = curl_shape(j,0);
      }
   }
}

void NodalFiniteElement::Project (
   Coefficient &coeff, ElementTransformation &Trans, Vector &dofs) const
{
   for (int i = 0; i < Dof; i++)
   {
      const IntegrationPoint &ip = Nodes.IntPoint(i);
      // some coefficients expect that Trans.IntPoint is the same
      // as the second argument of Eval
      Trans.SetIntPoint(&ip);
      dofs(i) = coeff.Eval (Trans, ip);
      if (MapType == INTEGRAL)
      {
         dofs(i) *= Trans.Weight();
      }
   }
}

void NodalFiniteElement::Project (
   VectorCoefficient &vc, ElementTransformation &Trans, Vector &dofs) const
{
   MFEM_ASSERT(dofs.Size() == vc.GetVDim()*Dof, "");
   Vector x(vc.GetVDim());

   for (int i = 0; i < Dof; i++)
   {
      const IntegrationPoint &ip = Nodes.IntPoint(i);
      Trans.SetIntPoint(&ip);
      vc.Eval (x, Trans, ip);
      if (MapType == INTEGRAL)
      {
         x *= Trans.Weight();
      }
      for (int j = 0; j < x.Size(); j++)
      {
         dofs(Dof*j+i) = x(j);
      }
   }
}

void NodalFiniteElement::ProjectMatrixCoefficient(
   MatrixCoefficient &mc, ElementTransformation &T, Vector &dofs) const
{
   // (mc.height x mc.width) @ DOFs -> (Dof x mc.width x mc.height) in dofs
   MFEM_ASSERT(dofs.Size() == mc.GetHeight()*mc.GetWidth()*Dof, "");
   DenseMatrix MQ(mc.GetHeight(), mc.GetWidth());

   for (int k = 0; k < Dof; k++)
   {
      T.SetIntPoint(&Nodes.IntPoint(k));
      mc.Eval(MQ, T, Nodes.IntPoint(k));
      if (MapType == INTEGRAL) { MQ *= T.Weight(); }
      for (int r = 0; r < MQ.Height(); r++)
      {
         for (int d = 0; d < MQ.Width(); d++)
         {
            dofs(k+Dof*(d+MQ.Width()*r)) = MQ(r,d);
         }
      }
   }
}

void NodalFiniteElement::Project(
   const FiniteElement &fe, ElementTransformation &Trans, DenseMatrix &I) const
{
   if (fe.GetRangeType() == SCALAR)
   {
      MFEM_ASSERT(MapType == fe.GetMapType(), "");

      Vector shape(fe.GetDof());

      I.SetSize(Dof, fe.GetDof());
      for (int k = 0; k < Dof; k++)
      {
         fe.CalcShape(Nodes.IntPoint(k), shape);
         for (int j = 0; j < shape.Size(); j++)
         {
            I(k,j) = (fabs(shape(j)) < 1e-12) ? 0.0 : shape(j);
         }
      }
   }
   else
   {
      DenseMatrix vshape(fe.GetDof(), Dim);

      I.SetSize(Dim*Dof, fe.GetDof());
      for (int k = 0; k < Dof; k++)
      {
         Trans.SetIntPoint(&Nodes.IntPoint(k));
         fe.CalcVShape(Trans, vshape);
         if (MapType == INTEGRAL)
         {
            vshape *= Trans.Weight();
         }
         for (int j = 0; j < vshape.Height(); j++)
            for (int d = 0; d < vshape.Width(); d++)
            {
               I(k+d*Dof,j) = vshape(j,d);
            }
      }
   }
}

void NodalFiniteElement::ProjectGrad(
   const FiniteElement &fe, ElementTransformation &Trans,
   DenseMatrix &grad) const
{
   MFEM_ASSERT(fe.GetMapType() == VALUE, "");
   MFEM_ASSERT(Trans.GetSpaceDim() == Dim, "")

   DenseMatrix dshape(fe.GetDof(), Dim), grad_k(fe.GetDof(), Dim), Jinv(Dim);

   grad.SetSize(Dim*Dof, fe.GetDof());
   for (int k = 0; k < Dof; k++)
   {
      const IntegrationPoint &ip = Nodes.IntPoint(k);
      fe.CalcDShape(ip, dshape);
      Trans.SetIntPoint(&ip);
      CalcInverse(Trans.Jacobian(), Jinv);
      Mult(dshape, Jinv, grad_k);
      if (MapType == INTEGRAL)
      {
         grad_k *= Trans.Weight();
      }
      for (int j = 0; j < grad_k.Height(); j++)
         for (int d = 0; d < Dim; d++)
         {
            grad(k+d*Dof,j) = grad_k(j,d);
         }
   }
}

void NodalFiniteElement::ProjectDiv(
   const FiniteElement &fe, ElementTransformation &Trans,
   DenseMatrix &div) const
{
   double detJ;
   Vector div_shape(fe.GetDof());

   div.SetSize(Dof, fe.GetDof());
   for (int k = 0; k < Dof; k++)
   {
      const IntegrationPoint &ip = Nodes.IntPoint(k);
      fe.CalcDivShape(ip, div_shape);
      if (MapType == VALUE)
      {
         Trans.SetIntPoint(&ip);
         detJ = Trans.Weight();
         for (int j = 0; j < div_shape.Size(); j++)
         {
            div(k,j) = (fabs(div_shape(j)) < 1e-12) ? 0.0 : div_shape(j)/detJ;
         }
      }
      else
      {
         for (int j = 0; j < div_shape.Size(); j++)
         {
            div(k,j) = (fabs(div_shape(j)) < 1e-12) ? 0.0 : div_shape(j);
         }
      }
   }
}

void PositiveFiniteElement::PositiveLocalInterpolation (
   ElementTransformation &Trans, DenseMatrix &I,
   const PositiveFiniteElement &fine_fe) const
{
   // General interpolation, defined based on L2 projection

   double v[3];
   Vector vv (v, Dim);
   IntegrationPoint f_ip;

   const int fs = fine_fe.GetDof(), cs = this->GetDof();
   I.SetSize(fs, cs);
   Vector fine_shape(fs), coarse_shape(cs);
   DenseMatrix fine_mass(fs), fine_coarse_mass(fs, cs); // initialized with 0
   const int ir_order = GetOrder() + fine_fe.GetOrder();
   const IntegrationRule &ir = IntRules.Get(fine_fe.GetGeomType(), ir_order);

   for (int i = 0; i < ir.GetNPoints(); i++)
   {
      const IntegrationPoint &ip = ir.IntPoint(i);
      fine_fe.CalcShape(ip, fine_shape);
      Trans.Transform(ip, vv);
      f_ip.Set(v, Dim);
      this->CalcShape(f_ip, coarse_shape);

      AddMult_a_VVt(ip.weight, fine_shape, fine_mass);
      AddMult_a_VWt(ip.weight, fine_shape, coarse_shape, fine_coarse_mass);
   }

   DenseMatrixInverse fine_mass_inv(fine_mass);
   fine_mass_inv.Mult(fine_coarse_mass, I);

   if (MapType == INTEGRAL)
   {
      // assuming Trans is linear; this should be ok for all refinement types
      Trans.SetIntPoint(&Geometries.GetCenter(GeomType));
      I *= Trans.Weight();
   }
}

void PositiveFiniteElement::Project(
   Coefficient &coeff, ElementTransformation &Trans, Vector &dofs) const
{
   for (int i = 0; i < Dof; i++)
   {
      const IntegrationPoint &ip = Nodes.IntPoint(i);
      Trans.SetIntPoint(&ip);
      dofs(i) = coeff.Eval(Trans, ip);
   }
}

void PositiveFiniteElement::Project(
   const FiniteElement &fe, ElementTransformation &Trans, DenseMatrix &I) const
{
   const NodalFiniteElement *nfe =
      dynamic_cast<const NodalFiniteElement *>(&fe);

   if (nfe && Dof == nfe->GetDof())
   {
      nfe->Project(*this, Trans, I);
      I.Invert();
   }
   else
   {
      // local L2 projection
      DenseMatrix pos_mass, mixed_mass;
      MassIntegrator mass_integ;

      mass_integ.AssembleElementMatrix(*this, Trans, pos_mass);
      mass_integ.AssembleElementMatrix2(fe, *this, Trans, mixed_mass);

      DenseMatrixInverse pos_mass_inv(pos_mass);
      I.SetSize(Dof, fe.GetDof());
      pos_mass_inv.Mult(mixed_mass, I);
   }
}


void VectorFiniteElement::CalcShape (
   const IntegrationPoint &ip, Vector &shape ) const
{
   mfem_error ("Error: Cannot use scalar CalcShape(...) function with\n"
               "   VectorFiniteElements!");
}

void VectorFiniteElement::CalcDShape (
   const IntegrationPoint &ip, DenseMatrix &dshape ) const
{
   mfem_error ("Error: Cannot use scalar CalcDShape(...) function with\n"
               "   VectorFiniteElements!");
}

void VectorFiniteElement::SetDerivMembers()
{
   switch (MapType)
   {
      case H_DIV:
         DerivType = DIV;
         DerivRangeType = SCALAR;
         DerivMapType = INTEGRAL;
         break;
      case H_CURL:
         switch (Dim)
         {
            case 3: // curl: 3D H_CURL -> 3D H_DIV
               DerivType = CURL;
               DerivRangeType = VECTOR;
               DerivMapType = H_DIV;
               break;
            case 2:
               // curl: 2D H_CURL -> INTEGRAL
               DerivType = CURL;
               DerivRangeType = SCALAR;
               DerivMapType = INTEGRAL;
               break;
            case 1:
               DerivType = NONE;
               DerivRangeType = SCALAR;
               DerivMapType = INTEGRAL;
               break;
            default:
               MFEM_ABORT("Invalid dimension, Dim = " << Dim);
         }
         break;
      default:
         MFEM_ABORT("Invalid MapType = " << MapType);
   }
}

void VectorFiniteElement::CalcVShape_RT (
   ElementTransformation &Trans, DenseMatrix &shape) const
{
   MFEM_ASSERT(MapType == H_DIV, "");
#ifdef MFEM_THREAD_SAFE
   DenseMatrix vshape(Dof, Dim);
#endif
   CalcVShape(Trans.GetIntPoint(), vshape);
   MultABt(vshape, Trans.Jacobian(), shape);
   shape *= (1.0 / Trans.Weight());
}

void VectorFiniteElement::CalcVShape_ND (
   ElementTransformation &Trans, DenseMatrix &shape) const
{
   MFEM_ASSERT(MapType == H_CURL, "");
#ifdef MFEM_THREAD_SAFE
   DenseMatrix vshape(Dof, Dim);
#endif
   CalcVShape(Trans.GetIntPoint(), vshape);
   Mult(vshape, Trans.InverseJacobian(), shape);
}

void VectorFiniteElement::Project_RT(
   const double *nk, const Array<int> &d2n,
   VectorCoefficient &vc, ElementTransformation &Trans, Vector &dofs) const
{
   double vk[3];
   const int sdim = Trans.GetSpaceDim();
   MFEM_ASSERT(vc.GetVDim() == sdim, "");
   Vector xk(vk, sdim);
   const bool square_J = (Dim == sdim);

   for (int k = 0; k < Dof; k++)
   {
      Trans.SetIntPoint(&Nodes.IntPoint(k));
      vc.Eval(xk, Trans, Nodes.IntPoint(k));
      // dof_k = nk^t adj(J) xk
      dofs(k) = Trans.AdjugateJacobian().InnerProduct(vk, nk + d2n[k]*Dim);
      if (!square_J) { dofs(k) /= Trans.Weight(); }
   }
}

void VectorFiniteElement::ProjectMatrixCoefficient_RT(
   const double *nk, const Array<int> &d2n,
   MatrixCoefficient &mc, ElementTransformation &T, Vector &dofs) const
{
   // project the rows of the matrix coefficient in an RT space

   const int sdim = T.GetSpaceDim();
   MFEM_ASSERT(mc.GetWidth() == sdim, "");
   const bool square_J = (Dim == sdim);
   DenseMatrix MQ(mc.GetHeight(), mc.GetWidth());
   Vector nk_phys(sdim), dofs_k(MQ.Height());
   MFEM_ASSERT(dofs.Size() == Dof*MQ.Height(), "");

   for (int k = 0; k < Dof; k++)
   {
      T.SetIntPoint(&Nodes.IntPoint(k));
      mc.Eval(MQ, T, Nodes.IntPoint(k));
      // nk_phys = adj(J)^t nk
      T.AdjugateJacobian().MultTranspose(nk + d2n[k]*Dim, nk_phys);
      if (!square_J) { nk_phys /= T.Weight(); }
      MQ.Mult(nk_phys, dofs_k);
      for (int r = 0; r < MQ.Height(); r++)
      {
         dofs(k+Dof*r) = dofs_k(r);
      }
   }
}

void VectorFiniteElement::Project_RT(
   const double *nk, const Array<int> &d2n, const FiniteElement &fe,
   ElementTransformation &Trans, DenseMatrix &I) const
{
   if (fe.GetRangeType() == SCALAR)
   {
      double vk[3];
      Vector shape(fe.GetDof());
      int sdim = Trans.GetSpaceDim();

      I.SetSize(Dof, sdim*fe.GetDof());
      for (int k = 0; k < Dof; k++)
      {
         const IntegrationPoint &ip = Nodes.IntPoint(k);

         fe.CalcShape(ip, shape);
         Trans.SetIntPoint(&ip);
         Trans.AdjugateJacobian().MultTranspose(nk + d2n[k]*Dim, vk);
         if (fe.GetMapType() == INTEGRAL)
         {
            double w = 1.0/Trans.Weight();
            for (int d = 0; d < Dim; d++)
            {
               vk[d] *= w;
            }
         }

         for (int j = 0; j < shape.Size(); j++)
         {
            double s = shape(j);
            if (fabs(s) < 1e-12)
            {
               s = 0.0;
            }
            for (int d = 0; d < sdim; d++)
            {
               I(k,j+d*shape.Size()) = s*vk[d];
            }
         }
      }
   }
   else
   {
      mfem_error("VectorFiniteElement::Project_RT (fe version)");
   }
}

void VectorFiniteElement::ProjectGrad_RT(
   const double *nk, const Array<int> &d2n, const FiniteElement &fe,
   ElementTransformation &Trans, DenseMatrix &grad) const
{
   if (Dim != 2)
   {
      mfem_error("VectorFiniteElement::ProjectGrad_RT works only in 2D!");
   }

   DenseMatrix dshape(fe.GetDof(), fe.GetDim());
   Vector grad_k(fe.GetDof());
   double tk[2];

   grad.SetSize(Dof, fe.GetDof());
   for (int k = 0; k < Dof; k++)
   {
      fe.CalcDShape(Nodes.IntPoint(k), dshape);
      tk[0] = nk[d2n[k]*Dim+1];
      tk[1] = -nk[d2n[k]*Dim];
      dshape.Mult(tk, grad_k);
      for (int j = 0; j < grad_k.Size(); j++)
      {
         grad(k,j) = (fabs(grad_k(j)) < 1e-12) ? 0.0 : grad_k(j);
      }
   }
}

void VectorFiniteElement::ProjectCurl_ND(
   const double *tk, const Array<int> &d2t, const FiniteElement &fe,
   ElementTransformation &Trans, DenseMatrix &curl) const
{
#ifdef MFEM_THREAD_SAFE
   DenseMatrix curlshape(fe.GetDof(), Dim);
   DenseMatrix curlshape_J(fe.GetDof(), Dim);
   DenseMatrix J(Dim, Dim);
#else
   curlshape.SetSize(fe.GetDof(), Dim);
   curlshape_J.SetSize(fe.GetDof(), Dim);
   J.SetSize(Dim, Dim);
#endif

   Vector curl_k(fe.GetDof());

   curl.SetSize(Dof, fe.GetDof());
   for (int k = 0; k < Dof; k++)
   {
      const IntegrationPoint &ip = Nodes.IntPoint(k);

      // calculate J^t * J / |J|
      Trans.SetIntPoint(&ip);
      MultAtB(Trans.Jacobian(), Trans.Jacobian(), J);
      J *= 1.0 / Trans.Weight();

      // transform curl of shapes (rows) by J^t * J / |J|
      fe.CalcCurlShape(ip, curlshape);
      Mult(curlshape, J, curlshape_J);

      curlshape_J.Mult(tk + d2t[k]*Dim, curl_k);
      for (int j = 0; j < curl_k.Size(); j++)
      {
         curl(k,j) = (fabs(curl_k(j)) < 1e-12) ? 0.0 : curl_k(j);
      }
   }
}

void VectorFiniteElement::ProjectCurl_RT(
   const double *nk, const Array<int> &d2n, const FiniteElement &fe,
   ElementTransformation &Trans, DenseMatrix &curl) const
{
   DenseMatrix curl_shape(fe.GetDof(), Dim);
   Vector curl_k(fe.GetDof());

   curl.SetSize(Dof, fe.GetDof());
   for (int k = 0; k < Dof; k++)
   {
      fe.CalcCurlShape(Nodes.IntPoint(k), curl_shape);
      curl_shape.Mult(nk + d2n[k]*Dim, curl_k);
      for (int j = 0; j < curl_k.Size(); j++)
      {
         curl(k,j) = (fabs(curl_k(j)) < 1e-12) ? 0.0 : curl_k(j);
      }
   }
}

void VectorFiniteElement::Project_ND(
   const double *tk, const Array<int> &d2t,
   VectorCoefficient &vc, ElementTransformation &Trans, Vector &dofs) const
{
   double vk[3];
   Vector xk(vk, vc.GetVDim());

   for (int k = 0; k < Dof; k++)
   {
      Trans.SetIntPoint(&Nodes.IntPoint(k));

      vc.Eval(xk, Trans, Nodes.IntPoint(k));
      // dof_k = xk^t J tk
      dofs(k) = Trans.Jacobian().InnerProduct(tk + d2t[k]*Dim, vk);
   }
}

void VectorFiniteElement::ProjectMatrixCoefficient_ND(
   const double *tk, const Array<int> &d2t,
   MatrixCoefficient &mc, ElementTransformation &T, Vector &dofs) const
{
   // project the rows of the matrix coefficient in an ND space

   const int sdim = T.GetSpaceDim();
   MFEM_ASSERT(mc.GetWidth() == sdim, "");
   DenseMatrix MQ(mc.GetHeight(), mc.GetWidth());
   Vector tk_phys(sdim), dofs_k(MQ.Height());
   MFEM_ASSERT(dofs.Size() == Dof*MQ.Height(), "");

   for (int k = 0; k < Dof; k++)
   {
      T.SetIntPoint(&Nodes.IntPoint(k));
      mc.Eval(MQ, T, Nodes.IntPoint(k));
      // tk_phys = J tk
      T.Jacobian().Mult(tk + d2t[k]*Dim, tk_phys);
      MQ.Mult(tk_phys, dofs_k);
      for (int r = 0; r < MQ.Height(); r++)
      {
         dofs(k+Dof*r) = dofs_k(r);
      }
   }
}

void VectorFiniteElement::Project_ND(
   const double *tk, const Array<int> &d2t, const FiniteElement &fe,
   ElementTransformation &Trans, DenseMatrix &I) const
{
   if (fe.GetRangeType() == SCALAR)
   {
      int sdim = Trans.GetSpaceDim();
      double vk[3];
      Vector shape(fe.GetDof());

      I.SetSize(Dof, sdim*fe.GetDof());
      for (int k = 0; k < Dof; k++)
      {
         const IntegrationPoint &ip = Nodes.IntPoint(k);

         fe.CalcShape(ip, shape);
         Trans.SetIntPoint(&ip);
         Trans.Jacobian().Mult(tk + d2t[k]*Dim, vk);
         if (fe.GetMapType() == INTEGRAL)
         {
            double w = 1.0/Trans.Weight();
            for (int d = 0; d < sdim; d++)
            {
               vk[d] *= w;
            }
         }

         for (int j = 0; j < shape.Size(); j++)
         {
            double s = shape(j);
            if (fabs(s) < 1e-12)
            {
               s = 0.0;
            }
            for (int d = 0; d < sdim; d++)
            {
               I(k, j + d*shape.Size()) = s*vk[d];
            }
         }
      }
   }
   else
   {
      mfem_error("VectorFiniteElement::Project_ND (fe version)");
   }
}

void VectorFiniteElement::ProjectGrad_ND(
   const double *tk, const Array<int> &d2t, const FiniteElement &fe,
   ElementTransformation &Trans, DenseMatrix &grad) const
{
   MFEM_ASSERT(fe.GetMapType() == VALUE, "");

   DenseMatrix dshape(fe.GetDof(), fe.GetDim());
   Vector grad_k(fe.GetDof());

   grad.SetSize(Dof, fe.GetDof());
   for (int k = 0; k < Dof; k++)
   {
      fe.CalcDShape(Nodes.IntPoint(k), dshape);
      dshape.Mult(tk + d2t[k]*Dim, grad_k);
      for (int j = 0; j < grad_k.Size(); j++)
      {
         grad(k,j) = (fabs(grad_k(j)) < 1e-12) ? 0.0 : grad_k(j);
      }
   }
}

void VectorFiniteElement::LocalInterpolation_RT(
   const double *nk, const Array<int> &d2n, ElementTransformation &Trans,
   DenseMatrix &I) const
{
   double vk[3];
   Vector xk(vk, Dim);
   IntegrationPoint ip;
#ifdef MFEM_THREAD_SAFE
   DenseMatrix vshape(Dof, Dim);
#endif

   // assuming Trans is linear; this should be ok for all refinement types
   Trans.SetIntPoint(&Geometries.GetCenter(GeomType));
   const DenseMatrix &adjJ = Trans.AdjugateJacobian();
   for (int k = 0; k < Dof; k++)
   {
      Trans.Transform(Nodes.IntPoint(k), xk);
      ip.Set3(vk);
      CalcVShape(ip, vshape);
      // xk = |J| J^{-t} n_k
      adjJ.MultTranspose(nk + d2n[k]*Dim, vk);
      // I_k = vshape_k.adj(J)^t.n_k, k=1,...,Dof
      for (int j = 0; j < Dof; j++)
      {
         double Ikj = 0.;
         for (int i = 0; i < Dim; i++)
         {
            Ikj += vshape(j, i) * vk[i];
         }
         I(k, j) = (fabs(Ikj) < 1e-12) ? 0.0 : Ikj;
      }
   }
}

void VectorFiniteElement::LocalInterpolation_ND(
   const double *tk, const Array<int> &d2t, ElementTransformation &Trans,
   DenseMatrix &I) const
{
   double vk[3];
   Vector xk(vk, Dim);
   IntegrationPoint ip;
#ifdef MFEM_THREAD_SAFE
   DenseMatrix vshape(Dof, Dim);
#endif

   // assuming Trans is linear; this should be ok for all refinement types
   Trans.SetIntPoint(&Geometries.GetCenter(GeomType));
   const DenseMatrix &J = Trans.Jacobian();
   for (int k = 0; k < Dof; k++)
   {
      Trans.Transform(Nodes.IntPoint(k), xk);
      ip.Set3(vk);
      CalcVShape(ip, vshape);
      // xk = J t_k
      J.Mult(tk + d2t[k]*Dim, vk);
      // I_k = vshape_k.J.t_k, k=1,...,Dof
      for (int j = 0; j < Dof; j++)
      {
         double Ikj = 0.;
         for (int i = 0; i < Dim; i++)
         {
            Ikj += vshape(j, i) * vk[i];
         }
         I(k, j) = (fabs(Ikj) < 1e-12) ? 0.0 : Ikj;
      }
   }
}


PointFiniteElement::PointFiniteElement()
   : NodalFiniteElement(0, Geometry::POINT, 1, 0)
{
   Nodes.IntPoint(0).x = 0.0;
}

void PointFiniteElement::CalcShape(const IntegrationPoint &ip,
                                   Vector &shape) const
{
   shape(0) = 1.;
}

void PointFiniteElement::CalcDShape(const IntegrationPoint &ip,
                                    DenseMatrix &dshape) const
{
   // dshape is (1 x 0) - nothing to compute
}

Linear1DFiniteElement::Linear1DFiniteElement()
   : NodalFiniteElement(1, Geometry::SEGMENT, 2, 1)
{
   Nodes.IntPoint(0).x = 0.0;
   Nodes.IntPoint(1).x = 1.0;
}

void Linear1DFiniteElement::CalcShape(const IntegrationPoint &ip,
                                      Vector &shape) const
{
   shape(0) = 1. - ip.x;
   shape(1) = ip.x;
}

void Linear1DFiniteElement::CalcDShape(const IntegrationPoint &ip,
                                       DenseMatrix &dshape) const
{
   dshape(0,0) = -1.;
   dshape(1,0) =  1.;
}

Linear2DFiniteElement::Linear2DFiniteElement()
   : NodalFiniteElement(2, Geometry::TRIANGLE, 3, 1)
{
   Nodes.IntPoint(0).x = 0.0;
   Nodes.IntPoint(0).y = 0.0;
   Nodes.IntPoint(1).x = 1.0;
   Nodes.IntPoint(1).y = 0.0;
   Nodes.IntPoint(2).x = 0.0;
   Nodes.IntPoint(2).y = 1.0;
}

void Linear2DFiniteElement::CalcShape(const IntegrationPoint &ip,
                                      Vector &shape) const
{
   shape(0) = 1. - ip.x - ip.y;
   shape(1) = ip.x;
   shape(2) = ip.y;
}

void Linear2DFiniteElement::CalcDShape(const IntegrationPoint &ip,
                                       DenseMatrix &dshape) const
{
   dshape(0,0) = -1.; dshape(0,1) = -1.;
   dshape(1,0) =  1.; dshape(1,1) =  0.;
   dshape(2,0) =  0.; dshape(2,1) =  1.;
}

BiLinear2DFiniteElement::BiLinear2DFiniteElement()
   : NodalFiniteElement(2, Geometry::SQUARE , 4, 1, FunctionSpace::Qk)
{
   Nodes.IntPoint(0).x = 0.0;
   Nodes.IntPoint(0).y = 0.0;
   Nodes.IntPoint(1).x = 1.0;
   Nodes.IntPoint(1).y = 0.0;
   Nodes.IntPoint(2).x = 1.0;
   Nodes.IntPoint(2).y = 1.0;
   Nodes.IntPoint(3).x = 0.0;
   Nodes.IntPoint(3).y = 1.0;
}

void BiLinear2DFiniteElement::CalcShape(const IntegrationPoint &ip,
                                        Vector &shape) const
{
   shape(0) = (1. - ip.x) * (1. - ip.y) ;
   shape(1) = ip.x * (1. - ip.y) ;
   shape(2) = ip.x * ip.y ;
   shape(3) = (1. - ip.x) * ip.y ;
}

void BiLinear2DFiniteElement::CalcDShape(const IntegrationPoint &ip,
                                         DenseMatrix &dshape) const
{
   dshape(0,0) = -1. + ip.y; dshape(0,1) = -1. + ip.x ;
   dshape(1,0) =  1. - ip.y; dshape(1,1) = -ip.x ;
   dshape(2,0) =  ip.y ;     dshape(2,1) = ip.x ;
   dshape(3,0) = -ip.y ;     dshape(3,1) = 1. - ip.x ;
}

void BiLinear2DFiniteElement::CalcHessian(
   const IntegrationPoint &ip, DenseMatrix &h) const
{
   h(0,0) = 0.;   h(0,1) =  1.;   h(0,2) = 0.;
   h(1,0) = 0.;   h(1,1) = -1.;   h(1,2) = 0.;
   h(2,0) = 0.;   h(2,1) =  1.;   h(2,2) = 0.;
   h(3,0) = 0.;   h(3,1) = -1.;   h(3,2) = 0.;
}


GaussLinear2DFiniteElement::GaussLinear2DFiniteElement()
   : NodalFiniteElement(2, Geometry::TRIANGLE, 3, 1, FunctionSpace::Pk)
{
   Nodes.IntPoint(0).x = 1./6.;
   Nodes.IntPoint(0).y = 1./6.;
   Nodes.IntPoint(1).x = 2./3.;
   Nodes.IntPoint(1).y = 1./6.;
   Nodes.IntPoint(2).x = 1./6.;
   Nodes.IntPoint(2).y = 2./3.;
}

void GaussLinear2DFiniteElement::CalcShape(const IntegrationPoint &ip,
                                           Vector &shape) const
{
   const double x = ip.x, y = ip.y;

   shape(0) = 5./3. - 2. * (x + y);
   shape(1) = 2. * (x - 1./6.);
   shape(2) = 2. * (y - 1./6.);
}

void GaussLinear2DFiniteElement::CalcDShape(const IntegrationPoint &ip,
                                            DenseMatrix &dshape) const
{
   dshape(0,0) = -2.;  dshape(0,1) = -2.;
   dshape(1,0) =  2.;  dshape(1,1) =  0.;
   dshape(2,0) =  0.;  dshape(2,1) =  2.;
}

void GaussLinear2DFiniteElement::ProjectDelta(int vertex, Vector &dofs) const
{
   dofs(vertex)       = 2./3.;
   dofs((vertex+1)%3) = 1./6.;
   dofs((vertex+2)%3) = 1./6.;
}


// 0.5-0.5/sqrt(3) and 0.5+0.5/sqrt(3)
const double GaussBiLinear2DFiniteElement::p[] =
{ 0.2113248654051871177454256, 0.7886751345948128822545744 };

GaussBiLinear2DFiniteElement::GaussBiLinear2DFiniteElement()
   : NodalFiniteElement(2, Geometry::SQUARE, 4, 1, FunctionSpace::Qk)
{
   Nodes.IntPoint(0).x = p[0];
   Nodes.IntPoint(0).y = p[0];
   Nodes.IntPoint(1).x = p[1];
   Nodes.IntPoint(1).y = p[0];
   Nodes.IntPoint(2).x = p[1];
   Nodes.IntPoint(2).y = p[1];
   Nodes.IntPoint(3).x = p[0];
   Nodes.IntPoint(3).y = p[1];
}

void GaussBiLinear2DFiniteElement::CalcShape(const IntegrationPoint &ip,
                                             Vector &shape) const
{
   const double x = ip.x, y = ip.y;

   shape(0) = 3. * (p[1] - x) * (p[1] - y);
   shape(1) = 3. * (x - p[0]) * (p[1] - y);
   shape(2) = 3. * (x - p[0]) * (y - p[0]);
   shape(3) = 3. * (p[1] - x) * (y - p[0]);
}

void GaussBiLinear2DFiniteElement::CalcDShape(const IntegrationPoint &ip,
                                              DenseMatrix &dshape) const
{
   const double x = ip.x, y = ip.y;

   dshape(0,0) = 3. * (y - p[1]);  dshape(0,1) = 3. * (x - p[1]);
   dshape(1,0) = 3. * (p[1] - y);  dshape(1,1) = 3. * (p[0] - x);
   dshape(2,0) = 3. * (y - p[0]);  dshape(2,1) = 3. * (x - p[0]);
   dshape(3,0) = 3. * (p[0] - y);  dshape(3,1) = 3. * (p[1] - x);
}

void GaussBiLinear2DFiniteElement::ProjectDelta(int vertex, Vector &dofs) const
{
#if 1
   dofs(vertex)       = p[1]*p[1];
   dofs((vertex+1)%4) = p[0]*p[1];
   dofs((vertex+2)%4) = p[0]*p[0];
   dofs((vertex+3)%4) = p[0]*p[1];
#else
   dofs = 1.0;
#endif
}


P1OnQuadFiniteElement::P1OnQuadFiniteElement()
   : NodalFiniteElement(2, Geometry::SQUARE , 3, 1, FunctionSpace::Qk)
{
   Nodes.IntPoint(0).x = 0.0;
   Nodes.IntPoint(0).y = 0.0;
   Nodes.IntPoint(1).x = 1.0;
   Nodes.IntPoint(1).y = 0.0;
   Nodes.IntPoint(2).x = 0.0;
   Nodes.IntPoint(2).y = 1.0;
}

void P1OnQuadFiniteElement::CalcShape(const IntegrationPoint &ip,
                                      Vector &shape) const
{
   shape(0) = 1. - ip.x - ip.y;
   shape(1) = ip.x;
   shape(2) = ip.y;
}

void P1OnQuadFiniteElement::CalcDShape(const IntegrationPoint &ip,
                                       DenseMatrix &dshape) const
{
   dshape(0,0) = -1.; dshape(0,1) = -1.;
   dshape(1,0) =  1.; dshape(1,1) =  0.;
   dshape(2,0) =  0.; dshape(2,1) =  1.;
}


Quad1DFiniteElement::Quad1DFiniteElement()
   : NodalFiniteElement(1, Geometry::SEGMENT, 3, 2)
{
   Nodes.IntPoint(0).x = 0.0;
   Nodes.IntPoint(1).x = 1.0;
   Nodes.IntPoint(2).x = 0.5;
}

void Quad1DFiniteElement::CalcShape(const IntegrationPoint &ip,
                                    Vector &shape) const
{
   double x = ip.x;
   double l1 = 1.0 - x, l2 = x, l3 = 2. * x - 1.;

   shape(0) = l1 * (-l3);
   shape(1) = l2 * l3;
   shape(2) = 4. * l1 * l2;
}

void Quad1DFiniteElement::CalcDShape(const IntegrationPoint &ip,
                                     DenseMatrix &dshape) const
{
   double x = ip.x;

   dshape(0,0) = 4. * x - 3.;
   dshape(1,0) = 4. * x - 1.;
   dshape(2,0) = 4. - 8. * x;
}


QuadPos1DFiniteElement::QuadPos1DFiniteElement()
   : PositiveFiniteElement(1, Geometry::SEGMENT, 3, 2)
{
   Nodes.IntPoint(0).x = 0.0;
   Nodes.IntPoint(1).x = 1.0;
   Nodes.IntPoint(2).x = 0.5;
}

void QuadPos1DFiniteElement::CalcShape(const IntegrationPoint &ip,
                                       Vector &shape) const
{
   const double x = ip.x, x1 = 1. - x;

   shape(0) = x1 * x1;
   shape(1) = x * x;
   shape(2) = 2. * x * x1;
}

void QuadPos1DFiniteElement::CalcDShape(const IntegrationPoint &ip,
                                        DenseMatrix &dshape) const
{
   const double x = ip.x;

   dshape(0,0) = 2. * x - 2.;
   dshape(1,0) = 2. * x;
   dshape(2,0) = 2. - 4. * x;
}

Quad2DFiniteElement::Quad2DFiniteElement()
   : NodalFiniteElement(2, Geometry::TRIANGLE, 6, 2)
{
   Nodes.IntPoint(0).x = 0.0;
   Nodes.IntPoint(0).y = 0.0;
   Nodes.IntPoint(1).x = 1.0;
   Nodes.IntPoint(1).y = 0.0;
   Nodes.IntPoint(2).x = 0.0;
   Nodes.IntPoint(2).y = 1.0;
   Nodes.IntPoint(3).x = 0.5;
   Nodes.IntPoint(3).y = 0.0;
   Nodes.IntPoint(4).x = 0.5;
   Nodes.IntPoint(4).y = 0.5;
   Nodes.IntPoint(5).x = 0.0;
   Nodes.IntPoint(5).y = 0.5;
}

void Quad2DFiniteElement::CalcShape(const IntegrationPoint &ip,
                                    Vector &shape) const
{
   double x = ip.x, y = ip.y;
   double l1 = 1.-x-y, l2 = x, l3 = y;

   shape(0) = l1 * (2. * l1 - 1.);
   shape(1) = l2 * (2. * l2 - 1.);
   shape(2) = l3 * (2. * l3 - 1.);
   shape(3) = 4. * l1 * l2;
   shape(4) = 4. * l2 * l3;
   shape(5) = 4. * l3 * l1;
}

void Quad2DFiniteElement::CalcDShape(const IntegrationPoint &ip,
                                     DenseMatrix &dshape) const
{
   double x = ip.x, y = ip.y;

   dshape(0,0) =
      dshape(0,1) = 4. * (x + y) - 3.;

   dshape(1,0) = 4. * x - 1.;
   dshape(1,1) = 0.;

   dshape(2,0) = 0.;
   dshape(2,1) = 4. * y - 1.;

   dshape(3,0) = -4. * (2. * x + y - 1.);
   dshape(3,1) = -4. * x;

   dshape(4,0) = 4. * y;
   dshape(4,1) = 4. * x;

   dshape(5,0) = -4. * y;
   dshape(5,1) = -4. * (x + 2. * y - 1.);
}

void Quad2DFiniteElement::CalcHessian (const IntegrationPoint &ip,
                                       DenseMatrix &h) const
{
   h(0,0) = 4.;
   h(0,1) = 4.;
   h(0,2) = 4.;

   h(1,0) = 4.;
   h(1,1) = 0.;
   h(1,2) = 0.;

   h(2,0) = 0.;
   h(2,1) = 0.;
   h(2,2) = 4.;

   h(3,0) = -8.;
   h(3,1) = -4.;
   h(3,2) =  0.;

   h(4,0) = 0.;
   h(4,1) = 4.;
   h(4,2) = 0.;

   h(5,0) =  0.;
   h(5,1) = -4.;
   h(5,2) = -8.;
}

void Quad2DFiniteElement::ProjectDelta(int vertex, Vector &dofs) const
{
#if 0
   dofs = 1.;
#else
   dofs = 0.;
   dofs(vertex) = 1.;
   switch (vertex)
   {
      case 0: dofs(3) = 0.25; dofs(5) = 0.25; break;
      case 1: dofs(3) = 0.25; dofs(4) = 0.25; break;
      case 2: dofs(4) = 0.25; dofs(5) = 0.25; break;
   }
#endif
}


const double GaussQuad2DFiniteElement::p[] =
{ 0.0915762135097707434595714634022015, 0.445948490915964886318329253883051 };

GaussQuad2DFiniteElement::GaussQuad2DFiniteElement()
   : NodalFiniteElement(2, Geometry::TRIANGLE, 6, 2), A(6), D(6,2), pol(6)
{
   Nodes.IntPoint(0).x = p[0];
   Nodes.IntPoint(0).y = p[0];
   Nodes.IntPoint(1).x = 1. - 2. * p[0];
   Nodes.IntPoint(1).y = p[0];
   Nodes.IntPoint(2).x = p[0];
   Nodes.IntPoint(2).y = 1. - 2. * p[0];
   Nodes.IntPoint(3).x = p[1];
   Nodes.IntPoint(3).y = p[1];
   Nodes.IntPoint(4).x = 1. - 2. * p[1];
   Nodes.IntPoint(4).y = p[1];
   Nodes.IntPoint(5).x = p[1];
   Nodes.IntPoint(5).y = 1. - 2. * p[1];

   for (int i = 0; i < 6; i++)
   {
      const double x = Nodes.IntPoint(i).x, y = Nodes.IntPoint(i).y;
      A(0,i) = 1.;
      A(1,i) = x;
      A(2,i) = y;
      A(3,i) = x * x;
      A(4,i) = x * y;
      A(5,i) = y * y;
   }

   A.Invert();
}

void GaussQuad2DFiniteElement::CalcShape(const IntegrationPoint &ip,
                                         Vector &shape) const
{
   const double x = ip.x, y = ip.y;
   pol(0) = 1.;
   pol(1) = x;
   pol(2) = y;
   pol(3) = x * x;
   pol(4) = x * y;
   pol(5) = y * y;

   A.Mult(pol, shape);
}

void GaussQuad2DFiniteElement::CalcDShape(const IntegrationPoint &ip,
                                          DenseMatrix &dshape) const
{
   const double x = ip.x, y = ip.y;
   D(0,0) = 0.;      D(0,1) = 0.;
   D(1,0) = 1.;      D(1,1) = 0.;
   D(2,0) = 0.;      D(2,1) = 1.;
   D(3,0) = 2. *  x; D(3,1) = 0.;
   D(4,0) = y;       D(4,1) = x;
   D(5,0) = 0.;      D(5,1) = 2. * y;

   Mult(A, D, dshape);
}


BiQuad2DFiniteElement::BiQuad2DFiniteElement()
   : NodalFiniteElement(2, Geometry::SQUARE, 9, 2, FunctionSpace::Qk)
{
   Nodes.IntPoint(0).x = 0.0;
   Nodes.IntPoint(0).y = 0.0;
   Nodes.IntPoint(1).x = 1.0;
   Nodes.IntPoint(1).y = 0.0;
   Nodes.IntPoint(2).x = 1.0;
   Nodes.IntPoint(2).y = 1.0;
   Nodes.IntPoint(3).x = 0.0;
   Nodes.IntPoint(3).y = 1.0;
   Nodes.IntPoint(4).x = 0.5;
   Nodes.IntPoint(4).y = 0.0;
   Nodes.IntPoint(5).x = 1.0;
   Nodes.IntPoint(5).y = 0.5;
   Nodes.IntPoint(6).x = 0.5;
   Nodes.IntPoint(6).y = 1.0;
   Nodes.IntPoint(7).x = 0.0;
   Nodes.IntPoint(7).y = 0.5;
   Nodes.IntPoint(8).x = 0.5;
   Nodes.IntPoint(8).y = 0.5;
}

void BiQuad2DFiniteElement::CalcShape(const IntegrationPoint &ip,
                                      Vector &shape) const
{
   double x = ip.x, y = ip.y;
   double l1x, l2x, l3x, l1y, l2y, l3y;

   l1x = (x - 1.) * (2. * x - 1);
   l2x = 4. * x * (1. - x);
   l3x = x * (2. * x - 1.);
   l1y = (y - 1.) * (2. * y - 1);
   l2y = 4. * y * (1. - y);
   l3y = y * (2. * y - 1.);

   shape(0) = l1x * l1y;
   shape(4) = l2x * l1y;
   shape(1) = l3x * l1y;
   shape(7) = l1x * l2y;
   shape(8) = l2x * l2y;
   shape(5) = l3x * l2y;
   shape(3) = l1x * l3y;
   shape(6) = l2x * l3y;
   shape(2) = l3x * l3y;
}

void BiQuad2DFiniteElement::CalcDShape(const IntegrationPoint &ip,
                                       DenseMatrix &dshape) const
{
   double x = ip.x, y = ip.y;
   double l1x, l2x, l3x, l1y, l2y, l3y;
   double d1x, d2x, d3x, d1y, d2y, d3y;

   l1x = (x - 1.) * (2. * x - 1);
   l2x = 4. * x * (1. - x);
   l3x = x * (2. * x - 1.);
   l1y = (y - 1.) * (2. * y - 1);
   l2y = 4. * y * (1. - y);
   l3y = y * (2. * y - 1.);

   d1x = 4. * x - 3.;
   d2x = 4. - 8. * x;
   d3x = 4. * x - 1.;
   d1y = 4. * y - 3.;
   d2y = 4. - 8. * y;
   d3y = 4. * y - 1.;

   dshape(0,0) = d1x * l1y;
   dshape(0,1) = l1x * d1y;

   dshape(4,0) = d2x * l1y;
   dshape(4,1) = l2x * d1y;

   dshape(1,0) = d3x * l1y;
   dshape(1,1) = l3x * d1y;

   dshape(7,0) = d1x * l2y;
   dshape(7,1) = l1x * d2y;

   dshape(8,0) = d2x * l2y;
   dshape(8,1) = l2x * d2y;

   dshape(5,0) = d3x * l2y;
   dshape(5,1) = l3x * d2y;

   dshape(3,0) = d1x * l3y;
   dshape(3,1) = l1x * d3y;

   dshape(6,0) = d2x * l3y;
   dshape(6,1) = l2x * d3y;

   dshape(2,0) = d3x * l3y;
   dshape(2,1) = l3x * d3y;
}

void BiQuad2DFiniteElement::ProjectDelta(int vertex, Vector &dofs) const
{
#if 0
   dofs = 1.;
#else
   dofs = 0.;
   dofs(vertex) = 1.;
   switch (vertex)
   {
      case 0: dofs(4) = 0.25; dofs(7) = 0.25; break;
      case 1: dofs(4) = 0.25; dofs(5) = 0.25; break;
      case 2: dofs(5) = 0.25; dofs(6) = 0.25; break;
      case 3: dofs(6) = 0.25; dofs(7) = 0.25; break;
   }
   dofs(8) = 1./16.;
#endif
}

BiQuadPos2DFiniteElement::BiQuadPos2DFiniteElement()
   : PositiveFiniteElement(2, Geometry::SQUARE, 9, 2, FunctionSpace::Qk)
{
   Nodes.IntPoint(0).x = 0.0;
   Nodes.IntPoint(0).y = 0.0;
   Nodes.IntPoint(1).x = 1.0;
   Nodes.IntPoint(1).y = 0.0;
   Nodes.IntPoint(2).x = 1.0;
   Nodes.IntPoint(2).y = 1.0;
   Nodes.IntPoint(3).x = 0.0;
   Nodes.IntPoint(3).y = 1.0;
   Nodes.IntPoint(4).x = 0.5;
   Nodes.IntPoint(4).y = 0.0;
   Nodes.IntPoint(5).x = 1.0;
   Nodes.IntPoint(5).y = 0.5;
   Nodes.IntPoint(6).x = 0.5;
   Nodes.IntPoint(6).y = 1.0;
   Nodes.IntPoint(7).x = 0.0;
   Nodes.IntPoint(7).y = 0.5;
   Nodes.IntPoint(8).x = 0.5;
   Nodes.IntPoint(8).y = 0.5;
}

void BiQuadPos2DFiniteElement::CalcShape(const IntegrationPoint &ip,
                                         Vector &shape) const
{
   double x = ip.x, y = ip.y;
   double l1x, l2x, l3x, l1y, l2y, l3y;

   l1x = (1. - x) * (1. - x);
   l2x = 2. * x * (1. - x);
   l3x = x * x;
   l1y = (1. - y) * (1. - y);
   l2y = 2. * y * (1. - y);
   l3y = y * y;

   shape(0) = l1x * l1y;
   shape(4) = l2x * l1y;
   shape(1) = l3x * l1y;
   shape(7) = l1x * l2y;
   shape(8) = l2x * l2y;
   shape(5) = l3x * l2y;
   shape(3) = l1x * l3y;
   shape(6) = l2x * l3y;
   shape(2) = l3x * l3y;
}

void BiQuadPos2DFiniteElement::CalcDShape(const IntegrationPoint &ip,
                                          DenseMatrix &dshape) const
{
   double x = ip.x, y = ip.y;
   double l1x, l2x, l3x, l1y, l2y, l3y;
   double d1x, d2x, d3x, d1y, d2y, d3y;

   l1x = (1. - x) * (1. - x);
   l2x = 2. * x * (1. - x);
   l3x = x * x;
   l1y = (1. - y) * (1. - y);
   l2y = 2. * y * (1. - y);
   l3y = y * y;

   d1x = 2. * x - 2.;
   d2x = 2. - 4. * x;
   d3x = 2. * x;
   d1y = 2. * y - 2.;
   d2y = 2. - 4. * y;
   d3y = 2. * y;

   dshape(0,0) = d1x * l1y;
   dshape(0,1) = l1x * d1y;

   dshape(4,0) = d2x * l1y;
   dshape(4,1) = l2x * d1y;

   dshape(1,0) = d3x * l1y;
   dshape(1,1) = l3x * d1y;

   dshape(7,0) = d1x * l2y;
   dshape(7,1) = l1x * d2y;

   dshape(8,0) = d2x * l2y;
   dshape(8,1) = l2x * d2y;

   dshape(5,0) = d3x * l2y;
   dshape(5,1) = l3x * d2y;

   dshape(3,0) = d1x * l3y;
   dshape(3,1) = l1x * d3y;

   dshape(6,0) = d2x * l3y;
   dshape(6,1) = l2x * d3y;

   dshape(2,0) = d3x * l3y;
   dshape(2,1) = l3x * d3y;
}

void BiQuadPos2DFiniteElement::GetLocalInterpolation(
   ElementTransformation &Trans, DenseMatrix &I) const
{
   double s[9];
   IntegrationPoint tr_ip;
   Vector xx(&tr_ip.x, 2), shape(s, 9);

   for (int i = 0; i < 9; i++)
   {
      Trans.Transform(Nodes.IntPoint(i), xx);
      CalcShape(tr_ip, shape);
      for (int j = 0; j < 9; j++)
         if (fabs(I(i,j) = s[j]) < 1.0e-12)
         {
            I(i,j) = 0.0;
         }
   }
   for (int i = 0; i < 9; i++)
   {
      double *d = &I(0,i);
      d[4] = 2. * d[4] - 0.5 * (d[0] + d[1]);
      d[5] = 2. * d[5] - 0.5 * (d[1] + d[2]);
      d[6] = 2. * d[6] - 0.5 * (d[2] + d[3]);
      d[7] = 2. * d[7] - 0.5 * (d[3] + d[0]);
      d[8] = 4. * d[8] - 0.5 * (d[4] + d[5] + d[6] + d[7]) -
             0.25 * (d[0] + d[1] + d[2] + d[3]);
   }
}

void BiQuadPos2DFiniteElement::Project(
   Coefficient &coeff, ElementTransformation &Trans, Vector &dofs) const
{
   double *d = dofs;

   for (int i = 0; i < 9; i++)
   {
      const IntegrationPoint &ip = Nodes.IntPoint(i);
      Trans.SetIntPoint(&ip);
      d[i] = coeff.Eval(Trans, ip);
   }
   d[4] = 2. * d[4] - 0.5 * (d[0] + d[1]);
   d[5] = 2. * d[5] - 0.5 * (d[1] + d[2]);
   d[6] = 2. * d[6] - 0.5 * (d[2] + d[3]);
   d[7] = 2. * d[7] - 0.5 * (d[3] + d[0]);
   d[8] = 4. * d[8] - 0.5 * (d[4] + d[5] + d[6] + d[7]) -
          0.25 * (d[0] + d[1] + d[2] + d[3]);
}

void BiQuadPos2DFiniteElement::Project (
   VectorCoefficient &vc, ElementTransformation &Trans,
   Vector &dofs) const
{
   double v[3];
   Vector x (v, vc.GetVDim());

   for (int i = 0; i < 9; i++)
   {
      const IntegrationPoint &ip = Nodes.IntPoint(i);
      Trans.SetIntPoint(&ip);
      vc.Eval (x, Trans, ip);
      for (int j = 0; j < x.Size(); j++)
      {
         dofs(9*j+i) = v[j];
      }
   }
   for (int j = 0; j < x.Size(); j++)
   {
      double *d = &dofs(9*j);

      d[4] = 2. * d[4] - 0.5 * (d[0] + d[1]);
      d[5] = 2. * d[5] - 0.5 * (d[1] + d[2]);
      d[6] = 2. * d[6] - 0.5 * (d[2] + d[3]);
      d[7] = 2. * d[7] - 0.5 * (d[3] + d[0]);
      d[8] = 4. * d[8] - 0.5 * (d[4] + d[5] + d[6] + d[7]) -
             0.25 * (d[0] + d[1] + d[2] + d[3]);
   }
}


GaussBiQuad2DFiniteElement::GaussBiQuad2DFiniteElement()
   : NodalFiniteElement(2, Geometry::SQUARE, 9, 2, FunctionSpace::Qk)
{
   const double p1 = 0.5*(1.-sqrt(3./5.));

   Nodes.IntPoint(0).x = p1;
   Nodes.IntPoint(0).y = p1;
   Nodes.IntPoint(4).x = 0.5;
   Nodes.IntPoint(4).y = p1;
   Nodes.IntPoint(1).x = 1.-p1;
   Nodes.IntPoint(1).y = p1;
   Nodes.IntPoint(7).x = p1;
   Nodes.IntPoint(7).y = 0.5;
   Nodes.IntPoint(8).x = 0.5;
   Nodes.IntPoint(8).y = 0.5;
   Nodes.IntPoint(5).x = 1.-p1;
   Nodes.IntPoint(5).y = 0.5;
   Nodes.IntPoint(3).x = p1;
   Nodes.IntPoint(3).y = 1.-p1;
   Nodes.IntPoint(6).x = 0.5;
   Nodes.IntPoint(6).y = 1.-p1;
   Nodes.IntPoint(2).x = 1.-p1;
   Nodes.IntPoint(2).y = 1.-p1;
}

void GaussBiQuad2DFiniteElement::CalcShape(const IntegrationPoint &ip,
                                           Vector &shape) const
{
   const double a = sqrt(5./3.);
   const double p1 = 0.5*(1.-sqrt(3./5.));

   double x = a*(ip.x-p1), y = a*(ip.y-p1);
   double l1x, l2x, l3x, l1y, l2y, l3y;

   l1x = (x - 1.) * (2. * x - 1);
   l2x = 4. * x * (1. - x);
   l3x = x * (2. * x - 1.);
   l1y = (y - 1.) * (2. * y - 1);
   l2y = 4. * y * (1. - y);
   l3y = y * (2. * y - 1.);

   shape(0) = l1x * l1y;
   shape(4) = l2x * l1y;
   shape(1) = l3x * l1y;
   shape(7) = l1x * l2y;
   shape(8) = l2x * l2y;
   shape(5) = l3x * l2y;
   shape(3) = l1x * l3y;
   shape(6) = l2x * l3y;
   shape(2) = l3x * l3y;
}

void GaussBiQuad2DFiniteElement::CalcDShape(const IntegrationPoint &ip,
                                            DenseMatrix &dshape) const
{
   const double a = sqrt(5./3.);
   const double p1 = 0.5*(1.-sqrt(3./5.));

   double x = a*(ip.x-p1), y = a*(ip.y-p1);
   double l1x, l2x, l3x, l1y, l2y, l3y;
   double d1x, d2x, d3x, d1y, d2y, d3y;

   l1x = (x - 1.) * (2. * x - 1);
   l2x = 4. * x * (1. - x);
   l3x = x * (2. * x - 1.);
   l1y = (y - 1.) * (2. * y - 1);
   l2y = 4. * y * (1. - y);
   l3y = y * (2. * y - 1.);

   d1x = a * (4. * x - 3.);
   d2x = a * (4. - 8. * x);
   d3x = a * (4. * x - 1.);
   d1y = a * (4. * y - 3.);
   d2y = a * (4. - 8. * y);
   d3y = a * (4. * y - 1.);

   dshape(0,0) = d1x * l1y;
   dshape(0,1) = l1x * d1y;

   dshape(4,0) = d2x * l1y;
   dshape(4,1) = l2x * d1y;

   dshape(1,0) = d3x * l1y;
   dshape(1,1) = l3x * d1y;

   dshape(7,0) = d1x * l2y;
   dshape(7,1) = l1x * d2y;

   dshape(8,0) = d2x * l2y;
   dshape(8,1) = l2x * d2y;

   dshape(5,0) = d3x * l2y;
   dshape(5,1) = l3x * d2y;

   dshape(3,0) = d1x * l3y;
   dshape(3,1) = l1x * d3y;

   dshape(6,0) = d2x * l3y;
   dshape(6,1) = l2x * d3y;

   dshape(2,0) = d3x * l3y;
   dshape(2,1) = l3x * d3y;
}

BiCubic2DFiniteElement::BiCubic2DFiniteElement()
   : NodalFiniteElement (2, Geometry::SQUARE, 16, 3, FunctionSpace::Qk)
{
   Nodes.IntPoint(0).x = 0.;
   Nodes.IntPoint(0).y = 0.;
   Nodes.IntPoint(1).x = 1.;
   Nodes.IntPoint(1).y = 0.;
   Nodes.IntPoint(2).x = 1.;
   Nodes.IntPoint(2).y = 1.;
   Nodes.IntPoint(3).x = 0.;
   Nodes.IntPoint(3).y = 1.;
   Nodes.IntPoint(4).x = 1./3.;
   Nodes.IntPoint(4).y = 0.;
   Nodes.IntPoint(5).x = 2./3.;
   Nodes.IntPoint(5).y = 0.;
   Nodes.IntPoint(6).x = 1.;
   Nodes.IntPoint(6).y = 1./3.;
   Nodes.IntPoint(7).x = 1.;
   Nodes.IntPoint(7).y = 2./3.;
   Nodes.IntPoint(8).x = 2./3.;
   Nodes.IntPoint(8).y = 1.;
   Nodes.IntPoint(9).x = 1./3.;
   Nodes.IntPoint(9).y = 1.;
   Nodes.IntPoint(10).x = 0.;
   Nodes.IntPoint(10).y = 2./3.;
   Nodes.IntPoint(11).x = 0.;
   Nodes.IntPoint(11).y = 1./3.;
   Nodes.IntPoint(12).x = 1./3.;
   Nodes.IntPoint(12).y = 1./3.;
   Nodes.IntPoint(13).x = 2./3.;
   Nodes.IntPoint(13).y = 1./3.;
   Nodes.IntPoint(14).x = 1./3.;
   Nodes.IntPoint(14).y = 2./3.;
   Nodes.IntPoint(15).x = 2./3.;
   Nodes.IntPoint(15).y = 2./3.;
}

void BiCubic2DFiniteElement::CalcShape(
   const IntegrationPoint &ip, Vector &shape) const
{
   double x = ip.x, y = ip.y;

   double w1x, w2x, w3x, w1y, w2y, w3y;
   double l0x, l1x, l2x, l3x, l0y, l1y, l2y, l3y;

   w1x = x - 1./3.; w2x = x - 2./3.; w3x = x - 1.;
   w1y = y - 1./3.; w2y = y - 2./3.; w3y = y - 1.;

   l0x = (- 4.5) * w1x * w2x * w3x;
   l1x = ( 13.5) *   x * w2x * w3x;
   l2x = (-13.5) *   x * w1x * w3x;
   l3x = (  4.5) *   x * w1x * w2x;

   l0y = (- 4.5) * w1y * w2y * w3y;
   l1y = ( 13.5) *   y * w2y * w3y;
   l2y = (-13.5) *   y * w1y * w3y;
   l3y = (  4.5) *   y * w1y * w2y;

   shape(0)  = l0x * l0y;
   shape(1)  = l3x * l0y;
   shape(2)  = l3x * l3y;
   shape(3)  = l0x * l3y;
   shape(4)  = l1x * l0y;
   shape(5)  = l2x * l0y;
   shape(6)  = l3x * l1y;
   shape(7)  = l3x * l2y;
   shape(8)  = l2x * l3y;
   shape(9)  = l1x * l3y;
   shape(10) = l0x * l2y;
   shape(11) = l0x * l1y;
   shape(12) = l1x * l1y;
   shape(13) = l2x * l1y;
   shape(14) = l1x * l2y;
   shape(15) = l2x * l2y;
}

void BiCubic2DFiniteElement::CalcDShape(
   const IntegrationPoint &ip, DenseMatrix &dshape) const
{
   double x = ip.x, y = ip.y;

   double w1x, w2x, w3x, w1y, w2y, w3y;
   double l0x, l1x, l2x, l3x, l0y, l1y, l2y, l3y;
   double d0x, d1x, d2x, d3x, d0y, d1y, d2y, d3y;

   w1x = x - 1./3.; w2x = x - 2./3.; w3x = x - 1.;
   w1y = y - 1./3.; w2y = y - 2./3.; w3y = y - 1.;

   l0x = (- 4.5) * w1x * w2x * w3x;
   l1x = ( 13.5) *   x * w2x * w3x;
   l2x = (-13.5) *   x * w1x * w3x;
   l3x = (  4.5) *   x * w1x * w2x;

   l0y = (- 4.5) * w1y * w2y * w3y;
   l1y = ( 13.5) *   y * w2y * w3y;
   l2y = (-13.5) *   y * w1y * w3y;
   l3y = (  4.5) *   y * w1y * w2y;

   d0x = -5.5 + ( 18. - 13.5 * x) * x;
   d1x =  9.  + (-45. + 40.5 * x) * x;
   d2x = -4.5 + ( 36. - 40.5 * x) * x;
   d3x =  1.  + (- 9. + 13.5 * x) * x;

   d0y = -5.5 + ( 18. - 13.5 * y) * y;
   d1y =  9.  + (-45. + 40.5 * y) * y;
   d2y = -4.5 + ( 36. - 40.5 * y) * y;
   d3y =  1.  + (- 9. + 13.5 * y) * y;

   dshape( 0,0) = d0x * l0y;   dshape( 0,1) = l0x * d0y;
   dshape( 1,0) = d3x * l0y;   dshape( 1,1) = l3x * d0y;
   dshape( 2,0) = d3x * l3y;   dshape( 2,1) = l3x * d3y;
   dshape( 3,0) = d0x * l3y;   dshape( 3,1) = l0x * d3y;
   dshape( 4,0) = d1x * l0y;   dshape( 4,1) = l1x * d0y;
   dshape( 5,0) = d2x * l0y;   dshape( 5,1) = l2x * d0y;
   dshape( 6,0) = d3x * l1y;   dshape( 6,1) = l3x * d1y;
   dshape( 7,0) = d3x * l2y;   dshape( 7,1) = l3x * d2y;
   dshape( 8,0) = d2x * l3y;   dshape( 8,1) = l2x * d3y;
   dshape( 9,0) = d1x * l3y;   dshape( 9,1) = l1x * d3y;
   dshape(10,0) = d0x * l2y;   dshape(10,1) = l0x * d2y;
   dshape(11,0) = d0x * l1y;   dshape(11,1) = l0x * d1y;
   dshape(12,0) = d1x * l1y;   dshape(12,1) = l1x * d1y;
   dshape(13,0) = d2x * l1y;   dshape(13,1) = l2x * d1y;
   dshape(14,0) = d1x * l2y;   dshape(14,1) = l1x * d2y;
   dshape(15,0) = d2x * l2y;   dshape(15,1) = l2x * d2y;
}

void BiCubic2DFiniteElement::CalcHessian(
   const IntegrationPoint &ip, DenseMatrix &h) const
{
   double x = ip.x, y = ip.y;

   double w1x, w2x, w3x, w1y, w2y, w3y;
   double l0x, l1x, l2x, l3x, l0y, l1y, l2y, l3y;
   double d0x, d1x, d2x, d3x, d0y, d1y, d2y, d3y;
   double h0x, h1x, h2x, h3x, h0y, h1y, h2y, h3y;

   w1x = x - 1./3.; w2x = x - 2./3.; w3x = x - 1.;
   w1y = y - 1./3.; w2y = y - 2./3.; w3y = y - 1.;

   l0x = (- 4.5) * w1x * w2x * w3x;
   l1x = ( 13.5) *   x * w2x * w3x;
   l2x = (-13.5) *   x * w1x * w3x;
   l3x = (  4.5) *   x * w1x * w2x;

   l0y = (- 4.5) * w1y * w2y * w3y;
   l1y = ( 13.5) *   y * w2y * w3y;
   l2y = (-13.5) *   y * w1y * w3y;
   l3y = (  4.5) *   y * w1y * w2y;

   d0x = -5.5 + ( 18. - 13.5 * x) * x;
   d1x =  9.  + (-45. + 40.5 * x) * x;
   d2x = -4.5 + ( 36. - 40.5 * x) * x;
   d3x =  1.  + (- 9. + 13.5 * x) * x;

   d0y = -5.5 + ( 18. - 13.5 * y) * y;
   d1y =  9.  + (-45. + 40.5 * y) * y;
   d2y = -4.5 + ( 36. - 40.5 * y) * y;
   d3y =  1.  + (- 9. + 13.5 * y) * y;

   h0x = -27. * x + 18.;
   h1x =  81. * x - 45.;
   h2x = -81. * x + 36.;
   h3x =  27. * x -  9.;

   h0y = -27. * y + 18.;
   h1y =  81. * y - 45.;
   h2y = -81. * y + 36.;
   h3y =  27. * y -  9.;

   h( 0,0) = h0x * l0y;   h( 0,1) = d0x * d0y;   h( 0,2) = l0x * h0y;
   h( 1,0) = h3x * l0y;   h( 1,1) = d3x * d0y;   h( 1,2) = l3x * h0y;
   h( 2,0) = h3x * l3y;   h( 2,1) = d3x * d3y;   h( 2,2) = l3x * h3y;
   h( 3,0) = h0x * l3y;   h( 3,1) = d0x * d3y;   h( 3,2) = l0x * h3y;
   h( 4,0) = h1x * l0y;   h( 4,1) = d1x * d0y;   h( 4,2) = l1x * h0y;
   h( 5,0) = h2x * l0y;   h( 5,1) = d2x * d0y;   h( 5,2) = l2x * h0y;
   h( 6,0) = h3x * l1y;   h( 6,1) = d3x * d1y;   h( 6,2) = l3x * h1y;
   h( 7,0) = h3x * l2y;   h( 7,1) = d3x * d2y;   h( 7,2) = l3x * h2y;
   h( 8,0) = h2x * l3y;   h( 8,1) = d2x * d3y;   h( 8,2) = l2x * h3y;
   h( 9,0) = h1x * l3y;   h( 9,1) = d1x * d3y;   h( 9,2) = l1x * h3y;
   h(10,0) = h0x * l2y;   h(10,1) = d0x * d2y;   h(10,2) = l0x * h2y;
   h(11,0) = h0x * l1y;   h(11,1) = d0x * d1y;   h(11,2) = l0x * h1y;
   h(12,0) = h1x * l1y;   h(12,1) = d1x * d1y;   h(12,2) = l1x * h1y;
   h(13,0) = h2x * l1y;   h(13,1) = d2x * d1y;   h(13,2) = l2x * h1y;
   h(14,0) = h1x * l2y;   h(14,1) = d1x * d2y;   h(14,2) = l1x * h2y;
   h(15,0) = h2x * l2y;   h(15,1) = d2x * d2y;   h(15,2) = l2x * h2y;
}


Cubic1DFiniteElement::Cubic1DFiniteElement()
   : NodalFiniteElement(1, Geometry::SEGMENT, 4, 3)
{
   Nodes.IntPoint(0).x = 0.0;
   Nodes.IntPoint(1).x = 1.0;
   Nodes.IntPoint(2).x = 0.33333333333333333333;
   Nodes.IntPoint(3).x = 0.66666666666666666667;
}

void Cubic1DFiniteElement::CalcShape(const IntegrationPoint &ip,
                                     Vector &shape) const
{
   double x = ip.x;
   double l1 = x,
          l2 = (1.0-x),
          l3 = (0.33333333333333333333-x),
          l4 = (0.66666666666666666667-x);

   shape(0) =   4.5 * l2 * l3 * l4;
   shape(1) =   4.5 * l1 * l3 * l4;
   shape(2) =  13.5 * l1 * l2 * l4;
   shape(3) = -13.5 * l1 * l2 * l3;
}

void Cubic1DFiniteElement::CalcDShape(const IntegrationPoint &ip,
                                      DenseMatrix &dshape) const
{
   double x = ip.x;

   dshape(0,0) = -5.5 + x * (18. - 13.5 * x);
   dshape(1,0) = 1. - x * (9. - 13.5 * x);
   dshape(2,0) = 9. - x * (45. - 40.5 * x);
   dshape(3,0) = -4.5 + x * (36. - 40.5 * x);
}


Cubic2DFiniteElement::Cubic2DFiniteElement()
   : NodalFiniteElement(2, Geometry::TRIANGLE, 10, 3)
{
   Nodes.IntPoint(0).x = 0.0;
   Nodes.IntPoint(0).y = 0.0;
   Nodes.IntPoint(1).x = 1.0;
   Nodes.IntPoint(1).y = 0.0;
   Nodes.IntPoint(2).x = 0.0;
   Nodes.IntPoint(2).y = 1.0;
   Nodes.IntPoint(3).x = 0.33333333333333333333;
   Nodes.IntPoint(3).y = 0.0;
   Nodes.IntPoint(4).x = 0.66666666666666666667;
   Nodes.IntPoint(4).y = 0.0;
   Nodes.IntPoint(5).x = 0.66666666666666666667;
   Nodes.IntPoint(5).y = 0.33333333333333333333;
   Nodes.IntPoint(6).x = 0.33333333333333333333;
   Nodes.IntPoint(6).y = 0.66666666666666666667;
   Nodes.IntPoint(7).x = 0.0;
   Nodes.IntPoint(7).y = 0.66666666666666666667;
   Nodes.IntPoint(8).x = 0.0;
   Nodes.IntPoint(8).y = 0.33333333333333333333;
   Nodes.IntPoint(9).x = 0.33333333333333333333;
   Nodes.IntPoint(9).y = 0.33333333333333333333;
}

void Cubic2DFiniteElement::CalcShape(const IntegrationPoint &ip,
                                     Vector &shape) const
{
   double x = ip.x, y = ip.y;
   double l1 = (-1. + x + y),
          lx = (-1. + 3.*x),
          ly = (-1. + 3.*y);

   shape(0) = -0.5*l1*(3.*l1 + 1.)*(3.*l1 + 2.);
   shape(1) =  0.5*x*(lx - 1.)*lx;
   shape(2) =  0.5*y*(-1. + ly)*ly;
   shape(3) =  4.5*x*l1*(3.*l1 + 1.);
   shape(4) = -4.5*x*lx*l1;
   shape(5) =  4.5*x*lx*y;
   shape(6) =  4.5*x*y*ly;
   shape(7) = -4.5*y*l1*ly;
   shape(8) =  4.5*y*l1*(1. + 3.*l1);
   shape(9) = -27.*x*y*l1;
}

void Cubic2DFiniteElement::CalcDShape(const IntegrationPoint &ip,
                                      DenseMatrix &dshape) const
{
   double x = ip.x, y = ip.y;

   dshape(0,0) =  0.5*(-11. + 36.*y - 9.*(x*(-4. + 3.*x) + 6.*x*y + 3.*y*y));
   dshape(1,0) =  1. + 4.5*x*(-2. + 3.*x);
   dshape(2,0) =  0.;
   dshape(3,0) =  4.5*(2. + 9.*x*x - 5.*y + 3.*y*y + 2.*x*(-5. + 6.*y));
   dshape(4,0) = -4.5*(1. - 1.*y + x*(-8. + 9.*x + 6.*y));
   dshape(5,0) =  4.5*(-1. + 6.*x)*y;
   dshape(6,0) =  4.5*y*(-1. + 3.*y);
   dshape(7,0) =  4.5*(1. - 3.*y)*y;
   dshape(8,0) =  4.5*y*(-5. + 6.*x + 6.*y);
   dshape(9,0) =  -27.*y*(-1. + 2.*x + y);

   dshape(0,1) =  0.5*(-11. + 36.*y - 9.*(x*(-4. + 3.*x) + 6.*x*y + 3.*y*y));
   dshape(1,1) =  0.;
   dshape(2,1) =  1. + 4.5*y*(-2. + 3.*y);
   dshape(3,1) =  4.5*x*(-5. + 6.*x + 6.*y);
   dshape(4,1) =  4.5*(1. - 3.*x)*x;
   dshape(5,1) =  4.5*x*(-1. + 3.*x);
   dshape(6,1) =  4.5*x*(-1. + 6.*y);
   dshape(7,1) = -4.5*(1. + x*(-1. + 6.*y) + y*(-8. + 9.*y));
   dshape(8,1) =  4.5*(2. + 3.*x*x + y*(-10. + 9.*y) + x*(-5. + 12.*y));
   dshape(9,1) = -27.*x*(-1. + x + 2.*y);
}

void Cubic2DFiniteElement::CalcHessian (const IntegrationPoint &ip,
                                        DenseMatrix &h) const
{
   double x = ip.x, y = ip.y;

   h(0,0) = 18.-27.*(x+y);
   h(0,1) = 18.-27.*(x+y);
   h(0,2) = 18.-27.*(x+y);

   h(1,0) = -9.+27.*x;
   h(1,1) = 0.;
   h(1,2) = 0.;

   h(2,0) = 0.;
   h(2,1) = 0.;
   h(2,2) = -9.+27.*y;

   h(3,0) = -45.+81.*x+54.*y;
   h(3,1) = -22.5+54.*x+27.*y;
   h(3,2) = 27.*x;

   h(4,0) = 36.-81.*x-27.*y;
   h(4,1) = 4.5-27.*x;
   h(4,2) = 0.;

   h(5,0) = 27.*y;
   h(5,1) = -4.5+27.*x;
   h(5,2) = 0.;

   h(6,0) = 0.;
   h(6,1) = -4.5+27.*y;
   h(6,2) = 27.*x;

   h(7,0) = 0.;
   h(7,1) = 4.5-27.*y;
   h(7,2) = 36.-27.*x-81.*y;

   h(8,0) = 27.*y;
   h(8,1) = -22.5+27.*x+54.*y;
   h(8,2) = -45.+54.*x+81.*y;

   h(9,0) = -54.*y;
   h(9,1) = 27.-54.*(x+y);
   h(9,2) = -54.*x;
}


Cubic3DFiniteElement::Cubic3DFiniteElement()
   : NodalFiniteElement(3, Geometry::TETRAHEDRON, 20, 3)
{
   Nodes.IntPoint(0).x = 0;
   Nodes.IntPoint(0).y = 0;
   Nodes.IntPoint(0).z = 0;
   Nodes.IntPoint(1).x = 1.;
   Nodes.IntPoint(1).y = 0;
   Nodes.IntPoint(1).z = 0;
   Nodes.IntPoint(2).x = 0;
   Nodes.IntPoint(2).y = 1.;
   Nodes.IntPoint(2).z = 0;
   Nodes.IntPoint(3).x = 0;
   Nodes.IntPoint(3).y = 0;
   Nodes.IntPoint(3).z = 1.;
   Nodes.IntPoint(4).x = 0.3333333333333333333333333333;
   Nodes.IntPoint(4).y = 0;
   Nodes.IntPoint(4).z = 0;
   Nodes.IntPoint(5).x = 0.6666666666666666666666666667;
   Nodes.IntPoint(5).y = 0;
   Nodes.IntPoint(5).z = 0;
   Nodes.IntPoint(6).x = 0;
   Nodes.IntPoint(6).y = 0.3333333333333333333333333333;
   Nodes.IntPoint(6).z = 0;
   Nodes.IntPoint(7).x = 0;
   Nodes.IntPoint(7).y = 0.6666666666666666666666666667;
   Nodes.IntPoint(7).z = 0;
   Nodes.IntPoint(8).x = 0;
   Nodes.IntPoint(8).y = 0;
   Nodes.IntPoint(8).z = 0.3333333333333333333333333333;
   Nodes.IntPoint(9).x = 0;
   Nodes.IntPoint(9).y = 0;
   Nodes.IntPoint(9).z = 0.6666666666666666666666666667;
   Nodes.IntPoint(10).x = 0.6666666666666666666666666667;
   Nodes.IntPoint(10).y = 0.3333333333333333333333333333;
   Nodes.IntPoint(10).z = 0;
   Nodes.IntPoint(11).x = 0.3333333333333333333333333333;
   Nodes.IntPoint(11).y = 0.6666666666666666666666666667;
   Nodes.IntPoint(11).z = 0;
   Nodes.IntPoint(12).x = 0.6666666666666666666666666667;
   Nodes.IntPoint(12).y = 0;
   Nodes.IntPoint(12).z = 0.3333333333333333333333333333;
   Nodes.IntPoint(13).x = 0.3333333333333333333333333333;
   Nodes.IntPoint(13).y = 0;
   Nodes.IntPoint(13).z = 0.6666666666666666666666666667;
   Nodes.IntPoint(14).x = 0;
   Nodes.IntPoint(14).y = 0.6666666666666666666666666667;
   Nodes.IntPoint(14).z = 0.3333333333333333333333333333;
   Nodes.IntPoint(15).x = 0;
   Nodes.IntPoint(15).y = 0.3333333333333333333333333333;
   Nodes.IntPoint(15).z = 0.6666666666666666666666666667;
   Nodes.IntPoint(16).x = 0.3333333333333333333333333333;
   Nodes.IntPoint(16).y = 0.3333333333333333333333333333;
   Nodes.IntPoint(16).z = 0.3333333333333333333333333333;
   Nodes.IntPoint(17).x = 0;
   Nodes.IntPoint(17).y = 0.3333333333333333333333333333;
   Nodes.IntPoint(17).z = 0.3333333333333333333333333333;
   Nodes.IntPoint(18).x = 0.3333333333333333333333333333;
   Nodes.IntPoint(18).y = 0;
   Nodes.IntPoint(18).z = 0.3333333333333333333333333333;
   Nodes.IntPoint(19).x = 0.3333333333333333333333333333;
   Nodes.IntPoint(19).y = 0.3333333333333333333333333333;
   Nodes.IntPoint(19).z = 0;
}

void Cubic3DFiniteElement::CalcShape(const IntegrationPoint &ip,
                                     Vector &shape) const
{
   double x = ip.x, y = ip.y, z = ip.z;

   shape(0) = -((-1 + x + y + z)*(-2 + 3*x + 3*y + 3*z)*
                (-1 + 3*x + 3*y + 3*z))/2.;
   shape(4) = (9*x*(-1 + x + y + z)*(-2 + 3*x + 3*y + 3*z))/2.;
   shape(5) = (-9*x*(-1 + 3*x)*(-1 + x + y + z))/2.;
   shape(1) = (x*(2 + 9*(-1 + x)*x))/2.;
   shape(6) = (9*y*(-1 + x + y + z)*(-2 + 3*x + 3*y + 3*z))/2.;
   shape(19) = -27*x*y*(-1 + x + y + z);
   shape(10) = (9*x*(-1 + 3*x)*y)/2.;
   shape(7) = (-9*y*(-1 + 3*y)*(-1 + x + y + z))/2.;
   shape(11) = (9*x*y*(-1 + 3*y))/2.;
   shape(2) = (y*(2 + 9*(-1 + y)*y))/2.;
   shape(8) = (9*z*(-1 + x + y + z)*(-2 + 3*x + 3*y + 3*z))/2.;
   shape(18) = -27*x*z*(-1 + x + y + z);
   shape(12) = (9*x*(-1 + 3*x)*z)/2.;
   shape(17) = -27*y*z*(-1 + x + y + z);
   shape(16) = 27*x*y*z;
   shape(14) = (9*y*(-1 + 3*y)*z)/2.;
   shape(9) = (-9*z*(-1 + x + y + z)*(-1 + 3*z))/2.;
   shape(13) = (9*x*z*(-1 + 3*z))/2.;
   shape(15) = (9*y*z*(-1 + 3*z))/2.;
   shape(3) = (z*(2 + 9*(-1 + z)*z))/2.;
}

void Cubic3DFiniteElement::CalcDShape(const IntegrationPoint &ip,
                                      DenseMatrix &dshape) const
{
   double x = ip.x, y = ip.y, z = ip.z;

   dshape(0,0) = (-11 + 36*y + 36*z - 9*(3*pow(x,2) + 3*pow(y + z,2) +
                                         x*(-4 + 6*y + 6*z)))/2.;
   dshape(0,1) = (-11 + 36*y + 36*z - 9*(3*pow(x,2) + 3*pow(y + z,2) +
                                         x*(-4 + 6*y + 6*z)))/2.;
   dshape(0,2) = (-11 + 36*y + 36*z - 9*(3*pow(x,2) + 3*pow(y + z,2) +
                                         x*(-4 + 6*y + 6*z)))/2.;
   dshape(4,0) = (9*(9*pow(x,2) + (-1 + y + z)*(-2 + 3*y + 3*z) +
                     2*x*(-5 + 6*y + 6*z)))/2.;
   dshape(4,1) = (9*x*(-5 + 6*x + 6*y + 6*z))/2.;
   dshape(4,2) = (9*x*(-5 + 6*x + 6*y + 6*z))/2.;
   dshape(5,0) = (-9*(1 - y - z + x*(-8 + 9*x + 6*y + 6*z)))/2.;
   dshape(5,1) = (9*(1 - 3*x)*x)/2.;
   dshape(5,2) = (9*(1 - 3*x)*x)/2.;
   dshape(1,0) = 1 + (9*x*(-2 + 3*x))/2.;
   dshape(1,1) = 0;
   dshape(1,2) = 0;
   dshape(6,0) = (9*y*(-5 + 6*x + 6*y + 6*z))/2.;
   dshape(6,1) = (9*(2 + 3*pow(x,2) - 10*y - 5*z + 3*(y + z)*(3*y + z) +
                     x*(-5 + 12*y + 6*z)))/2.;
   dshape(6,2) = (9*y*(-5 + 6*x + 6*y + 6*z))/2.;
   dshape(19,0) = -27*y*(-1 + 2*x + y + z);
   dshape(19,1) = -27*x*(-1 + x + 2*y + z);
   dshape(19,2) = -27*x*y;
   dshape(10,0) = (9*(-1 + 6*x)*y)/2.;
   dshape(10,1) = (9*x*(-1 + 3*x))/2.;
   dshape(10,2) = 0;
   dshape(7,0) = (9*(1 - 3*y)*y)/2.;
   dshape(7,1) = (-9*(1 + x*(-1 + 6*y) - z + y*(-8 + 9*y + 6*z)))/2.;
   dshape(7,2) = (9*(1 - 3*y)*y)/2.;
   dshape(11,0) = (9*y*(-1 + 3*y))/2.;
   dshape(11,1) = (9*x*(-1 + 6*y))/2.;
   dshape(11,2) = 0;
   dshape(2,0) = 0;
   dshape(2,1) = 1 + (9*y*(-2 + 3*y))/2.;
   dshape(2,2) = 0;
   dshape(8,0) = (9*z*(-5 + 6*x + 6*y + 6*z))/2.;
   dshape(8,1) = (9*z*(-5 + 6*x + 6*y + 6*z))/2.;
   dshape(8,2) = (9*(2 + 3*pow(x,2) - 5*y - 10*z + 3*(y + z)*(y + 3*z) +
                     x*(-5 + 6*y + 12*z)))/2.;
   dshape(18,0) = -27*z*(-1 + 2*x + y + z);
   dshape(18,1) = -27*x*z;
   dshape(18,2) = -27*x*(-1 + x + y + 2*z);
   dshape(12,0) = (9*(-1 + 6*x)*z)/2.;
   dshape(12,1) = 0;
   dshape(12,2) = (9*x*(-1 + 3*x))/2.;
   dshape(17,0) = -27*y*z;
   dshape(17,1) = -27*z*(-1 + x + 2*y + z);
   dshape(17,2) = -27*y*(-1 + x + y + 2*z);
   dshape(16,0) = 27*y*z;
   dshape(16,1) = 27*x*z;
   dshape(16,2) = 27*x*y;
   dshape(14,0) = 0;
   dshape(14,1) = (9*(-1 + 6*y)*z)/2.;
   dshape(14,2) = (9*y*(-1 + 3*y))/2.;
   dshape(9,0) = (9*(1 - 3*z)*z)/2.;
   dshape(9,1) = (9*(1 - 3*z)*z)/2.;
   dshape(9,2) = (9*(-1 + x + y + 8*z - 6*(x + y)*z - 9*pow(z,2)))/2.;
   dshape(13,0) = (9*z*(-1 + 3*z))/2.;
   dshape(13,1) = 0;
   dshape(13,2) = (9*x*(-1 + 6*z))/2.;
   dshape(15,0) = 0;
   dshape(15,1) = (9*z*(-1 + 3*z))/2.;
   dshape(15,2) = (9*y*(-1 + 6*z))/2.;
   dshape(3,0) = 0;
   dshape(3,1) = 0;
   dshape(3,2) = 1 + (9*z*(-2 + 3*z))/2.;
}


P0TriangleFiniteElement::P0TriangleFiniteElement()
   : NodalFiniteElement(2, Geometry::TRIANGLE , 1, 0)
{
   Nodes.IntPoint(0).x = 0.333333333333333333;
   Nodes.IntPoint(0).y = 0.333333333333333333;
}

void P0TriangleFiniteElement::CalcShape(const IntegrationPoint &ip,
                                        Vector &shape) const
{
   shape(0) = 1.0;
}

void P0TriangleFiniteElement::CalcDShape(const IntegrationPoint &ip,
                                         DenseMatrix &dshape) const
{
   dshape(0,0) = 0.0;
   dshape(0,1) = 0.0;
}


P0QuadFiniteElement::P0QuadFiniteElement()
   : NodalFiniteElement(2, Geometry::SQUARE , 1, 0, FunctionSpace::Qk)
{
   Nodes.IntPoint(0).x = 0.5;
   Nodes.IntPoint(0).y = 0.5;
}

void P0QuadFiniteElement::CalcShape(const IntegrationPoint &ip,
                                    Vector &shape) const
{
   shape(0) = 1.0;
}

void P0QuadFiniteElement::CalcDShape(const IntegrationPoint &ip,
                                     DenseMatrix &dshape) const
{
   dshape(0,0) = 0.0;
   dshape(0,1) = 0.0;
}


Linear3DFiniteElement::Linear3DFiniteElement()
   : NodalFiniteElement(3, Geometry::TETRAHEDRON, 4, 1)
{
   Nodes.IntPoint(0).x = 0.0;
   Nodes.IntPoint(0).y = 0.0;
   Nodes.IntPoint(0).z = 0.0;
   Nodes.IntPoint(1).x = 1.0;
   Nodes.IntPoint(1).y = 0.0;
   Nodes.IntPoint(1).z = 0.0;
   Nodes.IntPoint(2).x = 0.0;
   Nodes.IntPoint(2).y = 1.0;
   Nodes.IntPoint(2).z = 0.0;
   Nodes.IntPoint(3).x = 0.0;
   Nodes.IntPoint(3).y = 0.0;
   Nodes.IntPoint(3).z = 1.0;
}

void Linear3DFiniteElement::CalcShape(const IntegrationPoint &ip,
                                      Vector &shape) const
{
   shape(0) = 1. - ip.x - ip.y - ip.z;
   shape(1) = ip.x;
   shape(2) = ip.y;
   shape(3) = ip.z;
}

void Linear3DFiniteElement::CalcDShape(const IntegrationPoint &ip,
                                       DenseMatrix &dshape) const
{
   if (dshape.Height() == 4)
   {
      double *A = &dshape(0,0);
      A[0] = -1.; A[4] = -1.; A[8]  = -1.;
      A[1] =  1.; A[5] =  0.; A[9]  =  0.;
      A[2] =  0.; A[6] =  1.; A[10] =  0.;
      A[3] =  0.; A[7] =  0.; A[11] =  1.;
   }
   else
   {
      dshape(0,0) = -1.; dshape(0,1) = -1.; dshape(0,2) = -1.;
      dshape(1,0) =  1.; dshape(1,1) =  0.; dshape(1,2) =  0.;
      dshape(2,0) =  0.; dshape(2,1) =  1.; dshape(2,2) =  0.;
      dshape(3,0) =  0.; dshape(3,1) =  0.; dshape(3,2) =  1.;
   }
}

void Linear3DFiniteElement::GetFaceDofs (int face, int **dofs, int *ndofs)
const
{
   static int face_dofs[4][3] = {{1, 2, 3}, {0, 2, 3}, {0, 1, 3}, {0, 1, 2}};

   *ndofs = 3;
   *dofs  = face_dofs[face];
}


Quadratic3DFiniteElement::Quadratic3DFiniteElement()
   : NodalFiniteElement(3, Geometry::TETRAHEDRON, 10, 2)
{
   Nodes.IntPoint(0).x = 0.0;
   Nodes.IntPoint(0).y = 0.0;
   Nodes.IntPoint(0).z = 0.0;
   Nodes.IntPoint(1).x = 1.0;
   Nodes.IntPoint(1).y = 0.0;
   Nodes.IntPoint(1).z = 0.0;
   Nodes.IntPoint(2).x = 0.0;
   Nodes.IntPoint(2).y = 1.0;
   Nodes.IntPoint(2).z = 0.0;
   Nodes.IntPoint(3).x = 0.0;
   Nodes.IntPoint(3).y = 0.0;
   Nodes.IntPoint(3).z = 1.0;
   Nodes.IntPoint(4).x = 0.5;
   Nodes.IntPoint(4).y = 0.0;
   Nodes.IntPoint(4).z = 0.0;
   Nodes.IntPoint(5).x = 0.0;
   Nodes.IntPoint(5).y = 0.5;
   Nodes.IntPoint(5).z = 0.0;
   Nodes.IntPoint(6).x = 0.0;
   Nodes.IntPoint(6).y = 0.0;
   Nodes.IntPoint(6).z = 0.5;
   Nodes.IntPoint(7).x = 0.5;
   Nodes.IntPoint(7).y = 0.5;
   Nodes.IntPoint(7).z = 0.0;
   Nodes.IntPoint(8).x = 0.5;
   Nodes.IntPoint(8).y = 0.0;
   Nodes.IntPoint(8).z = 0.5;
   Nodes.IntPoint(9).x = 0.0;
   Nodes.IntPoint(9).y = 0.5;
   Nodes.IntPoint(9).z = 0.5;
}

void Quadratic3DFiniteElement::CalcShape(const IntegrationPoint &ip,
                                         Vector &shape) const
{
   double L0, L1, L2, L3;

   L0 = 1. - ip.x - ip.y - ip.z;
   L1 = ip.x;
   L2 = ip.y;
   L3 = ip.z;

   shape(0) = L0 * ( 2.0 * L0 - 1.0 );
   shape(1) = L1 * ( 2.0 * L1 - 1.0 );
   shape(2) = L2 * ( 2.0 * L2 - 1.0 );
   shape(3) = L3 * ( 2.0 * L3 - 1.0 );
   shape(4) = 4.0 * L0 * L1;
   shape(5) = 4.0 * L0 * L2;
   shape(6) = 4.0 * L0 * L3;
   shape(7) = 4.0 * L1 * L2;
   shape(8) = 4.0 * L1 * L3;
   shape(9) = 4.0 * L2 * L3;
}

void Quadratic3DFiniteElement::CalcDShape(const IntegrationPoint &ip,
                                          DenseMatrix &dshape) const
{
   double x, y, z, L0;

   x = ip.x;
   y = ip.y;
   z = ip.z;
   L0 = 1.0 - x - y - z;

   dshape(0,0) = dshape(0,1) = dshape(0,2) = 1.0 - 4.0 * L0;
   dshape(1,0) = -1.0 + 4.0 * x; dshape(1,1) = 0.0; dshape(1,2) = 0.0;
   dshape(2,0) = 0.0; dshape(2,1) = -1.0 + 4.0 * y; dshape(2,2) = 0.0;
   dshape(3,0) = dshape(3,1) = 0.0; dshape(3,2) = -1.0 + 4.0 * z;
   dshape(4,0) = 4.0 * (L0 - x); dshape(4,1) = dshape(4,2) = -4.0 * x;
   dshape(5,0) = dshape(5,2) = -4.0 * y; dshape(5,1) = 4.0 * (L0 - y);
   dshape(6,0) = dshape(6,1) = -4.0 * z; dshape(6,2) = 4.0 * (L0 - z);
   dshape(7,0) = 4.0 * y; dshape(7,1) = 4.0 * x; dshape(7,2) = 0.0;
   dshape(8,0) = 4.0 * z; dshape(8,1) = 0.0; dshape(8,2) = 4.0 * x;
   dshape(9,0) = 0.0; dshape(9,1) = 4.0 * z; dshape(9,2) = 4.0 * y;
}

TriLinear3DFiniteElement::TriLinear3DFiniteElement()
   : NodalFiniteElement(3, Geometry::CUBE, 8, 1, FunctionSpace::Qk)
{
   Nodes.IntPoint(0).x = 0.0;
   Nodes.IntPoint(0).y = 0.0;
   Nodes.IntPoint(0).z = 0.0;

   Nodes.IntPoint(1).x = 1.0;
   Nodes.IntPoint(1).y = 0.0;
   Nodes.IntPoint(1).z = 0.0;

   Nodes.IntPoint(2).x = 1.0;
   Nodes.IntPoint(2).y = 1.0;
   Nodes.IntPoint(2).z = 0.0;

   Nodes.IntPoint(3).x = 0.0;
   Nodes.IntPoint(3).y = 1.0;
   Nodes.IntPoint(3).z = 0.0;

   Nodes.IntPoint(4).x = 0.0;
   Nodes.IntPoint(4).y = 0.0;
   Nodes.IntPoint(4).z = 1.0;

   Nodes.IntPoint(5).x = 1.0;
   Nodes.IntPoint(5).y = 0.0;
   Nodes.IntPoint(5).z = 1.0;

   Nodes.IntPoint(6).x = 1.0;
   Nodes.IntPoint(6).y = 1.0;
   Nodes.IntPoint(6).z = 1.0;

   Nodes.IntPoint(7).x = 0.0;
   Nodes.IntPoint(7).y = 1.0;
   Nodes.IntPoint(7).z = 1.0;
}

void TriLinear3DFiniteElement::CalcShape(const IntegrationPoint &ip,
                                         Vector &shape) const
{
   double x = ip.x, y = ip.y, z = ip.z;
   double ox = 1.-x, oy = 1.-y, oz = 1.-z;

   shape(0) = ox * oy * oz;
   shape(1) =  x * oy * oz;
   shape(2) =  x *  y * oz;
   shape(3) = ox *  y * oz;
   shape(4) = ox * oy *  z;
   shape(5) =  x * oy *  z;
   shape(6) =  x *  y *  z;
   shape(7) = ox *  y *  z;
}

void TriLinear3DFiniteElement::CalcDShape(const IntegrationPoint &ip,
                                          DenseMatrix &dshape) const
{
   double x = ip.x, y = ip.y, z = ip.z;
   double ox = 1.-x, oy = 1.-y, oz = 1.-z;

   dshape(0,0) = - oy * oz;
   dshape(0,1) = - ox * oz;
   dshape(0,2) = - ox * oy;

   dshape(1,0) =   oy * oz;
   dshape(1,1) = -  x * oz;
   dshape(1,2) = -  x * oy;

   dshape(2,0) =    y * oz;
   dshape(2,1) =    x * oz;
   dshape(2,2) = -  x *  y;

   dshape(3,0) = -  y * oz;
   dshape(3,1) =   ox * oz;
   dshape(3,2) = - ox *  y;

   dshape(4,0) = - oy *  z;
   dshape(4,1) = - ox *  z;
   dshape(4,2) =   ox * oy;

   dshape(5,0) =   oy *  z;
   dshape(5,1) = -  x *  z;
   dshape(5,2) =    x * oy;

   dshape(6,0) =    y *  z;
   dshape(6,1) =    x *  z;
   dshape(6,2) =    x *  y;

   dshape(7,0) = -  y *  z;
   dshape(7,1) =   ox *  z;
   dshape(7,2) =   ox *  y;
}

P0SegmentFiniteElement::P0SegmentFiniteElement(int Ord)
   : NodalFiniteElement(1, Geometry::SEGMENT , 1, Ord)  // defaul Ord = 0
{
   Nodes.IntPoint(0).x = 0.5;
}

void P0SegmentFiniteElement::CalcShape(const IntegrationPoint &ip,
                                       Vector &shape) const
{
   shape(0) = 1.0;
}

void P0SegmentFiniteElement::CalcDShape(const IntegrationPoint &ip,
                                        DenseMatrix &dshape) const
{
   dshape(0,0) = 0.0;
}

CrouzeixRaviartFiniteElement::CrouzeixRaviartFiniteElement()
   : NodalFiniteElement(2, Geometry::TRIANGLE , 3, 1)
{
   Nodes.IntPoint(0).x = 0.5;
   Nodes.IntPoint(0).y = 0.0;
   Nodes.IntPoint(1).x = 0.5;
   Nodes.IntPoint(1).y = 0.5;
   Nodes.IntPoint(2).x = 0.0;
   Nodes.IntPoint(2).y = 0.5;
}

void CrouzeixRaviartFiniteElement::CalcShape(const IntegrationPoint &ip,
                                             Vector &shape) const
{
   shape(0) =  1.0 - 2.0 * ip.y;
   shape(1) = -1.0 + 2.0 * ( ip.x + ip.y );
   shape(2) =  1.0 - 2.0 * ip.x;
}

void CrouzeixRaviartFiniteElement::CalcDShape(const IntegrationPoint &ip,
                                              DenseMatrix &dshape) const
{
   dshape(0,0) =  0.0; dshape(0,1) = -2.0;
   dshape(1,0) =  2.0; dshape(1,1) =  2.0;
   dshape(2,0) = -2.0; dshape(2,1) =  0.0;
}

CrouzeixRaviartQuadFiniteElement::CrouzeixRaviartQuadFiniteElement()
// the FunctionSpace should be rotated (45 degrees) Q_1
// i.e. the span of { 1, x, y, x^2 - y^2 }
   : NodalFiniteElement(2, Geometry::SQUARE , 4, 2, FunctionSpace::Qk)
{
   Nodes.IntPoint(0).x = 0.5;
   Nodes.IntPoint(0).y = 0.0;
   Nodes.IntPoint(1).x = 1.0;
   Nodes.IntPoint(1).y = 0.5;
   Nodes.IntPoint(2).x = 0.5;
   Nodes.IntPoint(2).y = 1.0;
   Nodes.IntPoint(3).x = 0.0;
   Nodes.IntPoint(3).y = 0.5;
}

void CrouzeixRaviartQuadFiniteElement::CalcShape(const IntegrationPoint &ip,
                                                 Vector &shape) const
{
   const double l1 = ip.x+ip.y-0.5, l2 = 1.-l1, l3 = ip.x-ip.y+0.5, l4 = 1.-l3;

   shape(0) = l2 * l3;
   shape(1) = l1 * l3;
   shape(2) = l1 * l4;
   shape(3) = l2 * l4;
}

void CrouzeixRaviartQuadFiniteElement::CalcDShape(const IntegrationPoint &ip,
                                                  DenseMatrix &dshape) const
{
   const double x2 = 2.*ip.x, y2 = 2.*ip.y;

   dshape(0,0) =  1. - x2; dshape(0,1) = -2. + y2;
   dshape(1,0) =       x2; dshape(1,1) =  1. - y2;
   dshape(2,0) =  1. - x2; dshape(2,1) =       y2;
   dshape(3,0) = -2. + x2; dshape(3,1) =  1. - y2;
}


RT0TriangleFiniteElement::RT0TriangleFiniteElement()
   : VectorFiniteElement(2, Geometry::TRIANGLE, 3, 1, H_DIV)
{
   Nodes.IntPoint(0).x = 0.5;
   Nodes.IntPoint(0).y = 0.0;
   Nodes.IntPoint(1).x = 0.5;
   Nodes.IntPoint(1).y = 0.5;
   Nodes.IntPoint(2).x = 0.0;
   Nodes.IntPoint(2).y = 0.5;
}

void RT0TriangleFiniteElement::CalcVShape(const IntegrationPoint &ip,
                                          DenseMatrix &shape) const
{
   double x = ip.x, y = ip.y;

   shape(0,0) = x;
   shape(0,1) = y - 1.;
   shape(1,0) = x;
   shape(1,1) = y;
   shape(2,0) = x - 1.;
   shape(2,1) = y;
}

void RT0TriangleFiniteElement::CalcDivShape(const IntegrationPoint &ip,
                                            Vector &divshape) const
{
   divshape(0) = 2.;
   divshape(1) = 2.;
   divshape(2) = 2.;
}

const double RT0TriangleFiniteElement::nk[3][2] =
{ {0, -1}, {1, 1}, {-1, 0} };

void RT0TriangleFiniteElement::GetLocalInterpolation (
   ElementTransformation &Trans, DenseMatrix &I) const
{
   int k, j;
#ifdef MFEM_THREAD_SAFE
   DenseMatrix vshape(Dof, Dim);
   DenseMatrix Jinv(Dim);
#endif

#ifdef MFEM_DEBUG
   for (k = 0; k < 3; k++)
   {
      CalcVShape (Nodes.IntPoint(k), vshape);
      for (j = 0; j < 3; j++)
      {
         double d = vshape(j,0)*nk[k][0]+vshape(j,1)*nk[k][1];
         if (j == k) { d -= 1.0; }
         if (fabs(d) > 1.0e-12)
         {
            mfem::err << "RT0TriangleFiniteElement::GetLocalInterpolation (...)\n"
                      " k = " << k << ", j = " << j << ", d = " << d << endl;
            mfem_error();
         }
      }
   }
#endif

   IntegrationPoint ip;
   ip.x = ip.y = 0.0;
   Trans.SetIntPoint (&ip);
   // Trans must be linear
   // set Jinv = |J| J^{-t} = adj(J)^t
   CalcAdjugateTranspose (Trans.Jacobian(), Jinv);
   double vk[2];
   Vector xk (vk, 2);

   for (k = 0; k < 3; k++)
   {
      Trans.Transform (Nodes.IntPoint (k), xk);
      ip.x = vk[0]; ip.y = vk[1];
      CalcVShape (ip, vshape);
      //  vk = |J| J^{-t} nk
      vk[0] = Jinv(0,0)*nk[k][0]+Jinv(0,1)*nk[k][1];
      vk[1] = Jinv(1,0)*nk[k][0]+Jinv(1,1)*nk[k][1];
      for (j = 0; j < 3; j++)
         if (fabs (I(k,j) = vshape(j,0)*vk[0]+vshape(j,1)*vk[1]) < 1.0e-12)
         {
            I(k,j) = 0.0;
         }
   }
}

void RT0TriangleFiniteElement::Project (
   VectorCoefficient &vc, ElementTransformation &Trans,
   Vector &dofs) const
{
   double vk[2];
   Vector xk (vk, 2);
#ifdef MFEM_THREAD_SAFE
   DenseMatrix Jinv(Dim);
#endif

   for (int k = 0; k < 3; k++)
   {
      Trans.SetIntPoint (&Nodes.IntPoint (k));
      // set Jinv = |J| J^{-t} = adj(J)^t
      CalcAdjugateTranspose (Trans.Jacobian(), Jinv);

      vc.Eval (xk, Trans, Nodes.IntPoint (k));
      //  xk^t |J| J^{-t} nk
      dofs(k) = (vk[0] * ( Jinv(0,0)*nk[k][0]+Jinv(0,1)*nk[k][1] ) +
                 vk[1] * ( Jinv(1,0)*nk[k][0]+Jinv(1,1)*nk[k][1] ));
   }
}

RT0QuadFiniteElement::RT0QuadFiniteElement()
   : VectorFiniteElement(2, Geometry::SQUARE, 4, 1, H_DIV, FunctionSpace::Qk)
{
   Nodes.IntPoint(0).x = 0.5;
   Nodes.IntPoint(0).y = 0.0;
   Nodes.IntPoint(1).x = 1.0;
   Nodes.IntPoint(1).y = 0.5;
   Nodes.IntPoint(2).x = 0.5;
   Nodes.IntPoint(2).y = 1.0;
   Nodes.IntPoint(3).x = 0.0;
   Nodes.IntPoint(3).y = 0.5;
}

void RT0QuadFiniteElement::CalcVShape(const IntegrationPoint &ip,
                                      DenseMatrix &shape) const
{
   double x = ip.x, y = ip.y;

   shape(0,0) = 0;
   shape(0,1) = y - 1.;
   shape(1,0) = x;
   shape(1,1) = 0;
   shape(2,0) = 0;
   shape(2,1) = y;
   shape(3,0) = x - 1.;
   shape(3,1) = 0;
}

void RT0QuadFiniteElement::CalcDivShape(const IntegrationPoint &ip,
                                        Vector &divshape) const
{
   divshape(0) = 1.;
   divshape(1) = 1.;
   divshape(2) = 1.;
   divshape(3) = 1.;
}

const double RT0QuadFiniteElement::nk[4][2] =
{ {0, -1}, {1, 0}, {0, 1}, {-1, 0} };

void RT0QuadFiniteElement::GetLocalInterpolation (
   ElementTransformation &Trans, DenseMatrix &I) const
{
   int k, j;
#ifdef MFEM_THREAD_SAFE
   DenseMatrix vshape(Dof, Dim);
   DenseMatrix Jinv(Dim);
#endif

#ifdef MFEM_DEBUG
   for (k = 0; k < 4; k++)
   {
      CalcVShape (Nodes.IntPoint(k), vshape);
      for (j = 0; j < 4; j++)
      {
         double d = vshape(j,0)*nk[k][0]+vshape(j,1)*nk[k][1];
         if (j == k) { d -= 1.0; }
         if (fabs(d) > 1.0e-12)
         {
            mfem::err << "RT0QuadFiniteElement::GetLocalInterpolation (...)\n"
                      " k = " << k << ", j = " << j << ", d = " << d << endl;
            mfem_error();
         }
      }
   }
#endif

   IntegrationPoint ip;
   ip.x = ip.y = 0.0;
   Trans.SetIntPoint (&ip);
   // Trans must be linear (more to have embedding?)
   // set Jinv = |J| J^{-t} = adj(J)^t
   CalcAdjugateTranspose (Trans.Jacobian(), Jinv);
   double vk[2];
   Vector xk (vk, 2);

   for (k = 0; k < 4; k++)
   {
      Trans.Transform (Nodes.IntPoint (k), xk);
      ip.x = vk[0]; ip.y = vk[1];
      CalcVShape (ip, vshape);
      //  vk = |J| J^{-t} nk
      vk[0] = Jinv(0,0)*nk[k][0]+Jinv(0,1)*nk[k][1];
      vk[1] = Jinv(1,0)*nk[k][0]+Jinv(1,1)*nk[k][1];
      for (j = 0; j < 4; j++)
         if (fabs (I(k,j) = vshape(j,0)*vk[0]+vshape(j,1)*vk[1]) < 1.0e-12)
         {
            I(k,j) = 0.0;
         }
   }
}

void RT0QuadFiniteElement::Project (
   VectorCoefficient &vc, ElementTransformation &Trans,
   Vector &dofs) const
{
   double vk[2];
   Vector xk (vk, 2);
#ifdef MFEM_THREAD_SAFE
   DenseMatrix Jinv(Dim);
#endif

   for (int k = 0; k < 4; k++)
   {
      Trans.SetIntPoint (&Nodes.IntPoint (k));
      // set Jinv = |J| J^{-t} = adj(J)^t
      CalcAdjugateTranspose (Trans.Jacobian(), Jinv);

      vc.Eval (xk, Trans, Nodes.IntPoint (k));
      //  xk^t |J| J^{-t} nk
      dofs(k) = (vk[0] * ( Jinv(0,0)*nk[k][0]+Jinv(0,1)*nk[k][1] ) +
                 vk[1] * ( Jinv(1,0)*nk[k][0]+Jinv(1,1)*nk[k][1] ));
   }
}

RT1TriangleFiniteElement::RT1TriangleFiniteElement()
   : VectorFiniteElement(2, Geometry::TRIANGLE, 8, 2, H_DIV)
{
   Nodes.IntPoint(0).x = 0.33333333333333333333;
   Nodes.IntPoint(0).y = 0.0;
   Nodes.IntPoint(1).x = 0.66666666666666666667;
   Nodes.IntPoint(1).y = 0.0;
   Nodes.IntPoint(2).x = 0.66666666666666666667;
   Nodes.IntPoint(2).y = 0.33333333333333333333;
   Nodes.IntPoint(3).x = 0.33333333333333333333;
   Nodes.IntPoint(3).y = 0.66666666666666666667;
   Nodes.IntPoint(4).x = 0.0;
   Nodes.IntPoint(4).y = 0.66666666666666666667;
   Nodes.IntPoint(5).x = 0.0;
   Nodes.IntPoint(5).y = 0.33333333333333333333;
   Nodes.IntPoint(6).x = 0.33333333333333333333;
   Nodes.IntPoint(6).y = 0.33333333333333333333;
   Nodes.IntPoint(7).x = 0.33333333333333333333;
   Nodes.IntPoint(7).y = 0.33333333333333333333;
}

void RT1TriangleFiniteElement::CalcVShape(const IntegrationPoint &ip,
                                          DenseMatrix &shape) const
{
   double x = ip.x, y = ip.y;

   shape(0,0) = -2 * x * (-1 + x + 2 * y);
   shape(0,1) = -2 * (-1 + y) * (-1 + x + 2 * y);
   shape(1,0) =  2 * x * (x - y);
   shape(1,1) =  2 * (x - y) * (-1 + y);
   shape(2,0) =  2 * x * (-1 + 2 * x + y);
   shape(2,1) =  2 * y * (-1 + 2 * x + y);
   shape(3,0) =  2 * x * (-1 + x + 2 * y);
   shape(3,1) =  2 * y * (-1 + x + 2 * y);
   shape(4,0) = -2 * (-1 + x) * (x - y);
   shape(4,1) =  2 * y * (-x + y);
   shape(5,0) = -2 * (-1 + x) * (-1 + 2 * x + y);
   shape(5,1) = -2 * y * (-1 + 2 * x + y);
   shape(6,0) = -3 * x * (-2 + 2 * x + y);
   shape(6,1) = -3 * y * (-1 + 2 * x + y);
   shape(7,0) = -3 * x * (-1 + x + 2 * y);
   shape(7,1) = -3 * y * (-2 + x + 2 * y);
}

void RT1TriangleFiniteElement::CalcDivShape(const IntegrationPoint &ip,
                                            Vector &divshape) const
{
   double x = ip.x, y = ip.y;

   divshape(0) = -2 * (-4 + 3 * x + 6 * y);
   divshape(1) =  2 + 6 * x - 6 * y;
   divshape(2) = -4 + 12 * x + 6 * y;
   divshape(3) = -4 + 6 * x + 12 * y;
   divshape(4) =  2 - 6 * x + 6 * y;
   divshape(5) = -2 * (-4 + 6 * x + 3 * y);
   divshape(6) = -9 * (-1 + 2 * x + y);
   divshape(7) = -9 * (-1 + x + 2 * y);
}

const double RT1TriangleFiniteElement::nk[8][2] =
{
   { 0,-1}, { 0,-1},
   { 1, 1}, { 1, 1},
   {-1, 0}, {-1, 0},
   { 1, 0}, { 0, 1}
};

void RT1TriangleFiniteElement::GetLocalInterpolation (
   ElementTransformation &Trans, DenseMatrix &I) const
{
   int k, j;
#ifdef MFEM_THREAD_SAFE
   DenseMatrix vshape(Dof, Dim);
   DenseMatrix Jinv(Dim);
#endif

#ifdef MFEM_DEBUG
   for (k = 0; k < 8; k++)
   {
      CalcVShape (Nodes.IntPoint(k), vshape);
      for (j = 0; j < 8; j++)
      {
         double d = vshape(j,0)*nk[k][0]+vshape(j,1)*nk[k][1];
         if (j == k) { d -= 1.0; }
         if (fabs(d) > 1.0e-12)
         {
            mfem::err << "RT1QuadFiniteElement::GetLocalInterpolation (...)\n"
                      " k = " << k << ", j = " << j << ", d = " << d << endl;
            mfem_error();
         }
      }
   }
#endif

   IntegrationPoint ip;
   ip.x = ip.y = 0.0;
   Trans.SetIntPoint (&ip);
   // Trans must be linear (more to have embedding?)
   // set Jinv = |J| J^{-t} = adj(J)^t
   CalcAdjugateTranspose (Trans.Jacobian(), Jinv);
   double vk[2];
   Vector xk (vk, 2);

   for (k = 0; k < 8; k++)
   {
      Trans.Transform (Nodes.IntPoint (k), xk);
      ip.x = vk[0]; ip.y = vk[1];
      CalcVShape (ip, vshape);
      //  vk = |J| J^{-t} nk
      vk[0] = Jinv(0,0)*nk[k][0]+Jinv(0,1)*nk[k][1];
      vk[1] = Jinv(1,0)*nk[k][0]+Jinv(1,1)*nk[k][1];
      for (j = 0; j < 8; j++)
         if (fabs (I(k,j) = vshape(j,0)*vk[0]+vshape(j,1)*vk[1]) < 1.0e-12)
         {
            I(k,j) = 0.0;
         }
   }
}

void RT1TriangleFiniteElement::Project (
   VectorCoefficient &vc, ElementTransformation &Trans, Vector &dofs) const
{
   double vk[2];
   Vector xk (vk, 2);
#ifdef MFEM_THREAD_SAFE
   DenseMatrix Jinv(Dim);
#endif

   for (int k = 0; k < 8; k++)
   {
      Trans.SetIntPoint (&Nodes.IntPoint (k));
      // set Jinv = |J| J^{-t} = adj(J)^t
      CalcAdjugateTranspose (Trans.Jacobian(), Jinv);

      vc.Eval (xk, Trans, Nodes.IntPoint (k));
      //  xk^t |J| J^{-t} nk
      dofs(k) = (vk[0] * ( Jinv(0,0)*nk[k][0]+Jinv(0,1)*nk[k][1] ) +
                 vk[1] * ( Jinv(1,0)*nk[k][0]+Jinv(1,1)*nk[k][1] ));
      dofs(k) *= 0.5;
   }
}

RT1QuadFiniteElement::RT1QuadFiniteElement()
   : VectorFiniteElement(2, Geometry::SQUARE, 12, 2, H_DIV, FunctionSpace::Qk)
{
   // y = 0
   Nodes.IntPoint(0).x  = 1./3.;
   Nodes.IntPoint(0).y  = 0.0;
   Nodes.IntPoint(1).x  = 2./3.;
   Nodes.IntPoint(1).y  = 0.0;
   // x = 1
   Nodes.IntPoint(2).x  = 1.0;
   Nodes.IntPoint(2).y  = 1./3.;
   Nodes.IntPoint(3).x  = 1.0;
   Nodes.IntPoint(3).y  = 2./3.;
   // y = 1
   Nodes.IntPoint(4).x  = 2./3.;
   Nodes.IntPoint(4).y  = 1.0;
   Nodes.IntPoint(5).x  = 1./3.;
   Nodes.IntPoint(5).y  = 1.0;
   // x = 0
   Nodes.IntPoint(6).x  = 0.0;
   Nodes.IntPoint(6).y  = 2./3.;
   Nodes.IntPoint(7).x  = 0.0;
   Nodes.IntPoint(7).y  = 1./3.;
   // x = 0.5 (interior)
   Nodes.IntPoint(8).x  = 0.5;
   Nodes.IntPoint(8).y  = 1./3.;
   Nodes.IntPoint(9).x  = 0.5;
   Nodes.IntPoint(9).y  = 2./3.;
   // y = 0.5 (interior)
   Nodes.IntPoint(10).x = 1./3.;
   Nodes.IntPoint(10).y = 0.5;
   Nodes.IntPoint(11).x = 2./3.;
   Nodes.IntPoint(11).y = 0.5;
}

void RT1QuadFiniteElement::CalcVShape(const IntegrationPoint &ip,
                                      DenseMatrix &shape) const
{
   double x = ip.x, y = ip.y;

   // y = 0
   shape(0,0)  = 0;
   shape(0,1)  = -( 1. - 3.*y + 2.*y*y)*( 2. - 3.*x);
   shape(1,0)  = 0;
   shape(1,1)  = -( 1. - 3.*y + 2.*y*y)*(-1. + 3.*x);
   // x = 1
   shape(2,0)  = (-x + 2.*x*x)*( 2. - 3.*y);
   shape(2,1)  = 0;
   shape(3,0)  = (-x + 2.*x*x)*(-1. + 3.*y);
   shape(3,1)  = 0;
   // y = 1
   shape(4,0)  = 0;
   shape(4,1)  = (-y + 2.*y*y)*(-1. + 3.*x);
   shape(5,0)  = 0;
   shape(5,1)  = (-y + 2.*y*y)*( 2. - 3.*x);
   // x = 0
   shape(6,0)  = -(1. - 3.*x + 2.*x*x)*(-1. + 3.*y);
   shape(6,1)  = 0;
   shape(7,0)  = -(1. - 3.*x + 2.*x*x)*( 2. - 3.*y);
   shape(7,1)  = 0;
   // x = 0.5 (interior)
   shape(8,0)  = (4.*x - 4.*x*x)*( 2. - 3.*y);
   shape(8,1)  = 0;
   shape(9,0)  = (4.*x - 4.*x*x)*(-1. + 3.*y);
   shape(9,1)  = 0;
   // y = 0.5 (interior)
   shape(10,0) = 0;
   shape(10,1) = (4.*y - 4.*y*y)*( 2. - 3.*x);
   shape(11,0) = 0;
   shape(11,1) = (4.*y - 4.*y*y)*(-1. + 3.*x);
}

void RT1QuadFiniteElement::CalcDivShape(const IntegrationPoint &ip,
                                        Vector &divshape) const
{
   double x = ip.x, y = ip.y;

   divshape(0)  = -(-3. + 4.*y)*( 2. - 3.*x);
   divshape(1)  = -(-3. + 4.*y)*(-1. + 3.*x);
   divshape(2)  = (-1. + 4.*x)*( 2. - 3.*y);
   divshape(3)  = (-1. + 4.*x)*(-1. + 3.*y);
   divshape(4)  = (-1. + 4.*y)*(-1. + 3.*x);
   divshape(5)  = (-1. + 4.*y)*( 2. - 3.*x);
   divshape(6)  = -(-3. + 4.*x)*(-1. + 3.*y);
   divshape(7)  = -(-3. + 4.*x)*( 2. - 3.*y);
   divshape(8)  = ( 4. - 8.*x)*( 2. - 3.*y);
   divshape(9)  = ( 4. - 8.*x)*(-1. + 3.*y);
   divshape(10) = ( 4. - 8.*y)*( 2. - 3.*x);
   divshape(11) = ( 4. - 8.*y)*(-1. + 3.*x);
}

const double RT1QuadFiniteElement::nk[12][2] =
{
   // y = 0
   {0,-1}, {0,-1},
   // X = 1
   {1, 0}, {1, 0},
   // y = 1
   {0, 1}, {0, 1},
   // x = 0
   {-1,0}, {-1,0},
   // x = 0.5 (interior)
   {1, 0}, {1, 0},
   // y = 0.5 (interior)
   {0, 1}, {0, 1}
};

void RT1QuadFiniteElement::GetLocalInterpolation (
   ElementTransformation &Trans, DenseMatrix &I) const
{
   int k, j;
#ifdef MFEM_THREAD_SAFE
   DenseMatrix vshape(Dof, Dim);
   DenseMatrix Jinv(Dim);
#endif

#ifdef MFEM_DEBUG
   for (k = 0; k < 12; k++)
   {
      CalcVShape (Nodes.IntPoint(k), vshape);
      for (j = 0; j < 12; j++)
      {
         double d = vshape(j,0)*nk[k][0]+vshape(j,1)*nk[k][1];
         if (j == k) { d -= 1.0; }
         if (fabs(d) > 1.0e-12)
         {
            mfem::err << "RT1QuadFiniteElement::GetLocalInterpolation (...)\n"
                      " k = " << k << ", j = " << j << ", d = " << d << endl;
            mfem_error();
         }
      }
   }
#endif

   IntegrationPoint ip;
   ip.x = ip.y = 0.0;
   Trans.SetIntPoint (&ip);
   // Trans must be linear (more to have embedding?)
   // set Jinv = |J| J^{-t} = adj(J)^t
   CalcAdjugateTranspose (Trans.Jacobian(), Jinv);
   double vk[2];
   Vector xk (vk, 2);

   for (k = 0; k < 12; k++)
   {
      Trans.Transform (Nodes.IntPoint (k), xk);
      ip.x = vk[0]; ip.y = vk[1];
      CalcVShape (ip, vshape);
      //  vk = |J| J^{-t} nk
      vk[0] = Jinv(0,0)*nk[k][0]+Jinv(0,1)*nk[k][1];
      vk[1] = Jinv(1,0)*nk[k][0]+Jinv(1,1)*nk[k][1];
      for (j = 0; j < 12; j++)
         if (fabs (I(k,j) = vshape(j,0)*vk[0]+vshape(j,1)*vk[1]) < 1.0e-12)
         {
            I(k,j) = 0.0;
         }
   }
}

void RT1QuadFiniteElement::Project (
   VectorCoefficient &vc, ElementTransformation &Trans, Vector &dofs) const
{
   double vk[2];
   Vector xk (vk, 2);
#ifdef MFEM_THREAD_SAFE
   DenseMatrix Jinv(Dim);
#endif

   for (int k = 0; k < 12; k++)
   {
      Trans.SetIntPoint (&Nodes.IntPoint (k));
      // set Jinv = |J| J^{-t} = adj(J)^t
      CalcAdjugateTranspose (Trans.Jacobian(), Jinv);

      vc.Eval (xk, Trans, Nodes.IntPoint (k));
      //  xk^t |J| J^{-t} nk
      dofs(k) = (vk[0] * ( Jinv(0,0)*nk[k][0]+Jinv(0,1)*nk[k][1] ) +
                 vk[1] * ( Jinv(1,0)*nk[k][0]+Jinv(1,1)*nk[k][1] ));
   }
}

const double RT2TriangleFiniteElement::M[15][15] =
{
   {
      0, -5.3237900077244501311, 5.3237900077244501311, 16.647580015448900262,
      0, 24.442740046346700787, -16.647580015448900262, -12.,
      -19.118950038622250656, -47.237900077244501311, 0, -34.414110069520051180,
      12., 30.590320061795601049, 15.295160030897800524
   },
   {
      0, 1.5, -1.5, -15., 0, 2.625, 15., 15., -4.125, 30., 0, -14.625, -15.,
      -15., 10.5
   },
   {
      0, -0.67620999227554986889, 0.67620999227554986889, 7.3524199845510997378,
      0, -3.4427400463467007866, -7.3524199845510997378, -12.,
      4.1189500386222506555, -0.76209992275549868892, 0, 7.4141100695200511800,
      12., -6.5903200617956010489, -3.2951600308978005244
   },
   {
      0, 0, 1.5, 0, 0, 1.5, -11.471370023173350393, 0, 2.4713700231733503933,
      -11.471370023173350393, 0, 2.4713700231733503933, 15.295160030897800524,
      0, -3.2951600308978005244
   },
   {
      0, 0, 4.875, 0, 0, 4.875, -16.875, 0, -16.875, -16.875, 0, -16.875, 10.5,
      36., 10.5
   },
   {
      0, 0, 1.5, 0, 0, 1.5, 2.4713700231733503933, 0, -11.471370023173350393,
      2.4713700231733503933, 0, -11.471370023173350393, -3.2951600308978005244,
      0, 15.295160030897800524
   },
   {
      -0.67620999227554986889, 0, -3.4427400463467007866, 0,
      7.3524199845510997378, 0.67620999227554986889, 7.4141100695200511800, 0,
      -0.76209992275549868892, 4.1189500386222506555, -12.,
      -7.3524199845510997378, -3.2951600308978005244, -6.5903200617956010489,
      12.
   },
   {
      1.5, 0, 2.625, 0, -15., -1.5, -14.625, 0, 30., -4.125, 15., 15., 10.5,
      -15., -15.
   },
   {
      -5.3237900077244501311, 0, 24.442740046346700787, 0, 16.647580015448900262,
      5.3237900077244501311, -34.414110069520051180, 0, -47.237900077244501311,
      -19.118950038622250656, -12., -16.647580015448900262, 15.295160030897800524,
      30.590320061795601049, 12.
   },
   { 0, 0, 18., 0, 0, 6., -42., 0, -30., -26., 0, -14., 24., 32., 8.},
   { 0, 0, 6., 0, 0, 18., -14., 0, -26., -30., 0, -42., 8., 32., 24.},
   { 0, 0, -6., 0, 0, -4., 30., 0, 4., 22., 0, 4., -24., -16., 0},
   { 0, 0, -4., 0, 0, -8., 20., 0, 8., 36., 0, 8., -16., -32., 0},
   { 0, 0, -8., 0, 0, -4., 8., 0, 36., 8., 0, 20., 0, -32., -16.},
   { 0, 0, -4., 0, 0, -6., 4., 0, 22., 4., 0, 30., 0, -16., -24.}
};

RT2TriangleFiniteElement::RT2TriangleFiniteElement()
   : VectorFiniteElement(2, Geometry::TRIANGLE, 15, 3, H_DIV)
{
   const double p = 0.11270166537925831148;

   Nodes.IntPoint(0).x = p;
   Nodes.IntPoint(0).y = 0.0;
   Nodes.IntPoint(1).x = 0.5;
   Nodes.IntPoint(1).y = 0.0;
   Nodes.IntPoint(2).x = 1.-p;
   Nodes.IntPoint(2).y = 0.0;
   Nodes.IntPoint(3).x = 1.-p;
   Nodes.IntPoint(3).y = p;
   Nodes.IntPoint(4).x = 0.5;
   Nodes.IntPoint(4).y = 0.5;
   Nodes.IntPoint(5).x = p;
   Nodes.IntPoint(5).y = 1.-p;
   Nodes.IntPoint(6).x = 0.0;
   Nodes.IntPoint(6).y = 1.-p;
   Nodes.IntPoint(7).x = 0.0;
   Nodes.IntPoint(7).y = 0.5;
   Nodes.IntPoint(8).x = 0.0;
   Nodes.IntPoint(8).y = p;
   Nodes.IntPoint(9).x  = 0.25;
   Nodes.IntPoint(9).y  = 0.25;
   Nodes.IntPoint(10).x = 0.25;
   Nodes.IntPoint(10).y = 0.25;
   Nodes.IntPoint(11).x = 0.5;
   Nodes.IntPoint(11).y = 0.25;
   Nodes.IntPoint(12).x = 0.5;
   Nodes.IntPoint(12).y = 0.25;
   Nodes.IntPoint(13).x = 0.25;
   Nodes.IntPoint(13).y = 0.5;
   Nodes.IntPoint(14).x = 0.25;
   Nodes.IntPoint(14).y = 0.5;
}

void RT2TriangleFiniteElement::CalcVShape(const IntegrationPoint &ip,
                                          DenseMatrix &shape) const
{
   double x = ip.x, y = ip.y;

   double Bx[15] = {1., 0., x, 0., y, 0., x*x, 0., x*y, 0., y*y, 0., x*x*x,
                    x*x*y, x*y*y
                   };
   double By[15] = {0., 1., 0., x, 0., y, 0., x*x, 0., x*y, 0., y*y,
                    x*x*y, x*y*y, y*y*y
                   };

   for (int i = 0; i < 15; i++)
   {
      double cx = 0.0, cy = 0.0;
      for (int j = 0; j < 15; j++)
      {
         cx += M[i][j] * Bx[j];
         cy += M[i][j] * By[j];
      }
      shape(i,0) = cx;
      shape(i,1) = cy;
   }
}

void RT2TriangleFiniteElement::CalcDivShape(const IntegrationPoint &ip,
                                            Vector &divshape) const
{
   double x = ip.x, y = ip.y;

   double DivB[15] = {0., 0., 1., 0., 0., 1., 2.*x, 0., y, x, 0., 2.*y,
                      4.*x*x, 4.*x*y, 4.*y*y
                     };

   for (int i = 0; i < 15; i++)
   {
      double div = 0.0;
      for (int j = 0; j < 15; j++)
      {
         div += M[i][j] * DivB[j];
      }
      divshape(i) = div;
   }
}

const double RT2QuadFiniteElement::pt[4] = {0.,1./3.,2./3.,1.};

const double RT2QuadFiniteElement::dpt[3] = {0.25,0.5,0.75};

RT2QuadFiniteElement::RT2QuadFiniteElement()
   : VectorFiniteElement(2, Geometry::SQUARE, 24, 3, H_DIV, FunctionSpace::Qk)
{
   // y = 0 (pt[0])
   Nodes.IntPoint(0).x  = dpt[0];  Nodes.IntPoint(0).y  =  pt[0];
   Nodes.IntPoint(1).x  = dpt[1];  Nodes.IntPoint(1).y  =  pt[0];
   Nodes.IntPoint(2).x  = dpt[2];  Nodes.IntPoint(2).y  =  pt[0];
   // x = 1 (pt[3])
   Nodes.IntPoint(3).x  =  pt[3];  Nodes.IntPoint(3).y  = dpt[0];
   Nodes.IntPoint(4).x  =  pt[3];  Nodes.IntPoint(4).y  = dpt[1];
   Nodes.IntPoint(5).x  =  pt[3];  Nodes.IntPoint(5).y  = dpt[2];
   // y = 1 (pt[3])
   Nodes.IntPoint(6).x  = dpt[2];  Nodes.IntPoint(6).y  =  pt[3];
   Nodes.IntPoint(7).x  = dpt[1];  Nodes.IntPoint(7).y  =  pt[3];
   Nodes.IntPoint(8).x  = dpt[0];  Nodes.IntPoint(8).y  =  pt[3];
   // x = 0 (pt[0])
   Nodes.IntPoint(9).x  =  pt[0];  Nodes.IntPoint(9).y  = dpt[2];
   Nodes.IntPoint(10).x =  pt[0];  Nodes.IntPoint(10).y = dpt[1];
   Nodes.IntPoint(11).x =  pt[0];  Nodes.IntPoint(11).y = dpt[0];
   // x = pt[1] (interior)
   Nodes.IntPoint(12).x =  pt[1];  Nodes.IntPoint(12).y = dpt[0];
   Nodes.IntPoint(13).x =  pt[1];  Nodes.IntPoint(13).y = dpt[1];
   Nodes.IntPoint(14).x =  pt[1];  Nodes.IntPoint(14).y = dpt[2];
   // x = pt[2] (interior)
   Nodes.IntPoint(15).x =  pt[2];  Nodes.IntPoint(15).y = dpt[0];
   Nodes.IntPoint(16).x =  pt[2];  Nodes.IntPoint(16).y = dpt[1];
   Nodes.IntPoint(17).x =  pt[2];  Nodes.IntPoint(17).y = dpt[2];
   // y = pt[1] (interior)
   Nodes.IntPoint(18).x = dpt[0];  Nodes.IntPoint(18).y =  pt[1];
   Nodes.IntPoint(19).x = dpt[1];  Nodes.IntPoint(19).y =  pt[1];
   Nodes.IntPoint(20).x = dpt[2];  Nodes.IntPoint(20).y =  pt[1];
   // y = pt[2] (interior)
   Nodes.IntPoint(21).x = dpt[0];  Nodes.IntPoint(21).y =  pt[2];
   Nodes.IntPoint(22).x = dpt[1];  Nodes.IntPoint(22).y =  pt[2];
   Nodes.IntPoint(23).x = dpt[2];  Nodes.IntPoint(23).y =  pt[2];
}

void RT2QuadFiniteElement::CalcVShape(const IntegrationPoint &ip,
                                      DenseMatrix &shape) const
{
   double x = ip.x, y = ip.y;

   double ax0 =  pt[0] - x;
   double ax1 =  pt[1] - x;
   double ax2 =  pt[2] - x;
   double ax3 =  pt[3] - x;

   double by0 = dpt[0] - y;
   double by1 = dpt[1] - y;
   double by2 = dpt[2] - y;

   double ay0 =  pt[0] - y;
   double ay1 =  pt[1] - y;
   double ay2 =  pt[2] - y;
   double ay3 =  pt[3] - y;

   double bx0 = dpt[0] - x;
   double bx1 = dpt[1] - x;
   double bx2 = dpt[2] - x;

   double A01 =  pt[0] -  pt[1];
   double A02 =  pt[0] -  pt[2];
   double A12 =  pt[1] -  pt[2];
   double A03 =  pt[0] -  pt[3];
   double A13 =  pt[1] -  pt[3];
   double A23 =  pt[2] -  pt[3];

   double B01 = dpt[0] - dpt[1];
   double B02 = dpt[0] - dpt[2];
   double B12 = dpt[1] - dpt[2];

   double tx0 =  (bx1*bx2)/(B01*B02);
   double tx1 = -(bx0*bx2)/(B01*B12);
   double tx2 =  (bx0*bx1)/(B02*B12);

   double ty0 =  (by1*by2)/(B01*B02);
   double ty1 = -(by0*by2)/(B01*B12);
   double ty2 =  (by0*by1)/(B02*B12);

   // y = 0 (p[0])
   shape(0,  0) =  0;
   shape(0,  1) =  (ay1*ay2*ay3)/(A01*A02*A03)*tx0;
   shape(1,  0) =  0;
   shape(1,  1) =  (ay1*ay2*ay3)/(A01*A02*A03)*tx1;
   shape(2,  0) =  0;
   shape(2,  1) =  (ay1*ay2*ay3)/(A01*A02*A03)*tx2;
   // x = 1 (p[3])
   shape(3,  0) =  (ax0*ax1*ax2)/(A03*A13*A23)*ty0;
   shape(3,  1) =  0;
   shape(4,  0) =  (ax0*ax1*ax2)/(A03*A13*A23)*ty1;
   shape(4,  1) =  0;
   shape(5,  0) =  (ax0*ax1*ax2)/(A03*A13*A23)*ty2;
   shape(5,  1) =  0;
   // y = 1 (p[3])
   shape(6,  0) =  0;
   shape(6,  1) =  (ay0*ay1*ay2)/(A03*A13*A23)*tx2;
   shape(7,  0) =  0;
   shape(7,  1) =  (ay0*ay1*ay2)/(A03*A13*A23)*tx1;
   shape(8,  0) =  0;
   shape(8,  1) =  (ay0*ay1*ay2)/(A03*A13*A23)*tx0;
   // x = 0 (p[0])
   shape(9,  0) =  (ax1*ax2*ax3)/(A01*A02*A03)*ty2;
   shape(9,  1) =  0;
   shape(10, 0) =  (ax1*ax2*ax3)/(A01*A02*A03)*ty1;
   shape(10, 1) =  0;
   shape(11, 0) =  (ax1*ax2*ax3)/(A01*A02*A03)*ty0;
   shape(11, 1) =  0;
   // x = p[1] (interior)
   shape(12, 0) =  (ax0*ax2*ax3)/(A01*A12*A13)*ty0;
   shape(12, 1) =  0;
   shape(13, 0) =  (ax0*ax2*ax3)/(A01*A12*A13)*ty1;
   shape(13, 1) =  0;
   shape(14, 0) =  (ax0*ax2*ax3)/(A01*A12*A13)*ty2;
   shape(14, 1) =  0;
   // x = p[2] (interior)
   shape(15, 0) = -(ax0*ax1*ax3)/(A02*A12*A23)*ty0;
   shape(15, 1) =  0;
   shape(16, 0) = -(ax0*ax1*ax3)/(A02*A12*A23)*ty1;
   shape(16, 1) =  0;
   shape(17, 0) = -(ax0*ax1*ax3)/(A02*A12*A23)*ty2;
   shape(17, 1) =  0;
   // y = p[1] (interior)
   shape(18, 0) =  0;
   shape(18, 1) =  (ay0*ay2*ay3)/(A01*A12*A13)*tx0;
   shape(19, 0) =  0;
   shape(19, 1) =  (ay0*ay2*ay3)/(A01*A12*A13)*tx1;
   shape(20, 0) =  0;
   shape(20, 1) =  (ay0*ay2*ay3)/(A01*A12*A13)*tx2;
   // y = p[2] (interior)
   shape(21, 0) =  0;
   shape(21, 1) = -(ay0*ay1*ay3)/(A02*A12*A23)*tx0;
   shape(22, 0) =  0;
   shape(22, 1) = -(ay0*ay1*ay3)/(A02*A12*A23)*tx1;
   shape(23, 0) =  0;
   shape(23, 1) = -(ay0*ay1*ay3)/(A02*A12*A23)*tx2;
}

void RT2QuadFiniteElement::CalcDivShape(const IntegrationPoint &ip,
                                        Vector &divshape) const
{
   double x = ip.x, y = ip.y;

   double a01 =  pt[0]*pt[1];
   double a02 =  pt[0]*pt[2];
   double a12 =  pt[1]*pt[2];
   double a03 =  pt[0]*pt[3];
   double a13 =  pt[1]*pt[3];
   double a23 =  pt[2]*pt[3];

   double bx0 = dpt[0] - x;
   double bx1 = dpt[1] - x;
   double bx2 = dpt[2] - x;

   double by0 = dpt[0] - y;
   double by1 = dpt[1] - y;
   double by2 = dpt[2] - y;

   double A01 =  pt[0] -  pt[1];
   double A02 =  pt[0] -  pt[2];
   double A12 =  pt[1] -  pt[2];
   double A03 =  pt[0] -  pt[3];
   double A13 =  pt[1] -  pt[3];
   double A23 =  pt[2] -  pt[3];

   double A012 = pt[0] + pt[1] + pt[2];
   double A013 = pt[0] + pt[1] + pt[3];
   double A023 = pt[0] + pt[2] + pt[3];
   double A123 = pt[1] + pt[2] + pt[3];

   double B01 = dpt[0] - dpt[1];
   double B02 = dpt[0] - dpt[2];
   double B12 = dpt[1] - dpt[2];

   double tx0 =  (bx1*bx2)/(B01*B02);
   double tx1 = -(bx0*bx2)/(B01*B12);
   double tx2 =  (bx0*bx1)/(B02*B12);

   double ty0 =  (by1*by2)/(B01*B02);
   double ty1 = -(by0*by2)/(B01*B12);
   double ty2 =  (by0*by1)/(B02*B12);

   // y = 0 (p[0])
   divshape(0)  = -(a12 + a13 + a23 - 2.*A123*y + 3.*y*y)/(A01*A02*A03)*tx0;
   divshape(1)  = -(a12 + a13 + a23 - 2.*A123*y + 3.*y*y)/(A01*A02*A03)*tx1;
   divshape(2)  = -(a12 + a13 + a23 - 2.*A123*y + 3.*y*y)/(A01*A02*A03)*tx2;
   // x = 1 (p[3])
   divshape(3)  = -(a01 + a02 + a12 - 2.*A012*x + 3.*x*x)/(A03*A13*A23)*ty0;
   divshape(4)  = -(a01 + a02 + a12 - 2.*A012*x + 3.*x*x)/(A03*A13*A23)*ty1;
   divshape(5)  = -(a01 + a02 + a12 - 2.*A012*x + 3.*x*x)/(A03*A13*A23)*ty2;
   // y = 1 (p[3])
   divshape(6)  = -(a01 + a02 + a12 - 2.*A012*y + 3.*y*y)/(A03*A13*A23)*tx2;
   divshape(7)  = -(a01 + a02 + a12 - 2.*A012*y + 3.*y*y)/(A03*A13*A23)*tx1;
   divshape(8)  = -(a01 + a02 + a12 - 2.*A012*y + 3.*y*y)/(A03*A13*A23)*tx0;
   // x = 0 (p[0])
   divshape(9)  = -(a12 + a13 + a23 - 2.*A123*x + 3.*x*x)/(A01*A02*A03)*ty2;
   divshape(10) = -(a12 + a13 + a23 - 2.*A123*x + 3.*x*x)/(A01*A02*A03)*ty1;
   divshape(11) = -(a12 + a13 + a23 - 2.*A123*x + 3.*x*x)/(A01*A02*A03)*ty0;
   // x = p[1] (interior)
   divshape(12) = -(a02 + a03 + a23 - 2.*A023*x + 3.*x*x)/(A01*A12*A13)*ty0;
   divshape(13) = -(a02 + a03 + a23 - 2.*A023*x + 3.*x*x)/(A01*A12*A13)*ty1;
   divshape(14) = -(a02 + a03 + a23 - 2.*A023*x + 3.*x*x)/(A01*A12*A13)*ty2;
   // x = p[2] (interior)
   divshape(15) =  (a01 + a03 + a13 - 2.*A013*x + 3.*x*x)/(A02*A12*A23)*ty0;
   divshape(16) =  (a01 + a03 + a13 - 2.*A013*x + 3.*x*x)/(A02*A12*A23)*ty1;
   divshape(17) =  (a01 + a03 + a13 - 2.*A013*x + 3.*x*x)/(A02*A12*A23)*ty2;
   // y = p[1] (interior)
   divshape(18) = -(a02 + a03 + a23 - 2.*A023*y + 3.*y*y)/(A01*A12*A13)*tx0;
   divshape(19) = -(a02 + a03 + a23 - 2.*A023*y + 3.*y*y)/(A01*A12*A13)*tx1;
   divshape(20) = -(a02 + a03 + a23 - 2.*A023*y + 3.*y*y)/(A01*A12*A13)*tx2;
   // y = p[2] (interior)
   divshape(21) =  (a01 + a03 + a13 - 2.*A013*y + 3.*y*y)/(A02*A12*A23)*tx0;
   divshape(22) =  (a01 + a03 + a13 - 2.*A013*y + 3.*y*y)/(A02*A12*A23)*tx1;
   divshape(23) =  (a01 + a03 + a13 - 2.*A013*y + 3.*y*y)/(A02*A12*A23)*tx2;
}

const double RT2QuadFiniteElement::nk[24][2] =
{
   // y = 0
   {0,-1}, {0,-1}, {0,-1},
   // x = 1
   {1, 0}, {1, 0}, {1, 0},
   // y = 1
   {0, 1}, {0, 1}, {0, 1},
   // x = 0
   {-1,0}, {-1,0}, {-1,0},
   // x = p[1] (interior)
   {1, 0}, {1, 0}, {1, 0},
   // x = p[2] (interior)
   {1, 0}, {1, 0}, {1, 0},
   // y = p[1] (interior)
   {0, 1}, {0, 1}, {0, 1},
   // y = p[1] (interior)
   {0, 1}, {0, 1}, {0, 1}
};

void RT2QuadFiniteElement::GetLocalInterpolation (
   ElementTransformation &Trans, DenseMatrix &I) const
{
   int k, j;
#ifdef MFEM_THREAD_SAFE
   DenseMatrix vshape(Dof, Dim);
   DenseMatrix Jinv(Dim);
#endif

#ifdef MFEM_DEBUG
   for (k = 0; k < 24; k++)
   {
      CalcVShape (Nodes.IntPoint(k), vshape);
      for (j = 0; j < 24; j++)
      {
         double d = vshape(j,0)*nk[k][0]+vshape(j,1)*nk[k][1];
         if (j == k) { d -= 1.0; }
         if (fabs(d) > 1.0e-12)
         {
            mfem::err << "RT2QuadFiniteElement::GetLocalInterpolation (...)\n"
                      " k = " << k << ", j = " << j << ", d = " << d << endl;
            mfem_error();
         }
      }
   }
#endif

   IntegrationPoint ip;
   ip.x = ip.y = 0.0;
   Trans.SetIntPoint (&ip);
   // Trans must be linear (more to have embedding?)
   // set Jinv = |J| J^{-t} = adj(J)^t
   CalcAdjugateTranspose (Trans.Jacobian(), Jinv);
   double vk[2];
   Vector xk (vk, 2);

   for (k = 0; k < 24; k++)
   {
      Trans.Transform (Nodes.IntPoint (k), xk);
      ip.x = vk[0]; ip.y = vk[1];
      CalcVShape (ip, vshape);
      //  vk = |J| J^{-t} nk
      vk[0] = Jinv(0,0)*nk[k][0]+Jinv(0,1)*nk[k][1];
      vk[1] = Jinv(1,0)*nk[k][0]+Jinv(1,1)*nk[k][1];
      for (j = 0; j < 24; j++)
         if (fabs (I(k,j) = vshape(j,0)*vk[0]+vshape(j,1)*vk[1]) < 1.0e-12)
         {
            I(k,j) = 0.0;
         }
   }
}

void RT2QuadFiniteElement::Project (
   VectorCoefficient &vc, ElementTransformation &Trans, Vector &dofs) const
{
   double vk[2];
   Vector xk (vk, 2);
#ifdef MFEM_THREAD_SAFE
   DenseMatrix Jinv(Dim);
#endif

   for (int k = 0; k < 24; k++)
   {
      Trans.SetIntPoint (&Nodes.IntPoint (k));
      // set Jinv = |J| J^{-t} = adj(J)^t
      CalcAdjugateTranspose (Trans.Jacobian(), Jinv);

      vc.Eval (xk, Trans, Nodes.IntPoint (k));
      //  xk^t |J| J^{-t} nk
      dofs(k) = (vk[0] * ( Jinv(0,0)*nk[k][0]+Jinv(0,1)*nk[k][1] ) +
                 vk[1] * ( Jinv(1,0)*nk[k][0]+Jinv(1,1)*nk[k][1] ));
   }
}

P1SegmentFiniteElement::P1SegmentFiniteElement()
   : NodalFiniteElement(1, Geometry::SEGMENT, 2, 1)
{
   Nodes.IntPoint(0).x = 0.33333333333333333333;
   Nodes.IntPoint(1).x = 0.66666666666666666667;
}

void P1SegmentFiniteElement::CalcShape(const IntegrationPoint &ip,
                                       Vector &shape) const
{
   double x = ip.x;

   shape(0) = 2. - 3. * x;
   shape(1) = 3. * x - 1.;
}

void P1SegmentFiniteElement::CalcDShape(const IntegrationPoint &ip,
                                        DenseMatrix &dshape) const
{
   dshape(0,0) = -3.;
   dshape(1,0) =  3.;
}


P2SegmentFiniteElement::P2SegmentFiniteElement()
   : NodalFiniteElement(1, Geometry::SEGMENT, 3, 2)
{
   const double p = 0.11270166537925831148;

   Nodes.IntPoint(0).x = p;
   Nodes.IntPoint(1).x = 0.5;
   Nodes.IntPoint(2).x = 1.-p;
}

void P2SegmentFiniteElement::CalcShape(const IntegrationPoint &ip,
                                       Vector &shape) const
{
   const double p = 0.11270166537925831148;
   const double w = 1./((1-2*p)*(1-2*p));
   double x = ip.x;

   shape(0) = (2*x-1)*(x-1+p)*w;
   shape(1) = 4*(x-1+p)*(p-x)*w;
   shape(2) = (2*x-1)*(x-p)*w;
}

void P2SegmentFiniteElement::CalcDShape(const IntegrationPoint &ip,
                                        DenseMatrix &dshape) const
{
   const double p = 0.11270166537925831148;
   const double w = 1./((1-2*p)*(1-2*p));
   double x = ip.x;

   dshape(0,0) = (-3+4*x+2*p)*w;
   dshape(1,0) = (4-8*x)*w;
   dshape(2,0) = (-1+4*x-2*p)*w;
}


Lagrange1DFiniteElement::Lagrange1DFiniteElement(int degree)
   : NodalFiniteElement(1, Geometry::SEGMENT, degree+1, degree)
{
   int i, m = degree;

   Nodes.IntPoint(0).x = 0.0;
   Nodes.IntPoint(1).x = 1.0;
   for (i = 1; i < m; i++)
   {
      Nodes.IntPoint(i+1).x = double(i) / m;
   }

   rwk.SetSize(degree+1);
#ifndef MFEM_THREAD_SAFE
   rxxk.SetSize(degree+1);
#endif

   rwk(0) = 1.0;
   for (i = 1; i <= m; i++)
   {
      rwk(i) = rwk(i-1) * ( (double)(m) / (double)(i) );
   }
   for (i = 0; i < m/2+1; i++)
   {
      rwk(m-i) = ( rwk(i) *= rwk(m-i) );
   }
   for (i = m-1; i >= 0; i -= 2)
   {
      rwk(i) = -rwk(i);
   }
}

void Lagrange1DFiniteElement::CalcShape(const IntegrationPoint &ip,
                                        Vector &shape) const
{
   double w, wk, x = ip.x;
   int i, k, m = GetOrder();

#ifdef MFEM_THREAD_SAFE
   Vector rxxk(m+1);
#endif

   k = (int) floor ( m * x + 0.5 );
   k = k > m ? m : k < 0 ? 0 : k; // clamp k to [0,m]

   wk = 1.0;
   for (i = 0; i <= m; i++)
      if (i != k)
      {
         wk *= ( rxxk(i) = x - (double)(i) / m );
      }
   w = wk * ( rxxk(k) = x - (double)(k) / m );

   if (k != 0)
   {
      shape(0) = w * rwk(0) / rxxk(0);
   }
   else
   {
      shape(0) = wk * rwk(0);
   }
   if (k != m)
   {
      shape(1) = w * rwk(m) / rxxk(m);
   }
   else
   {
      shape(1) = wk * rwk(k);
   }
   for (i = 1; i < m; i++)
      if (i != k)
      {
         shape(i+1) = w * rwk(i) / rxxk(i);
      }
      else
      {
         shape(k+1) = wk * rwk(k);
      }
}

void Lagrange1DFiniteElement::CalcDShape(const IntegrationPoint &ip,
                                         DenseMatrix &dshape) const
{
   double s, srx, w, wk, x = ip.x;
   int i, k, m = GetOrder();

#ifdef MFEM_THREAD_SAFE
   Vector rxxk(m+1);
#endif

   k = (int) floor ( m * x + 0.5 );
   k = k > m ? m : k < 0 ? 0 : k; // clamp k to [0,m]

   wk = 1.0;
   for (i = 0; i <= m; i++)
      if (i != k)
      {
         wk *= ( rxxk(i) = x - (double)(i) / m );
      }
   w = wk * ( rxxk(k) = x - (double)(k) / m );

   for (i = 0; i <= m; i++)
   {
      rxxk(i) = 1.0 / rxxk(i);
   }
   srx = 0.0;
   for (i = 0; i <= m; i++)
      if (i != k)
      {
         srx += rxxk(i);
      }
   s = w * srx + wk;

   if (k != 0)
   {
      dshape(0,0) = (s - w * rxxk(0)) * rwk(0) * rxxk(0);
   }
   else
   {
      dshape(0,0) = wk * srx * rwk(0);
   }
   if (k != m)
   {
      dshape(1,0) = (s - w * rxxk(m)) * rwk(m) * rxxk(m);
   }
   else
   {
      dshape(1,0) = wk * srx * rwk(k);
   }
   for (i = 1; i < m; i++)
      if (i != k)
      {
         dshape(i+1,0) = (s - w * rxxk(i)) * rwk(i) * rxxk(i);
      }
      else
      {
         dshape(k+1,0) = wk * srx * rwk(k);
      }
}


P1TetNonConfFiniteElement::P1TetNonConfFiniteElement()
   : NodalFiniteElement(3, Geometry::TETRAHEDRON, 4, 1)
{
   Nodes.IntPoint(0).x = 0.33333333333333333333;
   Nodes.IntPoint(0).y = 0.33333333333333333333;
   Nodes.IntPoint(0).z = 0.33333333333333333333;

   Nodes.IntPoint(1).x = 0.0;
   Nodes.IntPoint(1).y = 0.33333333333333333333;
   Nodes.IntPoint(1).z = 0.33333333333333333333;

   Nodes.IntPoint(2).x = 0.33333333333333333333;
   Nodes.IntPoint(2).y = 0.0;
   Nodes.IntPoint(2).z = 0.33333333333333333333;

   Nodes.IntPoint(3).x = 0.33333333333333333333;
   Nodes.IntPoint(3).y = 0.33333333333333333333;
   Nodes.IntPoint(3).z = 0.0;

}

void P1TetNonConfFiniteElement::CalcShape(const IntegrationPoint &ip,
                                          Vector &shape) const
{
   double L0, L1, L2, L3;

   L1 = ip.x;  L2 = ip.y;  L3 = ip.z;  L0 = 1.0 - L1 - L2 - L3;
   shape(0) = 1.0 - 3.0 * L0;
   shape(1) = 1.0 - 3.0 * L1;
   shape(2) = 1.0 - 3.0 * L2;
   shape(3) = 1.0 - 3.0 * L3;
}

void P1TetNonConfFiniteElement::CalcDShape(const IntegrationPoint &ip,
                                           DenseMatrix &dshape) const
{
   dshape(0,0) =  3.0; dshape(0,1) =  3.0; dshape(0,2) =  3.0;
   dshape(1,0) = -3.0; dshape(1,1) =  0.0; dshape(1,2) =  0.0;
   dshape(2,0) =  0.0; dshape(2,1) = -3.0; dshape(2,2) =  0.0;
   dshape(3,0) =  0.0; dshape(3,1) =  0.0; dshape(3,2) = -3.0;
}


P0TetFiniteElement::P0TetFiniteElement()
   : NodalFiniteElement(3, Geometry::TETRAHEDRON , 1, 0)
{
   Nodes.IntPoint(0).x = 0.25;
   Nodes.IntPoint(0).y = 0.25;
   Nodes.IntPoint(0).z = 0.25;
}

void P0TetFiniteElement::CalcShape(const IntegrationPoint &ip,
                                   Vector &shape) const
{
   shape(0) = 1.0;
}

void P0TetFiniteElement::CalcDShape(const IntegrationPoint &ip,
                                    DenseMatrix &dshape) const
{
   dshape(0,0) =  0.0; dshape(0,1) =  0.0; dshape(0,2) = 0.0;
}


P0HexFiniteElement::P0HexFiniteElement()
   : NodalFiniteElement(3, Geometry::CUBE, 1, 0, FunctionSpace::Qk)
{
   Nodes.IntPoint(0).x = 0.5;
   Nodes.IntPoint(0).y = 0.5;
   Nodes.IntPoint(0).z = 0.5;
}

void P0HexFiniteElement::CalcShape(const IntegrationPoint &ip,
                                   Vector &shape) const
{
   shape(0) = 1.0;
}

void P0HexFiniteElement::CalcDShape(const IntegrationPoint &ip,
                                    DenseMatrix &dshape) const
{
   dshape(0,0) =  0.0; dshape(0,1) =  0.0; dshape(0,2) = 0.0;
}


LagrangeHexFiniteElement::LagrangeHexFiniteElement (int degree)
   : NodalFiniteElement(3, Geometry::CUBE, (degree+1)*(degree+1)*(degree+1),
                        degree, FunctionSpace::Qk)
{
   if (degree == 2)
   {
      I = new int[Dof];
      J = new int[Dof];
      K = new int[Dof];
      // nodes
      I[ 0] = 0; J[ 0] = 0; K[ 0] = 0;
      I[ 1] = 1; J[ 1] = 0; K[ 1] = 0;
      I[ 2] = 1; J[ 2] = 1; K[ 2] = 0;
      I[ 3] = 0; J[ 3] = 1; K[ 3] = 0;
      I[ 4] = 0; J[ 4] = 0; K[ 4] = 1;
      I[ 5] = 1; J[ 5] = 0; K[ 5] = 1;
      I[ 6] = 1; J[ 6] = 1; K[ 6] = 1;
      I[ 7] = 0; J[ 7] = 1; K[ 7] = 1;
      // edges
      I[ 8] = 2; J[ 8] = 0; K[ 8] = 0;
      I[ 9] = 1; J[ 9] = 2; K[ 9] = 0;
      I[10] = 2; J[10] = 1; K[10] = 0;
      I[11] = 0; J[11] = 2; K[11] = 0;
      I[12] = 2; J[12] = 0; K[12] = 1;
      I[13] = 1; J[13] = 2; K[13] = 1;
      I[14] = 2; J[14] = 1; K[14] = 1;
      I[15] = 0; J[15] = 2; K[15] = 1;
      I[16] = 0; J[16] = 0; K[16] = 2;
      I[17] = 1; J[17] = 0; K[17] = 2;
      I[18] = 1; J[18] = 1; K[18] = 2;
      I[19] = 0; J[19] = 1; K[19] = 2;
      // faces
      I[20] = 2; J[20] = 2; K[20] = 0;
      I[21] = 2; J[21] = 0; K[21] = 2;
      I[22] = 1; J[22] = 2; K[22] = 2;
      I[23] = 2; J[23] = 1; K[23] = 2;
      I[24] = 0; J[24] = 2; K[24] = 2;
      I[25] = 2; J[25] = 2; K[25] = 1;
      // element
      I[26] = 2; J[26] = 2; K[26] = 2;
   }
   else if (degree == 3)
   {
      I = new int[Dof];
      J = new int[Dof];
      K = new int[Dof];
      // nodes
      I[ 0] = 0; J[ 0] = 0; K[ 0] = 0;
      I[ 1] = 1; J[ 1] = 0; K[ 1] = 0;
      I[ 2] = 1; J[ 2] = 1; K[ 2] = 0;
      I[ 3] = 0; J[ 3] = 1; K[ 3] = 0;
      I[ 4] = 0; J[ 4] = 0; K[ 4] = 1;
      I[ 5] = 1; J[ 5] = 0; K[ 5] = 1;
      I[ 6] = 1; J[ 6] = 1; K[ 6] = 1;
      I[ 7] = 0; J[ 7] = 1; K[ 7] = 1;
      // edges
      I[ 8] = 2; J[ 8] = 0; K[ 8] = 0;
      I[ 9] = 3; J[ 9] = 0; K[ 9] = 0;
      I[10] = 1; J[10] = 2; K[10] = 0;
      I[11] = 1; J[11] = 3; K[11] = 0;
      I[12] = 2; J[12] = 1; K[12] = 0;
      I[13] = 3; J[13] = 1; K[13] = 0;
      I[14] = 0; J[14] = 2; K[14] = 0;
      I[15] = 0; J[15] = 3; K[15] = 0;
      I[16] = 2; J[16] = 0; K[16] = 1;
      I[17] = 3; J[17] = 0; K[17] = 1;
      I[18] = 1; J[18] = 2; K[18] = 1;
      I[19] = 1; J[19] = 3; K[19] = 1;
      I[20] = 2; J[20] = 1; K[20] = 1;
      I[21] = 3; J[21] = 1; K[21] = 1;
      I[22] = 0; J[22] = 2; K[22] = 1;
      I[23] = 0; J[23] = 3; K[23] = 1;
      I[24] = 0; J[24] = 0; K[24] = 2;
      I[25] = 0; J[25] = 0; K[25] = 3;
      I[26] = 1; J[26] = 0; K[26] = 2;
      I[27] = 1; J[27] = 0; K[27] = 3;
      I[28] = 1; J[28] = 1; K[28] = 2;
      I[29] = 1; J[29] = 1; K[29] = 3;
      I[30] = 0; J[30] = 1; K[30] = 2;
      I[31] = 0; J[31] = 1; K[31] = 3;
      // faces
      I[32] = 2; J[32] = 3; K[32] = 0;
      I[33] = 3; J[33] = 3; K[33] = 0;
      I[34] = 2; J[34] = 2; K[34] = 0;
      I[35] = 3; J[35] = 2; K[35] = 0;
      I[36] = 2; J[36] = 0; K[36] = 2;
      I[37] = 3; J[37] = 0; K[37] = 2;
      I[38] = 2; J[38] = 0; K[38] = 3;
      I[39] = 3; J[39] = 0; K[39] = 3;
      I[40] = 1; J[40] = 2; K[40] = 2;
      I[41] = 1; J[41] = 3; K[41] = 2;
      I[42] = 1; J[42] = 2; K[42] = 3;
      I[43] = 1; J[43] = 3; K[43] = 3;
      I[44] = 3; J[44] = 1; K[44] = 2;
      I[45] = 2; J[45] = 1; K[45] = 2;
      I[46] = 3; J[46] = 1; K[46] = 3;
      I[47] = 2; J[47] = 1; K[47] = 3;
      I[48] = 0; J[48] = 3; K[48] = 2;
      I[49] = 0; J[49] = 2; K[49] = 2;
      I[50] = 0; J[50] = 3; K[50] = 3;
      I[51] = 0; J[51] = 2; K[51] = 3;
      I[52] = 2; J[52] = 2; K[52] = 1;
      I[53] = 3; J[53] = 2; K[53] = 1;
      I[54] = 2; J[54] = 3; K[54] = 1;
      I[55] = 3; J[55] = 3; K[55] = 1;
      // element
      I[56] = 2; J[56] = 2; K[56] = 2;
      I[57] = 3; J[57] = 2; K[57] = 2;
      I[58] = 3; J[58] = 3; K[58] = 2;
      I[59] = 2; J[59] = 3; K[59] = 2;
      I[60] = 2; J[60] = 2; K[60] = 3;
      I[61] = 3; J[61] = 2; K[61] = 3;
      I[62] = 3; J[62] = 3; K[62] = 3;
      I[63] = 2; J[63] = 3; K[63] = 3;
   }
   else
   {
      mfem_error ("LagrangeHexFiniteElement::LagrangeHexFiniteElement");
   }

   fe1d = new Lagrange1DFiniteElement(degree);
   dof1d = fe1d -> GetDof();

#ifndef MFEM_THREAD_SAFE
   shape1dx.SetSize(dof1d);
   shape1dy.SetSize(dof1d);
   shape1dz.SetSize(dof1d);

   dshape1dx.SetSize(dof1d,1);
   dshape1dy.SetSize(dof1d,1);
   dshape1dz.SetSize(dof1d,1);
#endif

   for (int n = 0; n < Dof; n++)
   {
      Nodes.IntPoint(n).x = fe1d -> GetNodes().IntPoint(I[n]).x;
      Nodes.IntPoint(n).y = fe1d -> GetNodes().IntPoint(J[n]).x;
      Nodes.IntPoint(n).z = fe1d -> GetNodes().IntPoint(K[n]).x;
   }
}

void LagrangeHexFiniteElement::CalcShape(const IntegrationPoint &ip,
                                         Vector &shape) const
{
   IntegrationPoint ipy, ipz;
   ipy.x = ip.y;
   ipz.x = ip.z;

#ifdef MFEM_THREAD_SAFE
   Vector shape1dx(dof1d), shape1dy(dof1d), shape1dz(dof1d);
#endif

   fe1d -> CalcShape(ip,  shape1dx);
   fe1d -> CalcShape(ipy, shape1dy);
   fe1d -> CalcShape(ipz, shape1dz);

   for (int n = 0; n < Dof; n++)
   {
      shape(n) = shape1dx(I[n]) *  shape1dy(J[n]) * shape1dz(K[n]);
   }
}

void LagrangeHexFiniteElement::CalcDShape(const IntegrationPoint &ip,
                                          DenseMatrix &dshape) const
{
   IntegrationPoint ipy, ipz;
   ipy.x = ip.y;
   ipz.x = ip.z;

#ifdef MFEM_THREAD_SAFE
   Vector shape1dx(dof1d), shape1dy(dof1d), shape1dz(dof1d);
   DenseMatrix dshape1dx(dof1d,1), dshape1dy(dof1d,1), dshape1dz(dof1d,1);
#endif

   fe1d -> CalcShape(ip,  shape1dx);
   fe1d -> CalcShape(ipy, shape1dy);
   fe1d -> CalcShape(ipz, shape1dz);

   fe1d -> CalcDShape(ip,  dshape1dx);
   fe1d -> CalcDShape(ipy, dshape1dy);
   fe1d -> CalcDShape(ipz, dshape1dz);

   for (int n = 0; n < Dof; n++)
   {
      dshape(n,0) = dshape1dx(I[n],0) * shape1dy(J[n])    * shape1dz(K[n]);
      dshape(n,1) = shape1dx(I[n])    * dshape1dy(J[n],0) * shape1dz(K[n]);
      dshape(n,2) = shape1dx(I[n])    * shape1dy(J[n])    * dshape1dz(K[n],0);
   }
}

LagrangeHexFiniteElement::~LagrangeHexFiniteElement ()
{
   delete fe1d;

   delete [] I;
   delete [] J;
   delete [] K;
}


RefinedLinear1DFiniteElement::RefinedLinear1DFiniteElement()
   : NodalFiniteElement(1, Geometry::SEGMENT, 3, 4)
{
   Nodes.IntPoint(0).x = 0.0;
   Nodes.IntPoint(1).x = 1.0;
   Nodes.IntPoint(2).x = 0.5;
}

void RefinedLinear1DFiniteElement::CalcShape(const IntegrationPoint &ip,
                                             Vector &shape) const
{
   double x = ip.x;

   if (x <= 0.5)
   {
      shape(0) = 1.0 - 2.0 * x;
      shape(1) = 0.0;
      shape(2) = 2.0 * x;
   }
   else
   {
      shape(0) = 0.0;
      shape(1) = 2.0 * x - 1.0;
      shape(2) = 2.0 - 2.0 * x;
   }
}

void RefinedLinear1DFiniteElement::CalcDShape(const IntegrationPoint &ip,
                                              DenseMatrix &dshape) const
{
   double x = ip.x;

   if (x <= 0.5)
   {
      dshape(0,0) = - 2.0;
      dshape(1,0) =   0.0;
      dshape(2,0) =   2.0;
   }
   else
   {
      dshape(0,0) =   0.0;
      dshape(1,0) =   2.0;
      dshape(2,0) = - 2.0;
   }
}

RefinedLinear2DFiniteElement::RefinedLinear2DFiniteElement()
   : NodalFiniteElement(2, Geometry::TRIANGLE, 6, 5)
{
   Nodes.IntPoint(0).x = 0.0;
   Nodes.IntPoint(0).y = 0.0;
   Nodes.IntPoint(1).x = 1.0;
   Nodes.IntPoint(1).y = 0.0;
   Nodes.IntPoint(2).x = 0.0;
   Nodes.IntPoint(2).y = 1.0;
   Nodes.IntPoint(3).x = 0.5;
   Nodes.IntPoint(3).y = 0.0;
   Nodes.IntPoint(4).x = 0.5;
   Nodes.IntPoint(4).y = 0.5;
   Nodes.IntPoint(5).x = 0.0;
   Nodes.IntPoint(5).y = 0.5;
}

void RefinedLinear2DFiniteElement::CalcShape(const IntegrationPoint &ip,
                                             Vector &shape) const
{
   int i;

   double L0, L1, L2;
   L0 = 2.0 * ( 1. - ip.x - ip.y );
   L1 = 2.0 * ( ip.x );
   L2 = 2.0 * ( ip.y );

   // The reference triangle is split in 4 triangles as follows:
   //
   // T0 - 0,3,5
   // T1 - 1,3,4
   // T2 - 2,4,5
   // T3 - 3,4,5

   for (i = 0; i < 6; i++)
   {
      shape(i) = 0.0;
   }

   if (L0 >= 1.0)   // T0
   {
      shape(0) = L0 - 1.0;
      shape(3) =       L1;
      shape(5) =       L2;
   }
   else if (L1 >= 1.0)   // T1
   {
      shape(3) =       L0;
      shape(1) = L1 - 1.0;
      shape(4) =       L2;
   }
   else if (L2 >= 1.0)   // T2
   {
      shape(5) =       L0;
      shape(4) =       L1;
      shape(2) = L2 - 1.0;
   }
   else   // T3
   {
      shape(3) = 1.0 - L2;
      shape(4) = 1.0 - L0;
      shape(5) = 1.0 - L1;
   }
}

void RefinedLinear2DFiniteElement::CalcDShape(const IntegrationPoint &ip,
                                              DenseMatrix &dshape) const
{
   int i,j;

   double L0, L1, L2;
   L0 = 2.0 * ( 1. - ip.x - ip.y );
   L1 = 2.0 * ( ip.x );
   L2 = 2.0 * ( ip.y );

   double DL0[2], DL1[2], DL2[2];
   DL0[0] = -2.0; DL0[1] = -2.0;
   DL1[0] =  2.0; DL1[1] =  0.0;
   DL2[0] =  0.0; DL2[1] =  2.0;

   for (i = 0; i < 6; i++)
      for (j = 0; j < 2; j++)
      {
         dshape(i,j) = 0.0;
      }

   if (L0 >= 1.0)   // T0
   {
      for (j = 0; j < 2; j++)
      {
         dshape(0,j) = DL0[j];
         dshape(3,j) = DL1[j];
         dshape(5,j) = DL2[j];
      }
   }
   else if (L1 >= 1.0)   // T1
   {
      for (j = 0; j < 2; j++)
      {
         dshape(3,j) = DL0[j];
         dshape(1,j) = DL1[j];
         dshape(4,j) = DL2[j];
      }
   }
   else if (L2 >= 1.0)   // T2
   {
      for (j = 0; j < 2; j++)
      {
         dshape(5,j) = DL0[j];
         dshape(4,j) = DL1[j];
         dshape(2,j) = DL2[j];
      }
   }
   else   // T3
   {
      for (j = 0; j < 2; j++)
      {
         dshape(3,j) = - DL2[j];
         dshape(4,j) = - DL0[j];
         dshape(5,j) = - DL1[j];
      }
   }
}

RefinedLinear3DFiniteElement::RefinedLinear3DFiniteElement()
   : NodalFiniteElement(3, Geometry::TETRAHEDRON, 10, 4)
{
   Nodes.IntPoint(0).x = 0.0;
   Nodes.IntPoint(0).y = 0.0;
   Nodes.IntPoint(0).z = 0.0;
   Nodes.IntPoint(1).x = 1.0;
   Nodes.IntPoint(1).y = 0.0;
   Nodes.IntPoint(1).z = 0.0;
   Nodes.IntPoint(2).x = 0.0;
   Nodes.IntPoint(2).y = 1.0;
   Nodes.IntPoint(2).z = 0.0;
   Nodes.IntPoint(3).x = 0.0;
   Nodes.IntPoint(3).y = 0.0;
   Nodes.IntPoint(3).z = 1.0;
   Nodes.IntPoint(4).x = 0.5;
   Nodes.IntPoint(4).y = 0.0;
   Nodes.IntPoint(4).z = 0.0;
   Nodes.IntPoint(5).x = 0.0;
   Nodes.IntPoint(5).y = 0.5;
   Nodes.IntPoint(5).z = 0.0;
   Nodes.IntPoint(6).x = 0.0;
   Nodes.IntPoint(6).y = 0.0;
   Nodes.IntPoint(6).z = 0.5;
   Nodes.IntPoint(7).x = 0.5;
   Nodes.IntPoint(7).y = 0.5;
   Nodes.IntPoint(7).z = 0.0;
   Nodes.IntPoint(8).x = 0.5;
   Nodes.IntPoint(8).y = 0.0;
   Nodes.IntPoint(8).z = 0.5;
   Nodes.IntPoint(9).x = 0.0;
   Nodes.IntPoint(9).y = 0.5;
   Nodes.IntPoint(9).z = 0.5;
}

void RefinedLinear3DFiniteElement::CalcShape(const IntegrationPoint &ip,
                                             Vector &shape) const
{
   int i;

   double L0, L1, L2, L3, L4, L5;
   L0 = 2.0 * ( 1. - ip.x - ip.y - ip.z );
   L1 = 2.0 * ( ip.x );
   L2 = 2.0 * ( ip.y );
   L3 = 2.0 * ( ip.z );
   L4 = 2.0 * ( ip.x + ip.y );
   L5 = 2.0 * ( ip.y + ip.z );

   // The reference tetrahedron is split in 8 tetrahedra as follows:
   //
   // T0 - 0,4,5,6
   // T1 - 1,4,7,8
   // T2 - 2,5,7,9
   // T3 - 3,6,8,9
   // T4 - 4,5,6,8
   // T5 - 4,5,7,8
   // T6 - 5,6,8,9
   // T7 - 5,7,8,9

   for (i = 0; i < 10; i++)
   {
      shape(i) = 0.0;
   }

   if (L0 >= 1.0)   // T0
   {
      shape(0) = L0 - 1.0;
      shape(4) =       L1;
      shape(5) =       L2;
      shape(6) =       L3;
   }
   else if (L1 >= 1.0)   // T1
   {
      shape(4) =       L0;
      shape(1) = L1 - 1.0;
      shape(7) =       L2;
      shape(8) =       L3;
   }
   else if (L2 >= 1.0)   // T2
   {
      shape(5) =       L0;
      shape(7) =       L1;
      shape(2) = L2 - 1.0;
      shape(9) =       L3;
   }
   else if (L3 >= 1.0)   // T3
   {
      shape(6) =       L0;
      shape(8) =       L1;
      shape(9) =       L2;
      shape(3) = L3 - 1.0;
   }
   else if ((L4 <= 1.0) && (L5 <= 1.0))   // T4
   {
      shape(4) = 1.0 - L5;
      shape(5) =       L2;
      shape(6) = 1.0 - L4;
      shape(8) = 1.0 - L0;
   }
   else if ((L4 >= 1.0) && (L5 <= 1.0))   // T5
   {
      shape(4) = 1.0 - L5;
      shape(5) = 1.0 - L1;
      shape(7) = L4 - 1.0;
      shape(8) =       L3;
   }
   else if ((L4 <= 1.0) && (L5 >= 1.0))   // T6
   {
      shape(5) = 1.0 - L3;
      shape(6) = 1.0 - L4;
      shape(8) =       L1;
      shape(9) = L5 - 1.0;
   }
   else if ((L4 >= 1.0) && (L5 >= 1.0))   // T7
   {
      shape(5) =       L0;
      shape(7) = L4 - 1.0;
      shape(8) = 1.0 - L2;
      shape(9) = L5 - 1.0;
   }
}

void RefinedLinear3DFiniteElement::CalcDShape(const IntegrationPoint &ip,
                                              DenseMatrix &dshape) const
{
   int i,j;

   double L0, L1, L2, L3, L4, L5;
   L0 = 2.0 * ( 1. - ip.x - ip.y - ip.z );
   L1 = 2.0 * ( ip.x );
   L2 = 2.0 * ( ip.y );
   L3 = 2.0 * ( ip.z );
   L4 = 2.0 * ( ip.x + ip.y );
   L5 = 2.0 * ( ip.y + ip.z );

   double DL0[3], DL1[3], DL2[3], DL3[3], DL4[3], DL5[3];
   DL0[0] = -2.0; DL0[1] = -2.0; DL0[2] = -2.0;
   DL1[0] =  2.0; DL1[1] =  0.0; DL1[2] =  0.0;
   DL2[0] =  0.0; DL2[1] =  2.0; DL2[2] =  0.0;
   DL3[0] =  0.0; DL3[1] =  0.0; DL3[2] =  2.0;
   DL4[0] =  2.0; DL4[1] =  2.0; DL4[2] =  0.0;
   DL5[0] =  0.0; DL5[1] =  2.0; DL5[2] =  2.0;

   for (i = 0; i < 10; i++)
      for (j = 0; j < 3; j++)
      {
         dshape(i,j) = 0.0;
      }

   if (L0 >= 1.0)   // T0
   {
      for (j = 0; j < 3; j++)
      {
         dshape(0,j) = DL0[j];
         dshape(4,j) = DL1[j];
         dshape(5,j) = DL2[j];
         dshape(6,j) = DL3[j];
      }
   }
   else if (L1 >= 1.0)   // T1
   {
      for (j = 0; j < 3; j++)
      {
         dshape(4,j) = DL0[j];
         dshape(1,j) = DL1[j];
         dshape(7,j) = DL2[j];
         dshape(8,j) = DL3[j];
      }
   }
   else if (L2 >= 1.0)   // T2
   {
      for (j = 0; j < 3; j++)
      {
         dshape(5,j) = DL0[j];
         dshape(7,j) = DL1[j];
         dshape(2,j) = DL2[j];
         dshape(9,j) = DL3[j];
      }
   }
   else if (L3 >= 1.0)   // T3
   {
      for (j = 0; j < 3; j++)
      {
         dshape(6,j) = DL0[j];
         dshape(8,j) = DL1[j];
         dshape(9,j) = DL2[j];
         dshape(3,j) = DL3[j];
      }
   }
   else if ((L4 <= 1.0) && (L5 <= 1.0))   // T4
   {
      for (j = 0; j < 3; j++)
      {
         dshape(4,j) = - DL5[j];
         dshape(5,j) =   DL2[j];
         dshape(6,j) = - DL4[j];
         dshape(8,j) = - DL0[j];
      }
   }
   else if ((L4 >= 1.0) && (L5 <= 1.0))   // T5
   {
      for (j = 0; j < 3; j++)
      {
         dshape(4,j) = - DL5[j];
         dshape(5,j) = - DL1[j];
         dshape(7,j) =   DL4[j];
         dshape(8,j) =   DL3[j];
      }
   }
   else if ((L4 <= 1.0) && (L5 >= 1.0))   // T6
   {
      for (j = 0; j < 3; j++)
      {
         dshape(5,j) = - DL3[j];
         dshape(6,j) = - DL4[j];
         dshape(8,j) =   DL1[j];
         dshape(9,j) =   DL5[j];
      }
   }
   else if ((L4 >= 1.0) && (L5 >= 1.0))   // T7
   {
      for (j = 0; j < 3; j++)
      {
         dshape(5,j) =   DL0[j];
         dshape(7,j) =   DL4[j];
         dshape(8,j) = - DL2[j];
         dshape(9,j) =   DL5[j];
      }
   }
}


RefinedBiLinear2DFiniteElement::RefinedBiLinear2DFiniteElement()
   : NodalFiniteElement(2, Geometry::SQUARE , 9, 1, FunctionSpace::rQk)
{
   Nodes.IntPoint(0).x = 0.0;
   Nodes.IntPoint(0).y = 0.0;
   Nodes.IntPoint(1).x = 1.0;
   Nodes.IntPoint(1).y = 0.0;
   Nodes.IntPoint(2).x = 1.0;
   Nodes.IntPoint(2).y = 1.0;
   Nodes.IntPoint(3).x = 0.0;
   Nodes.IntPoint(3).y = 1.0;
   Nodes.IntPoint(4).x = 0.5;
   Nodes.IntPoint(4).y = 0.0;
   Nodes.IntPoint(5).x = 1.0;
   Nodes.IntPoint(5).y = 0.5;
   Nodes.IntPoint(6).x = 0.5;
   Nodes.IntPoint(6).y = 1.0;
   Nodes.IntPoint(7).x = 0.0;
   Nodes.IntPoint(7).y = 0.5;
   Nodes.IntPoint(8).x = 0.5;
   Nodes.IntPoint(8).y = 0.5;
}

void RefinedBiLinear2DFiniteElement::CalcShape(const IntegrationPoint &ip,
                                               Vector &shape) const
{
   int i;
   double x = ip.x, y = ip.y;
   double Lx, Ly;
   Lx = 2.0 * ( 1. - x );
   Ly = 2.0 * ( 1. - y );

   // The reference square is split in 4 squares as follows:
   //
   // T0 - 0,4,7,8
   // T1 - 1,4,5,8
   // T2 - 2,5,6,8
   // T3 - 3,6,7,8

   for (i = 0; i < 9; i++)
   {
      shape(i) = 0.0;
   }

   if ((x <= 0.5) && (y <= 0.5))   // T0
   {
      shape(0) = (Lx - 1.0) * (Ly - 1.0);
      shape(4) = (2.0 - Lx) * (Ly - 1.0);
      shape(8) = (2.0 - Lx) * (2.0 - Ly);
      shape(7) = (Lx - 1.0) * (2.0 - Ly);
   }
   else if ((x >= 0.5) && (y <= 0.5))   // T1
   {
      shape(4) =        Lx  * (Ly - 1.0);
      shape(1) = (1.0 - Lx) * (Ly - 1.0);
      shape(5) = (1.0 - Lx) * (2.0 - Ly);
      shape(8) =        Lx  * (2.0 - Ly);
   }
   else if ((x >= 0.5) && (y >= 0.5))   // T2
   {
      shape(8) =        Lx  *        Ly ;
      shape(5) = (1.0 - Lx) *        Ly ;
      shape(2) = (1.0 - Lx) * (1.0 - Ly);
      shape(6) =        Lx  * (1.0 - Ly);
   }
   else if ((x <= 0.5) && (y >= 0.5))   // T3
   {
      shape(7) = (Lx - 1.0) *        Ly ;
      shape(8) = (2.0 - Lx) *        Ly ;
      shape(6) = (2.0 - Lx) * (1.0 - Ly);
      shape(3) = (Lx - 1.0) * (1.0 - Ly);
   }
}

void RefinedBiLinear2DFiniteElement::CalcDShape(const IntegrationPoint &ip,
                                                DenseMatrix &dshape) const
{
   int i,j;
   double x = ip.x, y = ip.y;
   double Lx, Ly;
   Lx = 2.0 * ( 1. - x );
   Ly = 2.0 * ( 1. - y );

   for (i = 0; i < 9; i++)
      for (j = 0; j < 2; j++)
      {
         dshape(i,j) = 0.0;
      }

   if ((x <= 0.5) && (y <= 0.5))   // T0
   {
      dshape(0,0) =  2.0 * (1.0 - Ly);
      dshape(0,1) =  2.0 * (1.0 - Lx);

      dshape(4,0) =  2.0 * (Ly - 1.0);
      dshape(4,1) = -2.0 * (2.0 - Lx);

      dshape(8,0) =  2.0 * (2.0 - Ly);
      dshape(8,1) =  2.0 * (2.0 - Lx);

      dshape(7,0) = -2.0 * (2.0 - Ly);
      dshape(7,0) =  2.0 * (Lx - 1.0);
   }
   else if ((x >= 0.5) && (y <= 0.5))   // T1
   {
      dshape(4,0) = -2.0 * (Ly - 1.0);
      dshape(4,1) = -2.0 * Lx;

      dshape(1,0) =  2.0 * (Ly - 1.0);
      dshape(1,1) = -2.0 * (1.0 - Lx);

      dshape(5,0) =  2.0 * (2.0 - Ly);
      dshape(5,1) =  2.0 * (1.0 - Lx);

      dshape(8,0) = -2.0 * (2.0 - Ly);
      dshape(8,1) =  2.0 * Lx;
   }
   else if ((x >= 0.5) && (y >= 0.5))   // T2
   {
      dshape(8,0) = -2.0 * Ly;
      dshape(8,1) = -2.0 * Lx;

      dshape(5,0) =  2.0 * Ly;
      dshape(5,1) = -2.0 * (1.0 - Lx);

      dshape(2,0) =  2.0 * (1.0 - Ly);
      dshape(2,1) =  2.0 * (1.0 - Lx);

      dshape(6,0) = -2.0 * (1.0 - Ly);
      dshape(6,1) =  2.0 * Lx;
   }
   else if ((x <= 0.5) && (y >= 0.5))   // T3
   {
      dshape(7,0) = -2.0 * Ly;
      dshape(7,1) = -2.0 * (Lx - 1.0);

      dshape(8,0) =  2.0 * Ly ;
      dshape(8,1) = -2.0 * (2.0 - Lx);

      dshape(6,0) = 2.0 * (1.0 - Ly);
      dshape(6,1) = 2.0 * (2.0 - Lx);

      dshape(3,0) = -2.0 * (1.0 - Ly);
      dshape(3,1) =  2.0 * (Lx - 1.0);
   }
}

RefinedTriLinear3DFiniteElement::RefinedTriLinear3DFiniteElement()
   : NodalFiniteElement(3, Geometry::CUBE, 27, 2, FunctionSpace::rQk)
{
   double I[27];
   double J[27];
   double K[27];
   // nodes
   I[ 0] = 0.0; J[ 0] = 0.0; K[ 0] = 0.0;
   I[ 1] = 1.0; J[ 1] = 0.0; K[ 1] = 0.0;
   I[ 2] = 1.0; J[ 2] = 1.0; K[ 2] = 0.0;
   I[ 3] = 0.0; J[ 3] = 1.0; K[ 3] = 0.0;
   I[ 4] = 0.0; J[ 4] = 0.0; K[ 4] = 1.0;
   I[ 5] = 1.0; J[ 5] = 0.0; K[ 5] = 1.0;
   I[ 6] = 1.0; J[ 6] = 1.0; K[ 6] = 1.0;
   I[ 7] = 0.0; J[ 7] = 1.0; K[ 7] = 1.0;
   // edges
   I[ 8] = 0.5; J[ 8] = 0.0; K[ 8] = 0.0;
   I[ 9] = 1.0; J[ 9] = 0.5; K[ 9] = 0.0;
   I[10] = 0.5; J[10] = 1.0; K[10] = 0.0;
   I[11] = 0.0; J[11] = 0.5; K[11] = 0.0;
   I[12] = 0.5; J[12] = 0.0; K[12] = 1.0;
   I[13] = 1.0; J[13] = 0.5; K[13] = 1.0;
   I[14] = 0.5; J[14] = 1.0; K[14] = 1.0;
   I[15] = 0.0; J[15] = 0.5; K[15] = 1.0;
   I[16] = 0.0; J[16] = 0.0; K[16] = 0.5;
   I[17] = 1.0; J[17] = 0.0; K[17] = 0.5;
   I[18] = 1.0; J[18] = 1.0; K[18] = 0.5;
   I[19] = 0.0; J[19] = 1.0; K[19] = 0.5;
   // faces
   I[20] = 0.5; J[20] = 0.5; K[20] = 0.0;
   I[21] = 0.5; J[21] = 0.0; K[21] = 0.5;
   I[22] = 1.0; J[22] = 0.5; K[22] = 0.5;
   I[23] = 0.5; J[23] = 1.0; K[23] = 0.5;
   I[24] = 0.0; J[24] = 0.5; K[24] = 0.5;
   I[25] = 0.5; J[25] = 0.5; K[25] = 1.0;
   // element
   I[26] = 0.5; J[26] = 0.5; K[26] = 0.5;

   for (int n = 0; n < 27; n++)
   {
      Nodes.IntPoint(n).x = I[n];
      Nodes.IntPoint(n).y = J[n];
      Nodes.IntPoint(n).z = K[n];
   }
}

void RefinedTriLinear3DFiniteElement::CalcShape(const IntegrationPoint &ip,
                                                Vector &shape) const
{
   int i, N[8];
   double Lx, Ly, Lz;
   double x = ip.x, y = ip.y, z = ip.z;

   for (i = 0; i < 27; i++)
   {
      shape(i) = 0.0;
   }

   if ((x <= 0.5) && (y <= 0.5) && (z <= 0.5))   // T0
   {
      Lx = 1.0 - 2.0 * x;
      Ly = 1.0 - 2.0 * y;
      Lz = 1.0 - 2.0 * z;

      N[0] =  0;
      N[1] =  8;
      N[2] = 20;
      N[3] = 11;
      N[4] = 16;
      N[5] = 21;
      N[6] = 26;
      N[7] = 24;
   }
   else if ((x >= 0.5) && (y <= 0.5) && (z <= 0.5))   // T1
   {
      Lx = 2.0 - 2.0 * x;
      Ly = 1.0 - 2.0 * y;
      Lz = 1.0 - 2.0 * z;

      N[0] =  8;
      N[1] =  1;
      N[2] =  9;
      N[3] = 20;
      N[4] = 21;
      N[5] = 17;
      N[6] = 22;
      N[7] = 26;
   }
   else if ((x <= 0.5) && (y >= 0.5) && (z <= 0.5))   // T2
   {
      Lx = 2.0 - 2.0 * x;
      Ly = 2.0 - 2.0 * y;
      Lz = 1.0 - 2.0 * z;

      N[0] = 20;
      N[1] =  9;
      N[2] =  2;
      N[3] = 10;
      N[4] = 26;
      N[5] = 22;
      N[6] = 18;
      N[7] = 23;
   }
   else if ((x >= 0.5) && (y >= 0.5) && (z <= 0.5))   // T3
   {
      Lx = 1.0 - 2.0 * x;
      Ly = 2.0 - 2.0 * y;
      Lz = 1.0 - 2.0 * z;

      N[0] = 11;
      N[1] = 20;
      N[2] = 10;
      N[3] =  3;
      N[4] = 24;
      N[5] = 26;
      N[6] = 23;
      N[7] = 19;
   }
   else if ((x <= 0.5) && (y <= 0.5) && (z >= 0.5))   // T4
   {
      Lx = 1.0 - 2.0 * x;
      Ly = 1.0 - 2.0 * y;
      Lz = 2.0 - 2.0 * z;

      N[0] = 16;
      N[1] = 21;
      N[2] = 26;
      N[3] = 24;
      N[4] =  4;
      N[5] = 12;
      N[6] = 25;
      N[7] = 15;
   }
   else if ((x >= 0.5) && (y <= 0.5) && (z >= 0.5))   // T5
   {
      Lx = 2.0 - 2.0 * x;
      Ly = 1.0 - 2.0 * y;
      Lz = 2.0 - 2.0 * z;

      N[0] = 21;
      N[1] = 17;
      N[2] = 22;
      N[3] = 26;
      N[4] = 12;
      N[5] =  5;
      N[6] = 13;
      N[7] = 25;
   }
   else if ((x <= 0.5) && (y >= 0.5) && (z >= 0.5))   // T6
   {
      Lx = 2.0 - 2.0 * x;
      Ly = 2.0 - 2.0 * y;
      Lz = 2.0 - 2.0 * z;

      N[0] = 26;
      N[1] = 22;
      N[2] = 18;
      N[3] = 23;
      N[4] = 25;
      N[5] = 13;
      N[6] =  6;
      N[7] = 14;
   }
   else   // T7
   {
      Lx = 1.0 - 2.0 * x;
      Ly = 2.0 - 2.0 * y;
      Lz = 2.0 - 2.0 * z;

      N[0] = 24;
      N[1] = 26;
      N[2] = 23;
      N[3] = 19;
      N[4] = 15;
      N[5] = 25;
      N[6] = 14;
      N[7] =  7;
   }

   shape(N[0]) = Lx       * Ly       * Lz;
   shape(N[1]) = (1 - Lx) * Ly       * Lz;
   shape(N[2]) = (1 - Lx) * (1 - Ly) * Lz;
   shape(N[3]) = Lx       * (1 - Ly) * Lz;
   shape(N[4]) = Lx       * Ly       * (1 - Lz);
   shape(N[5]) = (1 - Lx) * Ly       * (1 - Lz);
   shape(N[6]) = (1 - Lx) * (1 - Ly) * (1 - Lz);
   shape(N[7]) = Lx       * (1 - Ly) * (1 - Lz);
}

void RefinedTriLinear3DFiniteElement::CalcDShape(const IntegrationPoint &ip,
                                                 DenseMatrix &dshape) const
{
   int i, j, N[8];
   double Lx, Ly, Lz;
   double x = ip.x, y = ip.y, z = ip.z;

   for (i = 0; i < 27; i++)
      for (j = 0; j < 3; j++)
      {
         dshape(i,j) = 0.0;
      }

   if ((x <= 0.5) && (y <= 0.5) && (z <= 0.5))   // T0
   {
      Lx = 1.0 - 2.0 * x;
      Ly = 1.0 - 2.0 * y;
      Lz = 1.0 - 2.0 * z;

      N[0] =  0;
      N[1] =  8;
      N[2] = 20;
      N[3] = 11;
      N[4] = 16;
      N[5] = 21;
      N[6] = 26;
      N[7] = 24;
   }
   else if ((x >= 0.5) && (y <= 0.5) && (z <= 0.5))   // T1
   {
      Lx = 2.0 - 2.0 * x;
      Ly = 1.0 - 2.0 * y;
      Lz = 1.0 - 2.0 * z;

      N[0] =  8;
      N[1] =  1;
      N[2] =  9;
      N[3] = 20;
      N[4] = 21;
      N[5] = 17;
      N[6] = 22;
      N[7] = 26;
   }
   else if ((x <= 0.5) && (y >= 0.5) && (z <= 0.5))   // T2
   {
      Lx = 2.0 - 2.0 * x;
      Ly = 2.0 - 2.0 * y;
      Lz = 1.0 - 2.0 * z;

      N[0] = 20;
      N[1] =  9;
      N[2] =  2;
      N[3] = 10;
      N[4] = 26;
      N[5] = 22;
      N[6] = 18;
      N[7] = 23;
   }
   else if ((x >= 0.5) && (y >= 0.5) && (z <= 0.5))   // T3
   {
      Lx = 1.0 - 2.0 * x;
      Ly = 2.0 - 2.0 * y;
      Lz = 1.0 - 2.0 * z;

      N[0] = 11;
      N[1] = 20;
      N[2] = 10;
      N[3] =  3;
      N[4] = 24;
      N[5] = 26;
      N[6] = 23;
      N[7] = 19;
   }
   else if ((x <= 0.5) && (y <= 0.5) && (z >= 0.5))   // T4
   {
      Lx = 1.0 - 2.0 * x;
      Ly = 1.0 - 2.0 * y;
      Lz = 2.0 - 2.0 * z;

      N[0] = 16;
      N[1] = 21;
      N[2] = 26;
      N[3] = 24;
      N[4] =  4;
      N[5] = 12;
      N[6] = 25;
      N[7] = 15;
   }
   else if ((x >= 0.5) && (y <= 0.5) && (z >= 0.5))   // T5
   {
      Lx = 2.0 - 2.0 * x;
      Ly = 1.0 - 2.0 * y;
      Lz = 2.0 - 2.0 * z;

      N[0] = 21;
      N[1] = 17;
      N[2] = 22;
      N[3] = 26;
      N[4] = 12;
      N[5] =  5;
      N[6] = 13;
      N[7] = 25;
   }
   else if ((x <= 0.5) && (y >= 0.5) && (z >= 0.5))   // T6
   {
      Lx = 2.0 - 2.0 * x;
      Ly = 2.0 - 2.0 * y;
      Lz = 2.0 - 2.0 * z;

      N[0] = 26;
      N[1] = 22;
      N[2] = 18;
      N[3] = 23;
      N[4] = 25;
      N[5] = 13;
      N[6] =  6;
      N[7] = 14;
   }
   else   // T7
   {
      Lx = 1.0 - 2.0 * x;
      Ly = 2.0 - 2.0 * y;
      Lz = 2.0 - 2.0 * z;

      N[0] = 24;
      N[1] = 26;
      N[2] = 23;
      N[3] = 19;
      N[4] = 15;
      N[5] = 25;
      N[6] = 14;
      N[7] =  7;
   }

   dshape(N[0],0) = -2.0 * Ly       * Lz      ;
   dshape(N[0],1) = -2.0 * Lx       * Lz      ;
   dshape(N[0],2) = -2.0 * Lx       * Ly      ;

   dshape(N[1],0) =  2.0 * Ly       * Lz      ;
   dshape(N[1],1) = -2.0 * (1 - Lx) * Lz      ;
   dshape(N[1],2) = -2.0 * (1 - Lx) * Ly      ;

   dshape(N[2],0) =  2.0 * (1 - Ly) * Lz      ;
   dshape(N[2],1) =  2.0 * (1 - Lx) * Lz      ;
   dshape(N[2],2) = -2.0 * (1 - Lx) * (1 - Ly);

   dshape(N[3],0) = -2.0 * (1 - Ly) * Lz      ;
   dshape(N[3],1) =  2.0 * Lx       * Lz      ;
   dshape(N[3],2) = -2.0 * Lx       * (1 - Ly);

   dshape(N[4],0) = -2.0 * Ly       * (1 - Lz);
   dshape(N[4],1) = -2.0 * Lx       * (1 - Lz);
   dshape(N[4],2) =  2.0 * Lx       * Ly      ;

   dshape(N[5],0) =  2.0 * Ly       * (1 - Lz);
   dshape(N[5],1) = -2.0 * (1 - Lx) * (1 - Lz);
   dshape(N[5],2) =  2.0 * (1 - Lx) * Ly      ;

   dshape(N[6],0) =  2.0 * (1 - Ly) * (1 - Lz);
   dshape(N[6],1) =  2.0 * (1 - Lx) * (1 - Lz);
   dshape(N[6],2) =  2.0 * (1 - Lx) * (1 - Ly);

   dshape(N[7],0) = -2.0 * (1 - Ly) * (1 - Lz);
   dshape(N[7],1) =  2.0 * Lx       * (1 - Lz);
   dshape(N[7],2) =  2.0 * Lx       * (1 - Ly);
}


Nedelec1HexFiniteElement::Nedelec1HexFiniteElement()
   : VectorFiniteElement(3, Geometry::CUBE, 12, 1, H_CURL, FunctionSpace::Qk)
{
   // not real nodes ...
   Nodes.IntPoint(0).x = 0.5;
   Nodes.IntPoint(0).y = 0.0;
   Nodes.IntPoint(0).z = 0.0;

   Nodes.IntPoint(1).x = 1.0;
   Nodes.IntPoint(1).y = 0.5;
   Nodes.IntPoint(1).z = 0.0;

   Nodes.IntPoint(2).x = 0.5;
   Nodes.IntPoint(2).y = 1.0;
   Nodes.IntPoint(2).z = 0.0;

   Nodes.IntPoint(3).x = 0.0;
   Nodes.IntPoint(3).y = 0.5;
   Nodes.IntPoint(3).z = 0.0;

   Nodes.IntPoint(4).x = 0.5;
   Nodes.IntPoint(4).y = 0.0;
   Nodes.IntPoint(4).z = 1.0;

   Nodes.IntPoint(5).x = 1.0;
   Nodes.IntPoint(5).y = 0.5;
   Nodes.IntPoint(5).z = 1.0;

   Nodes.IntPoint(6).x = 0.5;
   Nodes.IntPoint(6).y = 1.0;
   Nodes.IntPoint(6).z = 1.0;

   Nodes.IntPoint(7).x = 0.0;
   Nodes.IntPoint(7).y = 0.5;
   Nodes.IntPoint(7).z = 1.0;

   Nodes.IntPoint(8).x = 0.0;
   Nodes.IntPoint(8).y = 0.0;
   Nodes.IntPoint(8).z = 0.5;

   Nodes.IntPoint(9).x = 1.0;
   Nodes.IntPoint(9).y = 0.0;
   Nodes.IntPoint(9).z = 0.5;

   Nodes.IntPoint(10).x= 1.0;
   Nodes.IntPoint(10).y= 1.0;
   Nodes.IntPoint(10).z= 0.5;

   Nodes.IntPoint(11).x= 0.0;
   Nodes.IntPoint(11).y= 1.0;
   Nodes.IntPoint(11).z= 0.5;
}

void Nedelec1HexFiniteElement::CalcVShape(const IntegrationPoint &ip,
                                          DenseMatrix &shape) const
{
   double x = ip.x, y = ip.y, z = ip.z;

   shape(0,0) = (1. - y) * (1. - z);
   shape(0,1) = 0.;
   shape(0,2) = 0.;

   shape(2,0) = y * (1. - z);
   shape(2,1) = 0.;
   shape(2,2) = 0.;

   shape(4,0) = z * (1. - y);
   shape(4,1) = 0.;
   shape(4,2) = 0.;

   shape(6,0) = y * z;
   shape(6,1) = 0.;
   shape(6,2) = 0.;

   shape(1,0) = 0.;
   shape(1,1) = x * (1. - z);
   shape(1,2) = 0.;

   shape(3,0) = 0.;
   shape(3,1) = (1. - x) * (1. - z);
   shape(3,2) = 0.;

   shape(5,0) = 0.;
   shape(5,1) = x * z;
   shape(5,2) = 0.;

   shape(7,0) = 0.;
   shape(7,1) = (1. - x) * z;
   shape(7,2) = 0.;

   shape(8,0) = 0.;
   shape(8,1) = 0.;
   shape(8,2) = (1. - x) * (1. - y);

   shape(9,0) = 0.;
   shape(9,1) = 0.;
   shape(9,2) = x * (1. - y);

   shape(10,0) = 0.;
   shape(10,1) = 0.;
   shape(10,2) = x * y;

   shape(11,0) = 0.;
   shape(11,1) = 0.;
   shape(11,2) = y * (1. - x);

}

void Nedelec1HexFiniteElement::CalcCurlShape(const IntegrationPoint &ip,
                                             DenseMatrix &curl_shape)
const
{
   double x = ip.x, y = ip.y, z = ip.z;

   curl_shape(0,0) = 0.;
   curl_shape(0,1) = y - 1.;
   curl_shape(0,2) = 1. - z;

   curl_shape(2,0) = 0.;
   curl_shape(2,1) = -y;
   curl_shape(2,2) = z - 1.;

   curl_shape(4,0) = 0;
   curl_shape(4,1) = 1. - y;
   curl_shape(4,2) = z;

   curl_shape(6,0) = 0.;
   curl_shape(6,1) = y;
   curl_shape(6,2) = -z;

   curl_shape(1,0) = x;
   curl_shape(1,1) = 0.;
   curl_shape(1,2) = 1. - z;

   curl_shape(3,0) = 1. - x;
   curl_shape(3,1) = 0.;
   curl_shape(3,2) = z - 1.;

   curl_shape(5,0) = -x;
   curl_shape(5,1) = 0.;
   curl_shape(5,2) = z;

   curl_shape(7,0) = x - 1.;
   curl_shape(7,1) = 0.;
   curl_shape(7,2) = -z;

   curl_shape(8,0) = x - 1.;
   curl_shape(8,1) = 1. - y;
   curl_shape(8,2) = 0.;

   curl_shape(9,0) = -x;
   curl_shape(9,1) = y - 1.;
   curl_shape(9,2) = 0;

   curl_shape(10,0) = x;
   curl_shape(10,1) = -y;
   curl_shape(10,2) = 0.;

   curl_shape(11,0) = 1. - x;
   curl_shape(11,1) = y;
   curl_shape(11,2) = 0.;
}

const double Nedelec1HexFiniteElement::tk[12][3] =
{
   {1,0,0}, {0,1,0}, {1,0,0}, {0,1,0},
   {1,0,0}, {0,1,0}, {1,0,0}, {0,1,0},
   {0,0,1}, {0,0,1}, {0,0,1}, {0,0,1}
};

void Nedelec1HexFiniteElement::GetLocalInterpolation (
   ElementTransformation &Trans, DenseMatrix &I) const
{
   int k, j;
#ifdef MFEM_THREAD_SAFE
   DenseMatrix vshape(Dof, Dim);
#endif

#ifdef MFEM_DEBUG
   for (k = 0; k < 12; k++)
   {
      CalcVShape (Nodes.IntPoint(k), vshape);
      for (j = 0; j < 12; j++)
      {
         double d = ( vshape(j,0)*tk[k][0] + vshape(j,1)*tk[k][1] +
                      vshape(j,2)*tk[k][2] );
         if (j == k) { d -= 1.0; }
         if (fabs(d) > 1.0e-12)
         {
            mfem::err << "Nedelec1HexFiniteElement::GetLocalInterpolation (...)\n"
                      " k = " << k << ", j = " << j << ", d = " << d << endl;
            mfem_error();
         }
      }
   }
#endif

   IntegrationPoint ip;
   ip.x = ip.y = ip.z = 0.0;
   Trans.SetIntPoint (&ip);
   // Trans must be linear (more to have embedding?)
   const DenseMatrix &J = Trans.Jacobian();
   double vk[3];
   Vector xk (vk, 3);

   for (k = 0; k < 12; k++)
   {
      Trans.Transform (Nodes.IntPoint (k), xk);
      ip.x = vk[0]; ip.y = vk[1]; ip.z = vk[2];
      CalcVShape (ip, vshape);
      //  vk = J tk
      vk[0] = J(0,0)*tk[k][0]+J(0,1)*tk[k][1]+J(0,2)*tk[k][2];
      vk[1] = J(1,0)*tk[k][0]+J(1,1)*tk[k][1]+J(1,2)*tk[k][2];
      vk[2] = J(2,0)*tk[k][0]+J(2,1)*tk[k][1]+J(2,2)*tk[k][2];
      for (j = 0; j < 12; j++)
         if (fabs (I(k,j) = (vshape(j,0)*vk[0]+vshape(j,1)*vk[1]+
                             vshape(j,2)*vk[2])) < 1.0e-12)
         {
            I(k,j) = 0.0;
         }
   }
}

void Nedelec1HexFiniteElement::Project (
   VectorCoefficient &vc, ElementTransformation &Trans,
   Vector &dofs) const
{
   double vk[3];
   Vector xk (vk, 3);

   for (int k = 0; k < 12; k++)
   {
      Trans.SetIntPoint (&Nodes.IntPoint (k));
      const DenseMatrix &J = Trans.Jacobian();

      vc.Eval (xk, Trans, Nodes.IntPoint (k));
      //  xk^t J tk
      dofs(k) =
         vk[0] * ( J(0,0)*tk[k][0]+J(0,1)*tk[k][1]+J(0,2)*tk[k][2] ) +
         vk[1] * ( J(1,0)*tk[k][0]+J(1,1)*tk[k][1]+J(1,2)*tk[k][2] ) +
         vk[2] * ( J(2,0)*tk[k][0]+J(2,1)*tk[k][1]+J(2,2)*tk[k][2] );
   }
}


Nedelec1TetFiniteElement::Nedelec1TetFiniteElement()
   : VectorFiniteElement(3, Geometry::TETRAHEDRON, 6, 1, H_CURL)
{
   // not real nodes ...
   Nodes.IntPoint(0).x = 0.5;
   Nodes.IntPoint(0).y = 0.0;
   Nodes.IntPoint(0).z = 0.0;

   Nodes.IntPoint(1).x = 0.0;
   Nodes.IntPoint(1).y = 0.5;
   Nodes.IntPoint(1).z = 0.0;

   Nodes.IntPoint(2).x = 0.0;
   Nodes.IntPoint(2).y = 0.0;
   Nodes.IntPoint(2).z = 0.5;

   Nodes.IntPoint(3).x = 0.5;
   Nodes.IntPoint(3).y = 0.5;
   Nodes.IntPoint(3).z = 0.0;

   Nodes.IntPoint(4).x = 0.5;
   Nodes.IntPoint(4).y = 0.0;
   Nodes.IntPoint(4).z = 0.5;

   Nodes.IntPoint(5).x = 0.0;
   Nodes.IntPoint(5).y = 0.5;
   Nodes.IntPoint(5).z = 0.5;
}

void Nedelec1TetFiniteElement::CalcVShape(const IntegrationPoint &ip,
                                          DenseMatrix &shape) const
{
   double x = ip.x, y = ip.y, z = ip.z;

   shape(0,0) = 1. - y - z;
   shape(0,1) = x;
   shape(0,2) = x;

   shape(1,0) = y;
   shape(1,1) = 1. - x - z;
   shape(1,2) = y;

   shape(2,0) = z;
   shape(2,1) = z;
   shape(2,2) = 1. - x - y;

   shape(3,0) = -y;
   shape(3,1) = x;
   shape(3,2) = 0.;

   shape(4,0) = -z;
   shape(4,1) = 0.;
   shape(4,2) = x;

   shape(5,0) = 0.;
   shape(5,1) = -z;
   shape(5,2) = y;
}

void Nedelec1TetFiniteElement::CalcCurlShape(const IntegrationPoint &ip,
                                             DenseMatrix &curl_shape)
const
{
   curl_shape(0,0) =  0.;
   curl_shape(0,1) = -2.;
   curl_shape(0,2) =  2.;

   curl_shape(1,0) =  2.;
   curl_shape(1,1) =  0.;
   curl_shape(1,2) = -2.;

   curl_shape(2,0) = -2.;
   curl_shape(2,1) =  2.;
   curl_shape(2,2) =  0.;

   curl_shape(3,0) = 0.;
   curl_shape(3,1) = 0.;
   curl_shape(3,2) = 2.;

   curl_shape(4,0) =  0.;
   curl_shape(4,1) = -2.;
   curl_shape(4,2) =  0.;

   curl_shape(5,0) = 2.;
   curl_shape(5,1) = 0.;
   curl_shape(5,2) = 0.;
}

const double Nedelec1TetFiniteElement::tk[6][3] =
{{1,0,0}, {0,1,0}, {0,0,1}, {-1,1,0}, {-1,0,1}, {0,-1,1}};

void Nedelec1TetFiniteElement::GetLocalInterpolation (
   ElementTransformation &Trans, DenseMatrix &I) const
{
   int k, j;
#ifdef MFEM_THREAD_SAFE
   DenseMatrix vshape(Dof, Dim);
#endif

#ifdef MFEM_DEBUG
   for (k = 0; k < 6; k++)
   {
      CalcVShape (Nodes.IntPoint(k), vshape);
      for (j = 0; j < 6; j++)
      {
         double d = ( vshape(j,0)*tk[k][0] + vshape(j,1)*tk[k][1] +
                      vshape(j,2)*tk[k][2] );
         if (j == k) { d -= 1.0; }
         if (fabs(d) > 1.0e-12)
         {
            mfem::err << "Nedelec1TetFiniteElement::GetLocalInterpolation (...)\n"
                      " k = " << k << ", j = " << j << ", d = " << d << endl;
            mfem_error();
         }
      }
   }
#endif

   IntegrationPoint ip;
   ip.x = ip.y = ip.z = 0.0;
   Trans.SetIntPoint (&ip);
   // Trans must be linear
   const DenseMatrix &J = Trans.Jacobian();
   double vk[3];
   Vector xk (vk, 3);

   for (k = 0; k < 6; k++)
   {
      Trans.Transform (Nodes.IntPoint (k), xk);
      ip.x = vk[0]; ip.y = vk[1]; ip.z = vk[2];
      CalcVShape (ip, vshape);
      //  vk = J tk
      vk[0] = J(0,0)*tk[k][0]+J(0,1)*tk[k][1]+J(0,2)*tk[k][2];
      vk[1] = J(1,0)*tk[k][0]+J(1,1)*tk[k][1]+J(1,2)*tk[k][2];
      vk[2] = J(2,0)*tk[k][0]+J(2,1)*tk[k][1]+J(2,2)*tk[k][2];
      for (j = 0; j < 6; j++)
         if (fabs (I(k,j) = (vshape(j,0)*vk[0]+vshape(j,1)*vk[1]+
                             vshape(j,2)*vk[2])) < 1.0e-12)
         {
            I(k,j) = 0.0;
         }
   }
}

void Nedelec1TetFiniteElement::Project (
   VectorCoefficient &vc, ElementTransformation &Trans,
   Vector &dofs) const
{
   double vk[3];
   Vector xk (vk, 3);

   for (int k = 0; k < 6; k++)
   {
      Trans.SetIntPoint (&Nodes.IntPoint (k));
      const DenseMatrix &J = Trans.Jacobian();

      vc.Eval (xk, Trans, Nodes.IntPoint (k));
      //  xk^t J tk
      dofs(k) =
         vk[0] * ( J(0,0)*tk[k][0]+J(0,1)*tk[k][1]+J(0,2)*tk[k][2] ) +
         vk[1] * ( J(1,0)*tk[k][0]+J(1,1)*tk[k][1]+J(1,2)*tk[k][2] ) +
         vk[2] * ( J(2,0)*tk[k][0]+J(2,1)*tk[k][1]+J(2,2)*tk[k][2] );
   }
}

RT0HexFiniteElement::RT0HexFiniteElement()
   : VectorFiniteElement(3, Geometry::CUBE, 6, 1, H_DIV, FunctionSpace::Qk)
{
   // not real nodes ...
   // z = 0, y = 0, x = 1, y = 1, x = 0, z = 1
   Nodes.IntPoint(0).x = 0.5;
   Nodes.IntPoint(0).y = 0.5;
   Nodes.IntPoint(0).z = 0.0;

   Nodes.IntPoint(1).x = 0.5;
   Nodes.IntPoint(1).y = 0.0;
   Nodes.IntPoint(1).z = 0.5;

   Nodes.IntPoint(2).x = 1.0;
   Nodes.IntPoint(2).y = 0.5;
   Nodes.IntPoint(2).z = 0.5;

   Nodes.IntPoint(3).x = 0.5;
   Nodes.IntPoint(3).y = 1.0;
   Nodes.IntPoint(3).z = 0.5;

   Nodes.IntPoint(4).x = 0.0;
   Nodes.IntPoint(4).y = 0.5;
   Nodes.IntPoint(4).z = 0.5;

   Nodes.IntPoint(5).x = 0.5;
   Nodes.IntPoint(5).y = 0.5;
   Nodes.IntPoint(5).z = 1.0;
}

void RT0HexFiniteElement::CalcVShape(const IntegrationPoint &ip,
                                     DenseMatrix &shape) const
{
   double x = ip.x, y = ip.y, z = ip.z;
   // z = 0
   shape(0,0) = 0.;
   shape(0,1) = 0.;
   shape(0,2) = z - 1.;
   // y = 0
   shape(1,0) = 0.;
   shape(1,1) = y - 1.;
   shape(1,2) = 0.;
   // x = 1
   shape(2,0) = x;
   shape(2,1) = 0.;
   shape(2,2) = 0.;
   // y = 1
   shape(3,0) = 0.;
   shape(3,1) = y;
   shape(3,2) = 0.;
   // x = 0
   shape(4,0) = x - 1.;
   shape(4,1) = 0.;
   shape(4,2) = 0.;
   // z = 1
   shape(5,0) = 0.;
   shape(5,1) = 0.;
   shape(5,2) = z;
}

void RT0HexFiniteElement::CalcDivShape(const IntegrationPoint &ip,
                                       Vector &divshape) const
{
   divshape(0) = 1.;
   divshape(1) = 1.;
   divshape(2) = 1.;
   divshape(3) = 1.;
   divshape(4) = 1.;
   divshape(5) = 1.;
}

const double RT0HexFiniteElement::nk[6][3] =
{{0,0,-1}, {0,-1,0}, {1,0,0}, {0,1,0}, {-1,0,0}, {0,0,1}};

void RT0HexFiniteElement::GetLocalInterpolation (
   ElementTransformation &Trans, DenseMatrix &I) const
{
   int k, j;
#ifdef MFEM_THREAD_SAFE
   DenseMatrix vshape(Dof, Dim);
   DenseMatrix Jinv(Dim);
#endif

#ifdef MFEM_DEBUG
   for (k = 0; k < 6; k++)
   {
      CalcVShape (Nodes.IntPoint(k), vshape);
      for (j = 0; j < 6; j++)
      {
         double d = ( vshape(j,0)*nk[k][0] + vshape(j,1)*nk[k][1] +
                      vshape(j,2)*nk[k][2] );
         if (j == k) { d -= 1.0; }
         if (fabs(d) > 1.0e-12)
         {
            mfem::err << "RT0HexFiniteElement::GetLocalInterpolation (...)\n"
                      " k = " << k << ", j = " << j << ", d = " << d << endl;
            mfem_error();
         }
      }
   }
#endif

   IntegrationPoint ip;
   ip.x = ip.y = ip.z = 0.0;
   Trans.SetIntPoint (&ip);
   // Trans must be linear
   // set Jinv = |J| J^{-t} = adj(J)^t
   CalcAdjugateTranspose (Trans.Jacobian(), Jinv);
   double vk[3];
   Vector xk (vk, 3);

   for (k = 0; k < 6; k++)
   {
      Trans.Transform (Nodes.IntPoint (k), xk);
      ip.x = vk[0]; ip.y = vk[1]; ip.z = vk[2];
      CalcVShape (ip, vshape);
      //  vk = |J| J^{-t} nk
      vk[0] = Jinv(0,0)*nk[k][0]+Jinv(0,1)*nk[k][1]+Jinv(0,2)*nk[k][2];
      vk[1] = Jinv(1,0)*nk[k][0]+Jinv(1,1)*nk[k][1]+Jinv(1,2)*nk[k][2];
      vk[2] = Jinv(2,0)*nk[k][0]+Jinv(2,1)*nk[k][1]+Jinv(2,2)*nk[k][2];
      for (j = 0; j < 6; j++)
         if (fabs (I(k,j) = (vshape(j,0)*vk[0]+vshape(j,1)*vk[1]+
                             vshape(j,2)*vk[2])) < 1.0e-12)
         {
            I(k,j) = 0.0;
         }
   }
}

void RT0HexFiniteElement::Project (
   VectorCoefficient &vc, ElementTransformation &Trans,
   Vector &dofs) const
{
   double vk[3];
   Vector xk (vk, 3);
#ifdef MFEM_THREAD_SAFE
   DenseMatrix Jinv(Dim);
#endif

   for (int k = 0; k < 6; k++)
   {
      Trans.SetIntPoint (&Nodes.IntPoint (k));
      // set Jinv = |J| J^{-t} = adj(J)^t
      CalcAdjugateTranspose (Trans.Jacobian(), Jinv);

      vc.Eval (xk, Trans, Nodes.IntPoint (k));
      //  xk^t |J| J^{-t} nk
      dofs(k) =
         vk[0] * ( Jinv(0,0)*nk[k][0]+Jinv(0,1)*nk[k][1]+Jinv(0,2)*nk[k][2] ) +
         vk[1] * ( Jinv(1,0)*nk[k][0]+Jinv(1,1)*nk[k][1]+Jinv(1,2)*nk[k][2] ) +
         vk[2] * ( Jinv(2,0)*nk[k][0]+Jinv(2,1)*nk[k][1]+Jinv(2,2)*nk[k][2] );
   }
}

RT1HexFiniteElement::RT1HexFiniteElement()
   : VectorFiniteElement(3, Geometry::CUBE, 36, 2, H_DIV, FunctionSpace::Qk)
{
   // z = 0
   Nodes.IntPoint(2).x  = 1./3.;
   Nodes.IntPoint(2).y  = 1./3.;
   Nodes.IntPoint(2).z  = 0.0;
   Nodes.IntPoint(3).x  = 2./3.;
   Nodes.IntPoint(3).y  = 1./3.;
   Nodes.IntPoint(3).z  = 0.0;
   Nodes.IntPoint(0).x  = 1./3.;
   Nodes.IntPoint(0).y  = 2./3.;
   Nodes.IntPoint(0).z  = 0.0;
   Nodes.IntPoint(1).x  = 2./3.;
   Nodes.IntPoint(1).y  = 2./3.;
   Nodes.IntPoint(1).z  = 0.0;
   // y = 0
   Nodes.IntPoint(4).x  = 1./3.;
   Nodes.IntPoint(4).y  = 0.0;
   Nodes.IntPoint(4).z  = 1./3.;
   Nodes.IntPoint(5).x  = 2./3.;
   Nodes.IntPoint(5).y  = 0.0;
   Nodes.IntPoint(5).z  = 1./3.;
   Nodes.IntPoint(6).x  = 1./3.;
   Nodes.IntPoint(6).y  = 0.0;
   Nodes.IntPoint(6).z  = 2./3.;
   Nodes.IntPoint(7).x  = 2./3.;
   Nodes.IntPoint(7).y  = 0.0;
   Nodes.IntPoint(7).z  = 2./3.;
   // x = 1
   Nodes.IntPoint(8).x  = 1.0;
   Nodes.IntPoint(8).y  = 1./3.;
   Nodes.IntPoint(8).z  = 1./3.;
   Nodes.IntPoint(9).x  = 1.0;
   Nodes.IntPoint(9).y  = 2./3.;
   Nodes.IntPoint(9).z  = 1./3.;
   Nodes.IntPoint(10).x = 1.0;
   Nodes.IntPoint(10).y = 1./3.;
   Nodes.IntPoint(10).z = 2./3.;
   Nodes.IntPoint(11).x = 1.0;
   Nodes.IntPoint(11).y = 2./3.;
   Nodes.IntPoint(11).z = 2./3.;
   // y = 1
   Nodes.IntPoint(13).x = 1./3.;
   Nodes.IntPoint(13).y = 1.0;
   Nodes.IntPoint(13).z = 1./3.;
   Nodes.IntPoint(12).x = 2./3.;
   Nodes.IntPoint(12).y = 1.0;
   Nodes.IntPoint(12).z = 1./3.;
   Nodes.IntPoint(15).x = 1./3.;
   Nodes.IntPoint(15).y = 1.0;
   Nodes.IntPoint(15).z = 2./3.;
   Nodes.IntPoint(14).x = 2./3.;
   Nodes.IntPoint(14).y = 1.0;
   Nodes.IntPoint(14).z = 2./3.;
   // x = 0
   Nodes.IntPoint(17).x = 0.0;
   Nodes.IntPoint(17).y = 1./3.;
   Nodes.IntPoint(17).z = 1./3.;
   Nodes.IntPoint(16).x = 0.0;
   Nodes.IntPoint(16).y = 2./3.;
   Nodes.IntPoint(16).z = 1./3.;
   Nodes.IntPoint(19).x = 0.0;
   Nodes.IntPoint(19).y = 1./3.;
   Nodes.IntPoint(19).z = 2./3.;
   Nodes.IntPoint(18).x = 0.0;
   Nodes.IntPoint(18).y = 2./3.;
   Nodes.IntPoint(18).z = 2./3.;
   // z = 1
   Nodes.IntPoint(20).x = 1./3.;
   Nodes.IntPoint(20).y = 1./3.;
   Nodes.IntPoint(20).z = 1.0;
   Nodes.IntPoint(21).x = 2./3.;
   Nodes.IntPoint(21).y = 1./3.;
   Nodes.IntPoint(21).z = 1.0;
   Nodes.IntPoint(22).x = 1./3.;
   Nodes.IntPoint(22).y = 2./3.;
   Nodes.IntPoint(22).z = 1.0;
   Nodes.IntPoint(23).x = 2./3.;
   Nodes.IntPoint(23).y = 2./3.;
   Nodes.IntPoint(23).z = 1.0;
   // x = 0.5 (interior)
   Nodes.IntPoint(24).x = 0.5;
   Nodes.IntPoint(24).y = 1./3.;
   Nodes.IntPoint(24).z = 1./3.;
   Nodes.IntPoint(25).x = 0.5;
   Nodes.IntPoint(25).y = 1./3.;
   Nodes.IntPoint(25).z = 2./3.;
   Nodes.IntPoint(26).x = 0.5;
   Nodes.IntPoint(26).y = 2./3.;
   Nodes.IntPoint(26).z = 1./3.;
   Nodes.IntPoint(27).x = 0.5;
   Nodes.IntPoint(27).y = 2./3.;
   Nodes.IntPoint(27).z = 2./3.;
   // y = 0.5 (interior)
   Nodes.IntPoint(28).x = 1./3.;
   Nodes.IntPoint(28).y = 0.5;
   Nodes.IntPoint(28).z = 1./3.;
   Nodes.IntPoint(29).x = 1./3.;
   Nodes.IntPoint(29).y = 0.5;
   Nodes.IntPoint(29).z = 2./3.;
   Nodes.IntPoint(30).x = 2./3.;
   Nodes.IntPoint(30).y = 0.5;
   Nodes.IntPoint(30).z = 1./3.;
   Nodes.IntPoint(31).x = 2./3.;
   Nodes.IntPoint(31).y = 0.5;
   Nodes.IntPoint(31).z = 2./3.;
   // z = 0.5 (interior)
   Nodes.IntPoint(32).x = 1./3.;
   Nodes.IntPoint(32).y = 1./3.;
   Nodes.IntPoint(32).z = 0.5;
   Nodes.IntPoint(33).x = 1./3.;
   Nodes.IntPoint(33).y = 2./3.;
   Nodes.IntPoint(33).z = 0.5;
   Nodes.IntPoint(34).x = 2./3.;
   Nodes.IntPoint(34).y = 1./3.;
   Nodes.IntPoint(34).z = 0.5;
   Nodes.IntPoint(35).x = 2./3.;
   Nodes.IntPoint(35).y = 2./3.;
   Nodes.IntPoint(35).z = 0.5;
}

void RT1HexFiniteElement::CalcVShape(const IntegrationPoint &ip,
                                     DenseMatrix &shape) const
{
   double x = ip.x, y = ip.y, z = ip.z;
   // z = 0
   shape(2,0)  = 0.;
   shape(2,1)  = 0.;
   shape(2,2)  = -(1. - 3.*z + 2.*z*z)*( 2. - 3.*x)*( 2. - 3.*y);
   shape(3,0)  = 0.;
   shape(3,1)  = 0.;
   shape(3,2)  = -(1. - 3.*z + 2.*z*z)*(-1. + 3.*x)*( 2. - 3.*y);
   shape(0,0)  = 0.;
   shape(0,1)  = 0.;
   shape(0,2)  = -(1. - 3.*z + 2.*z*z)*( 2. - 3.*x)*(-1. + 3.*y);
   shape(1,0)  = 0.;
   shape(1,1)  = 0.;
   shape(1,2)  = -(1. - 3.*z + 2.*z*z)*(-1. + 3.*x)*(-1. + 3.*y);
   // y = 0
   shape(4,0)  = 0.;
   shape(4,1)  = -(1. - 3.*y + 2.*y*y)*( 2. - 3.*x)*( 2. - 3.*z);
   shape(4,2)  = 0.;
   shape(5,0)  = 0.;
   shape(5,1)  = -(1. - 3.*y + 2.*y*y)*(-1. + 3.*x)*( 2. - 3.*z);
   shape(5,2)  = 0.;
   shape(6,0)  = 0.;
   shape(6,1)  = -(1. - 3.*y + 2.*y*y)*( 2. - 3.*x)*(-1. + 3.*z);
   shape(6,2)  = 0.;
   shape(7,0)  = 0.;
   shape(7,1)  = -(1. - 3.*y + 2.*y*y)*(-1. + 3.*x)*(-1. + 3.*z);
   shape(7,2)  = 0.;
   // x = 1
   shape(8,0)  = (-x + 2.*x*x)*( 2. - 3.*y)*( 2. - 3.*z);
   shape(8,1)  = 0.;
   shape(8,2)  = 0.;
   shape(9,0)  = (-x + 2.*x*x)*(-1. + 3.*y)*( 2. - 3.*z);
   shape(9,1)  = 0.;
   shape(9,2)  = 0.;
   shape(10,0) = (-x + 2.*x*x)*( 2. - 3.*y)*(-1. + 3.*z);
   shape(10,1) = 0.;
   shape(10,2) = 0.;
   shape(11,0) = (-x + 2.*x*x)*(-1. + 3.*y)*(-1. + 3.*z);
   shape(11,1) = 0.;
   shape(11,2) = 0.;
   // y = 1
   shape(13,0) = 0.;
   shape(13,1) = (-y + 2.*y*y)*( 2. - 3.*x)*( 2. - 3.*z);
   shape(13,2) = 0.;
   shape(12,0) = 0.;
   shape(12,1) = (-y + 2.*y*y)*(-1. + 3.*x)*( 2. - 3.*z);
   shape(12,2) = 0.;
   shape(15,0) = 0.;
   shape(15,1) = (-y + 2.*y*y)*( 2. - 3.*x)*(-1. + 3.*z);
   shape(15,2) = 0.;
   shape(14,0) = 0.;
   shape(14,1) = (-y + 2.*y*y)*(-1. + 3.*x)*(-1. + 3.*z);
   shape(14,2) = 0.;
   // x = 0
   shape(17,0) = -(1. - 3.*x + 2.*x*x)*( 2. - 3.*y)*( 2. - 3.*z);
   shape(17,1) = 0.;
   shape(17,2) = 0.;
   shape(16,0) = -(1. - 3.*x + 2.*x*x)*(-1. + 3.*y)*( 2. - 3.*z);
   shape(16,1) = 0.;
   shape(16,2) = 0.;
   shape(19,0) = -(1. - 3.*x + 2.*x*x)*( 2. - 3.*y)*(-1. + 3.*z);
   shape(19,1) = 0.;
   shape(19,2) = 0.;
   shape(18,0) = -(1. - 3.*x + 2.*x*x)*(-1. + 3.*y)*(-1. + 3.*z);
   shape(18,1) = 0.;
   shape(18,2) = 0.;
   // z = 1
   shape(20,0) = 0.;
   shape(20,1) = 0.;
   shape(20,2) = (-z + 2.*z*z)*( 2. - 3.*x)*( 2. - 3.*y);
   shape(21,0) = 0.;
   shape(21,1) = 0.;
   shape(21,2) = (-z + 2.*z*z)*(-1. + 3.*x)*( 2. - 3.*y);
   shape(22,0) = 0.;
   shape(22,1) = 0.;
   shape(22,2) = (-z + 2.*z*z)*( 2. - 3.*x)*(-1. + 3.*y);
   shape(23,0) = 0.;
   shape(23,1) = 0.;
   shape(23,2) = (-z + 2.*z*z)*(-1. + 3.*x)*(-1. + 3.*y);
   // x = 0.5 (interior)
   shape(24,0) = (4.*x - 4.*x*x)*( 2. - 3.*y)*( 2. - 3.*z);
   shape(24,1) = 0.;
   shape(24,2) = 0.;
   shape(25,0) = (4.*x - 4.*x*x)*( 2. - 3.*y)*(-1. + 3.*z);
   shape(25,1) = 0.;
   shape(25,2) = 0.;
   shape(26,0) = (4.*x - 4.*x*x)*(-1. + 3.*y)*( 2. - 3.*z);
   shape(26,1) = 0.;
   shape(26,2) = 0.;
   shape(27,0) = (4.*x - 4.*x*x)*(-1. + 3.*y)*(-1. + 3.*z);
   shape(27,1) = 0.;
   shape(27,2) = 0.;
   // y = 0.5 (interior)
   shape(28,0) = 0.;
   shape(28,1) = (4.*y - 4.*y*y)*( 2. - 3.*x)*( 2. - 3.*z);
   shape(28,2) = 0.;
   shape(29,0) = 0.;
   shape(29,1) = (4.*y - 4.*y*y)*( 2. - 3.*x)*(-1. + 3.*z);
   shape(29,2) = 0.;
   shape(30,0) = 0.;
   shape(30,1) = (4.*y - 4.*y*y)*(-1. + 3.*x)*( 2. - 3.*z);
   shape(30,2) = 0.;
   shape(31,0) = 0.;
   shape(31,1) = (4.*y - 4.*y*y)*(-1. + 3.*x)*(-1. + 3.*z);
   shape(31,2) = 0.;
   // z = 0.5 (interior)
   shape(32,0) = 0.;
   shape(32,1) = 0.;
   shape(32,2) = (4.*z - 4.*z*z)*( 2. - 3.*x)*( 2. - 3.*y);
   shape(33,0) = 0.;
   shape(33,1) = 0.;
   shape(33,2) = (4.*z - 4.*z*z)*( 2. - 3.*x)*(-1. + 3.*y);
   shape(34,0) = 0.;
   shape(34,1) = 0.;
   shape(34,2) = (4.*z - 4.*z*z)*(-1. + 3.*x)*( 2. - 3.*y);
   shape(35,0) = 0.;
   shape(35,1) = 0.;
   shape(35,2) = (4.*z - 4.*z*z)*(-1. + 3.*x)*(-1. + 3.*y);
}

void RT1HexFiniteElement::CalcDivShape(const IntegrationPoint &ip,
                                       Vector &divshape) const
{
   double x = ip.x, y = ip.y, z = ip.z;
   // z = 0
   divshape(2)  = -(-3. + 4.*z)*( 2. - 3.*x)*( 2. - 3.*y);
   divshape(3)  = -(-3. + 4.*z)*(-1. + 3.*x)*( 2. - 3.*y);
   divshape(0)  = -(-3. + 4.*z)*( 2. - 3.*x)*(-1. + 3.*y);
   divshape(1)  = -(-3. + 4.*z)*(-1. + 3.*x)*(-1. + 3.*y);
   // y = 0
   divshape(4)  = -(-3. + 4.*y)*( 2. - 3.*x)*( 2. - 3.*z);
   divshape(5)  = -(-3. + 4.*y)*(-1. + 3.*x)*( 2. - 3.*z);
   divshape(6)  = -(-3. + 4.*y)*( 2. - 3.*x)*(-1. + 3.*z);
   divshape(7)  = -(-3. + 4.*y)*(-1. + 3.*x)*(-1. + 3.*z);
   // x = 1
   divshape(8)  = (-1. + 4.*x)*( 2. - 3.*y)*( 2. - 3.*z);
   divshape(9)  = (-1. + 4.*x)*(-1. + 3.*y)*( 2. - 3.*z);
   divshape(10) = (-1. + 4.*x)*( 2. - 3.*y)*(-1. + 3.*z);
   divshape(11) = (-1. + 4.*x)*(-1. + 3.*y)*(-1. + 3.*z);
   // y = 1
   divshape(13) = (-1. + 4.*y)*( 2. - 3.*x)*( 2. - 3.*z);
   divshape(12) = (-1. + 4.*y)*(-1. + 3.*x)*( 2. - 3.*z);
   divshape(15) = (-1. + 4.*y)*( 2. - 3.*x)*(-1. + 3.*z);
   divshape(14) = (-1. + 4.*y)*(-1. + 3.*x)*(-1. + 3.*z);
   // x = 0
   divshape(17) = -(-3. + 4.*x)*( 2. - 3.*y)*( 2. - 3.*z);
   divshape(16) = -(-3. + 4.*x)*(-1. + 3.*y)*( 2. - 3.*z);
   divshape(19) = -(-3. + 4.*x)*( 2. - 3.*y)*(-1. + 3.*z);
   divshape(18) = -(-3. + 4.*x)*(-1. + 3.*y)*(-1. + 3.*z);
   // z = 1
   divshape(20) = (-1. + 4.*z)*( 2. - 3.*x)*( 2. - 3.*y);
   divshape(21) = (-1. + 4.*z)*(-1. + 3.*x)*( 2. - 3.*y);
   divshape(22) = (-1. + 4.*z)*( 2. - 3.*x)*(-1. + 3.*y);
   divshape(23) = (-1. + 4.*z)*(-1. + 3.*x)*(-1. + 3.*y);
   // x = 0.5 (interior)
   divshape(24) = ( 4. - 8.*x)*( 2. - 3.*y)*( 2. - 3.*z);
   divshape(25) = ( 4. - 8.*x)*( 2. - 3.*y)*(-1. + 3.*z);
   divshape(26) = ( 4. - 8.*x)*(-1. + 3.*y)*( 2. - 3.*z);
   divshape(27) = ( 4. - 8.*x)*(-1. + 3.*y)*(-1. + 3.*z);
   // y = 0.5 (interior)
   divshape(28) = ( 4. - 8.*y)*( 2. - 3.*x)*( 2. - 3.*z);
   divshape(29) = ( 4. - 8.*y)*( 2. - 3.*x)*(-1. + 3.*z);
   divshape(30) = ( 4. - 8.*y)*(-1. + 3.*x)*( 2. - 3.*z);
   divshape(31) = ( 4. - 8.*y)*(-1. + 3.*x)*(-1. + 3.*z);
   // z = 0.5 (interior)
   divshape(32) = ( 4. - 8.*z)*( 2. - 3.*x)*( 2. - 3.*y);
   divshape(33) = ( 4. - 8.*z)*( 2. - 3.*x)*(-1. + 3.*y);
   divshape(34) = ( 4. - 8.*z)*(-1. + 3.*x)*( 2. - 3.*y);
   divshape(35) = ( 4. - 8.*z)*(-1. + 3.*x)*(-1. + 3.*y);
}

const double RT1HexFiniteElement::nk[36][3] =
{
   {0, 0,-1}, {0, 0,-1}, {0, 0,-1}, {0, 0,-1},
   {0,-1, 0}, {0,-1, 0}, {0,-1, 0}, {0,-1, 0},
   {1, 0, 0}, {1, 0, 0}, {1, 0, 0}, {1, 0, 0},
   {0, 1, 0}, {0, 1, 0}, {0, 1, 0}, {0, 1, 0},
   {-1,0, 0}, {-1,0, 0}, {-1,0, 0}, {-1,0, 0},
   {0, 0, 1}, {0, 0, 1}, {0, 0, 1}, {0, 0, 1},
   {1, 0, 0}, {1, 0, 0}, {1, 0, 0}, {1, 0, 0},
   {0, 1, 0}, {0, 1, 0}, {0, 1, 0}, {0, 1, 0},
   {0, 0, 1}, {0, 0, 1}, {0, 0, 1}, {0, 0, 1}
};

void RT1HexFiniteElement::GetLocalInterpolation (
   ElementTransformation &Trans, DenseMatrix &I) const
{
   int k, j;
#ifdef MFEM_THREAD_SAFE
   DenseMatrix vshape(Dof, Dim);
   DenseMatrix Jinv(Dim);
#endif

#ifdef MFEM_DEBUG
   for (k = 0; k < 36; k++)
   {
      CalcVShape (Nodes.IntPoint(k), vshape);
      for (j = 0; j < 36; j++)
      {
         double d = ( vshape(j,0)*nk[k][0] + vshape(j,1)*nk[k][1] +
                      vshape(j,2)*nk[k][2] );
         if (j == k) { d -= 1.0; }
         if (fabs(d) > 1.0e-12)
         {
            mfem::err << "RT0HexFiniteElement::GetLocalInterpolation (...)\n"
                      " k = " << k << ", j = " << j << ", d = " << d << endl;
            mfem_error();
         }
      }
   }
#endif

   IntegrationPoint ip;
   ip.x = ip.y = ip.z = 0.0;
   Trans.SetIntPoint (&ip);
   // Trans must be linear
   // set Jinv = |J| J^{-t} = adj(J)^t
   CalcAdjugateTranspose (Trans.Jacobian(), Jinv);
   double vk[3];
   Vector xk (vk, 3);

   for (k = 0; k < 36; k++)
   {
      Trans.Transform (Nodes.IntPoint (k), xk);
      ip.x = vk[0]; ip.y = vk[1]; ip.z = vk[2];
      CalcVShape (ip, vshape);
      //  vk = |J| J^{-t} nk
      vk[0] = Jinv(0,0)*nk[k][0]+Jinv(0,1)*nk[k][1]+Jinv(0,2)*nk[k][2];
      vk[1] = Jinv(1,0)*nk[k][0]+Jinv(1,1)*nk[k][1]+Jinv(1,2)*nk[k][2];
      vk[2] = Jinv(2,0)*nk[k][0]+Jinv(2,1)*nk[k][1]+Jinv(2,2)*nk[k][2];
      for (j = 0; j < 36; j++)
         if (fabs (I(k,j) = (vshape(j,0)*vk[0]+vshape(j,1)*vk[1]+
                             vshape(j,2)*vk[2])) < 1.0e-12)
         {
            I(k,j) = 0.0;
         }
   }
}

void RT1HexFiniteElement::Project (
   VectorCoefficient &vc, ElementTransformation &Trans,
   Vector &dofs) const
{
   double vk[3];
   Vector xk (vk, 3);
#ifdef MFEM_THREAD_SAFE
   DenseMatrix Jinv(Dim);
#endif

   for (int k = 0; k < 36; k++)
   {
      Trans.SetIntPoint (&Nodes.IntPoint (k));
      // set Jinv = |J| J^{-t} = adj(J)^t
      CalcAdjugateTranspose (Trans.Jacobian(), Jinv);

      vc.Eval (xk, Trans, Nodes.IntPoint (k));
      //  xk^t |J| J^{-t} nk
      dofs(k) =
         vk[0] * ( Jinv(0,0)*nk[k][0]+Jinv(0,1)*nk[k][1]+Jinv(0,2)*nk[k][2] ) +
         vk[1] * ( Jinv(1,0)*nk[k][0]+Jinv(1,1)*nk[k][1]+Jinv(1,2)*nk[k][2] ) +
         vk[2] * ( Jinv(2,0)*nk[k][0]+Jinv(2,1)*nk[k][1]+Jinv(2,2)*nk[k][2] );
   }
}

RT0TetFiniteElement::RT0TetFiniteElement()
   : VectorFiniteElement(3, Geometry::TETRAHEDRON, 4, 1, H_DIV)
{
   // not real nodes ...
   Nodes.IntPoint(0).x = 0.33333333333333333333;
   Nodes.IntPoint(0).y = 0.33333333333333333333;
   Nodes.IntPoint(0).z = 0.33333333333333333333;

   Nodes.IntPoint(1).x = 0.0;
   Nodes.IntPoint(1).y = 0.33333333333333333333;
   Nodes.IntPoint(1).z = 0.33333333333333333333;

   Nodes.IntPoint(2).x = 0.33333333333333333333;
   Nodes.IntPoint(2).y = 0.0;
   Nodes.IntPoint(2).z = 0.33333333333333333333;

   Nodes.IntPoint(3).x = 0.33333333333333333333;
   Nodes.IntPoint(3).y = 0.33333333333333333333;
   Nodes.IntPoint(3).z = 0.0;
}

void RT0TetFiniteElement::CalcVShape(const IntegrationPoint &ip,
                                     DenseMatrix &shape) const
{
   double x2 = 2.0*ip.x, y2 = 2.0*ip.y, z2 = 2.0*ip.z;

   shape(0,0) = x2;
   shape(0,1) = y2;
   shape(0,2) = z2;

   shape(1,0) = x2 - 2.0;
   shape(1,1) = y2;
   shape(1,2) = z2;

   shape(2,0) = x2;
   shape(2,1) = y2 - 2.0;
   shape(2,2) = z2;

   shape(3,0) = x2;
   shape(3,1) = y2;
   shape(3,2) = z2 - 2.0;
}

void RT0TetFiniteElement::CalcDivShape(const IntegrationPoint &ip,
                                       Vector &divshape) const
{
   divshape(0) = 6.0;
   divshape(1) = 6.0;
   divshape(2) = 6.0;
   divshape(3) = 6.0;
}

const double RT0TetFiniteElement::nk[4][3] =
{{.5,.5,.5}, {-.5,0,0}, {0,-.5,0}, {0,0,-.5}};

void RT0TetFiniteElement::GetLocalInterpolation (
   ElementTransformation &Trans, DenseMatrix &I) const
{
   int k, j;
#ifdef MFEM_THREAD_SAFE
   DenseMatrix vshape(Dof, Dim);
   DenseMatrix Jinv(Dim);
#endif

#ifdef MFEM_DEBUG
   for (k = 0; k < 4; k++)
   {
      CalcVShape (Nodes.IntPoint(k), vshape);
      for (j = 0; j < 4; j++)
      {
         double d = ( vshape(j,0)*nk[k][0] + vshape(j,1)*nk[k][1] +
                      vshape(j,2)*nk[k][2] );
         if (j == k) { d -= 1.0; }
         if (fabs(d) > 1.0e-12)
         {
            mfem::err << "RT0TetFiniteElement::GetLocalInterpolation (...)\n"
                      " k = " << k << ", j = " << j << ", d = " << d << endl;
            mfem_error();
         }
      }
   }
#endif

   IntegrationPoint ip;
   ip.x = ip.y = ip.z = 0.0;
   Trans.SetIntPoint (&ip);
   // Trans must be linear
   // set Jinv = |J| J^{-t} = adj(J)^t
   CalcAdjugateTranspose (Trans.Jacobian(), Jinv);
   double vk[3];
   Vector xk (vk, 3);

   for (k = 0; k < 4; k++)
   {
      Trans.Transform (Nodes.IntPoint (k), xk);
      ip.x = vk[0]; ip.y = vk[1]; ip.z = vk[2];
      CalcVShape (ip, vshape);
      //  vk = |J| J^{-t} nk
      vk[0] = Jinv(0,0)*nk[k][0]+Jinv(0,1)*nk[k][1]+Jinv(0,2)*nk[k][2];
      vk[1] = Jinv(1,0)*nk[k][0]+Jinv(1,1)*nk[k][1]+Jinv(1,2)*nk[k][2];
      vk[2] = Jinv(2,0)*nk[k][0]+Jinv(2,1)*nk[k][1]+Jinv(2,2)*nk[k][2];
      for (j = 0; j < 4; j++)
         if (fabs (I(k,j) = (vshape(j,0)*vk[0]+vshape(j,1)*vk[1]+
                             vshape(j,2)*vk[2])) < 1.0e-12)
         {
            I(k,j) = 0.0;
         }
   }
}

void RT0TetFiniteElement::Project (
   VectorCoefficient &vc, ElementTransformation &Trans,
   Vector &dofs) const
{
   double vk[3];
   Vector xk (vk, 3);
#ifdef MFEM_THREAD_SAFE
   DenseMatrix Jinv(Dim);
#endif

   for (int k = 0; k < 4; k++)
   {
      Trans.SetIntPoint (&Nodes.IntPoint (k));
      // set Jinv = |J| J^{-t} = adj(J)^t
      CalcAdjugateTranspose (Trans.Jacobian(), Jinv);

      vc.Eval (xk, Trans, Nodes.IntPoint (k));
      //  xk^t |J| J^{-t} nk
      dofs(k) =
         vk[0] * ( Jinv(0,0)*nk[k][0]+Jinv(0,1)*nk[k][1]+Jinv(0,2)*nk[k][2] ) +
         vk[1] * ( Jinv(1,0)*nk[k][0]+Jinv(1,1)*nk[k][1]+Jinv(1,2)*nk[k][2] ) +
         vk[2] * ( Jinv(2,0)*nk[k][0]+Jinv(2,1)*nk[k][1]+Jinv(2,2)*nk[k][2] );
   }
}

RotTriLinearHexFiniteElement::RotTriLinearHexFiniteElement()
   : NodalFiniteElement(3, Geometry::CUBE, 6, 2, FunctionSpace::Qk)
{
   Nodes.IntPoint(0).x = 0.5;
   Nodes.IntPoint(0).y = 0.5;
   Nodes.IntPoint(0).z = 0.0;

   Nodes.IntPoint(1).x = 0.5;
   Nodes.IntPoint(1).y = 0.0;
   Nodes.IntPoint(1).z = 0.5;

   Nodes.IntPoint(2).x = 1.0;
   Nodes.IntPoint(2).y = 0.5;
   Nodes.IntPoint(2).z = 0.5;

   Nodes.IntPoint(3).x = 0.5;
   Nodes.IntPoint(3).y = 1.0;
   Nodes.IntPoint(3).z = 0.5;

   Nodes.IntPoint(4).x = 0.0;
   Nodes.IntPoint(4).y = 0.5;
   Nodes.IntPoint(4).z = 0.5;

   Nodes.IntPoint(5).x = 0.5;
   Nodes.IntPoint(5).y = 0.5;
   Nodes.IntPoint(5).z = 1.0;
}

void RotTriLinearHexFiniteElement::CalcShape(const IntegrationPoint &ip,
                                             Vector &shape) const
{
   double x = 2. * ip.x - 1.;
   double y = 2. * ip.y - 1.;
   double z = 2. * ip.z - 1.;
   double f5 = x * x - y * y;
   double f6 = y * y - z * z;

   shape(0) = (1./6.) * (1. - 3. * z -      f5 - 2. * f6);
   shape(1) = (1./6.) * (1. - 3. * y -      f5 +      f6);
   shape(2) = (1./6.) * (1. + 3. * x + 2. * f5 +      f6);
   shape(3) = (1./6.) * (1. + 3. * y -      f5 +      f6);
   shape(4) = (1./6.) * (1. - 3. * x + 2. * f5 +      f6);
   shape(5) = (1./6.) * (1. + 3. * z -      f5 - 2. * f6);
}

void RotTriLinearHexFiniteElement::CalcDShape(const IntegrationPoint &ip,
                                              DenseMatrix &dshape) const
{
   const double a = 2./3.;

   double xt = a * (1. - 2. * ip.x);
   double yt = a * (1. - 2. * ip.y);
   double zt = a * (1. - 2. * ip.z);

   dshape(0,0) = xt;
   dshape(0,1) = yt;
   dshape(0,2) = -1. - 2. * zt;

   dshape(1,0) = xt;
   dshape(1,1) = -1. - 2. * yt;
   dshape(1,2) = zt;

   dshape(2,0) = 1. - 2. * xt;
   dshape(2,1) = yt;
   dshape(2,2) = zt;

   dshape(3,0) = xt;
   dshape(3,1) = 1. - 2. * yt;
   dshape(3,2) = zt;

   dshape(4,0) = -1. - 2. * xt;
   dshape(4,1) = yt;
   dshape(4,2) = zt;

   dshape(5,0) = xt;
   dshape(5,1) = yt;
   dshape(5,2) = 1. - 2. * zt;
}


<<<<<<< HEAD
Poly_1D::Basis::Basis(const int p, const double *nodes, const int _btype)
   : btype(_btype), x(p + 1), w(p + 1)
{
   switch (btype)
   {
      case ChangeOfBasis:
      {
         DenseMatrix A(p + 1);
         for (int i = 0; i <= p; i++)
         {
            CalcBasis(p, nodes[i], x);
            for (int j = 0; j <= p; j++)
            {
               A(j, i) = x(j);
            }
         }
         Ai.Factor(A);
         // mfem::out << "Poly_1D::Basis(" << p << ",...) : "; Ai.TestInversion();
      } break;
      case Barycentric:
      {
         x = nodes;
         w = 1.0;
         for (int i = 0; i <= p; i++)
         {
            for (int j = 0; j < i; j++)
            {
               double xij = x(i) - x(j);
               w(i) *=  xij;
               w(j) *= -xij;
            }
         }
         for (int i = 0; i <= p; i++)
         {
=======
Poly_1D::Basis::Basis(const int p, const double *nodes, EvalType etype)
   : etype(etype)
{
   switch (etype)
   {
      case ChangeOfBasis:
      {
         x.SetSize(p + 1);
         w.SetSize(p + 1);
         DenseMatrix A(p + 1);
         for (int i = 0; i <= p; i++)
         {
            CalcBasis(p, nodes[i], A.GetColumn(i));
         }
         Ai.Factor(A);
         // mfem::out << "Poly_1D::Basis(" << p << ",...) : "; Ai.TestInversion();
         break;
      }
      case Barycentric:
      {
         x.SetSize(p + 1);
         w.SetSize(p + 1);
         x = nodes;
         w = 1.0;
         for (int i = 0; i <= p; i++)
         {
            for (int j = 0; j < i; j++)
            {
               double xij = x(i) - x(j);
               w(i) *=  xij;
               w(j) *= -xij;
            }
         }
         for (int i = 0; i <= p; i++)
         {
>>>>>>> 155a5eb6
            w(i) = 1.0/w(i);
         }

#ifdef MFEM_DEBUG
         // Make sure the nodes are increasing
         for (int i = 0; i < p; i++)
         {
            if (x(i) >= x(i+1))
            {
               mfem_error("Poly_1D::Basis::Basis : nodes are not increasing!");
            }
         }
#endif
<<<<<<< HEAD
      } break;
=======
         break;
      }
      case Positive:
         x.SetDataAndSize(NULL, p + 1); // use x to store (p + 1)
         break;

>>>>>>> 155a5eb6
      default: break;
   }
}

void Poly_1D::Basis::Eval(const double y, Vector &u) const
{
<<<<<<< HEAD
   switch (btype)
=======
   switch (etype)
>>>>>>> 155a5eb6
   {
      case ChangeOfBasis:
      {
         CalcBasis(Ai.Width() - 1, y, x);
         Ai.Mult(x, u);
<<<<<<< HEAD
      } break;
=======
         break;
      }
>>>>>>> 155a5eb6
      case Barycentric:
      {
         int i, k, p = x.Size() - 1;
         double l, lk;

         if (p == 0)
         {
            u(0) = 1.0;
            return;
         }

         lk = 1.0;
         for (k = 0; k < p; k++)
         {
            if (y >= (x(k) + x(k+1))/2)
            {
               lk *= y - x(k);
            }
            else
            {
               for (i = k+1; i <= p; i++)
               {
                  lk *= y - x(i);
               }
               break;
            }
         }
         l = lk * (y - x(k));

         for (i = 0; i < k; i++)
         {
            u(i) = l * w(i) / (y - x(i));
         }
         u(k) = lk * w(k);
         for (i++; i <= p; i++)
         {
            u(i) = l * w(i) / (y - x(i));
         }
<<<<<<< HEAD
      } break;
      case Positive:
      {
         CalcBernstein(x.Size() - 1, y, u);
      } break;
=======
         break;
      }
      case Positive:
         CalcBernstein(x.Size() - 1, y, u);
         break;

>>>>>>> 155a5eb6
      default: break;
   }
}

void Poly_1D::Basis::Eval(const double y, Vector &u, Vector &d) const
{
<<<<<<< HEAD
   switch (btype)
=======
   switch (etype)
>>>>>>> 155a5eb6
   {
      case ChangeOfBasis:
      {
         CalcBasis(Ai.Width() - 1, y, x, w);
         Ai.Mult(x, u);
         Ai.Mult(w, d);
<<<<<<< HEAD
      } break;
=======
         break;
      }
>>>>>>> 155a5eb6
      case Barycentric:
      {
         int i, k, p = x.Size() - 1;
         double l, lp, lk, sk, si;

         if (p == 0)
         {
            u(0) = 1.0;
            d(0) = 0.0;
            return;
         }

         lk = 1.0;
         for (k = 0; k < p; k++)
         {
            if (y >= (x(k) + x(k+1))/2)
            {
               lk *= y - x(k);
            }
            else
            {
               for (i = k+1; i <= p; i++)
               {
                  lk *= y - x(i);
               }
               break;
            }
         }
         l = lk * (y - x(k));

         sk = 0.0;
         for (i = 0; i < k; i++)
         {
            si = 1.0/(y - x(i));
            sk += si;
            u(i) = l * si * w(i);
         }
         u(k) = lk * w(k);
         for (i++; i <= p; i++)
         {
            si = 1.0/(y - x(i));
            sk += si;
            u(i) = l * si * w(i);
         }
         lp = l * sk + lk;

         for (i = 0; i < k; i++)
         {
            d(i) = (lp * w(i) - u(i))/(y - x(i));
         }
         d(k) = sk * u(k);
         for (i++; i <= p; i++)
         {
            d(i) = (lp * w(i) - u(i))/(y - x(i));
         }
<<<<<<< HEAD
      } break;
      case Positive:
      {
         CalcBernstein(x.Size() - 1, y, u, d);
      } break;
=======
         break;
      }
      case Positive:
         CalcBernstein(x.Size() - 1, y, u, d);
         break;

>>>>>>> 155a5eb6
      default: break;
   }
}

const int *Poly_1D::Binom(const int p)
{
   if (binom.NumCols() <= p)
   {
      binom.SetSize(p + 1, p + 1);
      for (int i = 0; i <= p; i++)
      {
         binom(i,0) = binom(i,i) = 1;
         for (int j = 1; j < i; j++)
         {
            binom(i,j) = binom(i-1,j) + binom(i-1,j-1);
         }
      }
   }
   return binom[p];
}

void Poly_1D::ChebyshevPoints(const int p, double *x)
{
   for (int i = 0; i <= p; i++)
   {
      // x[i] = 0.5*(1. + cos(M_PI*(p - i + 0.5)/(p + 1)));
      double s = sin(M_PI_2*(i + 0.5)/(p + 1));
      x[i] = s*s;
   }
}

void Poly_1D::CalcMono(const int p, const double x, double *u)
{
   double xn;
   u[0] = xn = 1.;
   for (int n = 1; n <= p; n++)
   {
      u[n] = (xn *= x);
   }
}

void Poly_1D::CalcMono(const int p, const double x, double *u, double *d)
{
   double xn;
   u[0] = xn = 1.;
   d[0] = 0.;
   for (int n = 1; n <= p; n++)
   {
      d[n] = n * xn;
      u[n] = (xn *= x);
   }
}

void Poly_1D::CalcBinomTerms(const int p, const double x, const double y,
                             double *u)
{
   if (p == 0)
   {
      u[0] = 1.;
   }
   else
   {
      int i;
      const int *b = Binom(p);
      double z = x;

      for (i = 1; i < p; i++)
      {
         u[i] = b[i]*z;
         z *= x;
      }
      u[p] = z;
      z = y;
      for (i--; i > 0; i--)
      {
         u[i] *= z;
         z *= y;
      }
      u[0] = z;
   }
}

void Poly_1D::CalcBinomTerms(const int p, const double x, const double y,
                             double *u, double *d)
{
   if (p == 0)
   {
      u[0] = 1.;
      d[0] = 0.;
   }
   else
   {
      int i;
      const int *b = Binom(p);
      const double xpy = x + y, ptx = p*x;
      double z = 1.;

      for (i = 1; i < p; i++)
      {
         d[i] = b[i]*z*(i*xpy - ptx);
         z *= x;
         u[i] = b[i]*z;
      }
      d[p] = p*z;
      u[p] = z*x;
      z = 1.;
      for (i--; i > 0; i--)
      {
         d[i] *= z;
         z *= y;
         u[i] *= z;
      }
      d[0] = -p*z;
      u[0] = z*y;
   }
}

void Poly_1D::CalcDBinomTerms(const int p, const double x, const double y,
                              double *d)
{
   if (p == 0)
   {
      d[0] = 0.;
   }
   else
   {
      int i;
      const int *b = Binom(p);
      const double xpy = x + y, ptx = p*x;
      double z = 1.;

      for (i = 1; i < p; i++)
      {
         d[i] = b[i]*z*(i*xpy - ptx);
         z *= x;
      }
      d[p] = p*z;
      z = 1.;
      for (i--; i > 0; i--)
      {
         d[i] *= z;
         z *= y;
      }
      d[0] = -p*z;
   }
}

void Poly_1D::CalcLegendre(const int p, const double x, double *u)
{
   // use the recursive definition for [-1,1]:
   // (n+1)*P_{n+1}(z) = (2*n+1)*z*P_n(z)-n*P_{n-1}(z)
   double z;
   u[0] = 1.;
   if (p == 0) { return; }
   u[1] = z = 2.*x - 1.;
   for (int n = 1; n < p; n++)
   {
      u[n+1] = ((2*n + 1)*z*u[n] - n*u[n-1])/(n + 1);
   }
}

void Poly_1D::CalcLegendre(const int p, const double x, double *u, double *d)
{
   // use the recursive definition for [-1,1]:
   // (n+1)*P_{n+1}(z) = (2*n+1)*z*P_n(z)-n*P_{n-1}(z)
   // for the derivative use, z in [-1,1]:
   // P'_{n+1}(z) = (2*n+1)*P_n(z)+P'_{n-1}(z)
   double z;
   u[0] = 1.;
   d[0] = 0.;
   if (p == 0) { return; }
   u[1] = z = 2.*x - 1.;
   d[1] = 2.;
   for (int n = 1; n < p; n++)
   {
      u[n+1] = ((2*n + 1)*z*u[n] - n*u[n-1])/(n + 1);
      d[n+1] = (4*n + 2)*u[n] + d[n-1];
   }
}

void Poly_1D::CalcChebyshev(const int p, const double x, double *u)
{
   // recursive definition, z in [-1,1]
   // T_0(z) = 1,  T_1(z) = z
   // T_{n+1}(z) = 2*z*T_n(z) - T_{n-1}(z)
   double z;
   u[0] = 1.;
   if (p == 0) { return; }
   u[1] = z = 2.*x - 1.;
   for (int n = 1; n < p; n++)
   {
      u[n+1] = 2*z*u[n] - u[n-1];
   }
}

void Poly_1D::CalcChebyshev(const int p, const double x, double *u, double *d)
{
   // recursive definition, z in [-1,1]
   // T_0(z) = 1,  T_1(z) = z
   // T_{n+1}(z) = 2*z*T_n(z) - T_{n-1}(z)
   // T'_n(z) = n*U_{n-1}(z)
   // U_0(z) = 1  U_1(z) = 2*z
   // U_{n+1}(z) = 2*z*U_n(z) - U_{n-1}(z)
   // U_n(z) = z*U_{n-1}(z) + T_n(z) = z*T'_n(z)/n + T_n(z)
   // T'_{n+1}(z) = (n + 1)*(z*T'_n(z)/n + T_n(z))
   double z;
   u[0] = 1.;
   d[0] = 0.;
   if (p == 0) { return; }
   u[1] = z = 2.*x - 1.;
   d[1] = 2.;
   for (int n = 1; n < p; n++)
   {
      u[n+1] = 2*z*u[n] - u[n-1];
      d[n+1] = (n + 1)*(z*d[n]/n + 2*u[n]);
   }
}

<<<<<<< HEAD
const double *Poly_1D::GetPoints(const int p, const int type, const int btype)
{
   BasisType::Check(btype);

   if (BasisType::GetQuadrature1D(btype) == Quadrature1D::Invalid)
   {
      return NULL;
   }

   PointsMap &container = points_container[btype];

   if (container.find(type) == container.end())
   {
      container[type] = new Array<double*>;
   }
   Array<double*> &pts = *container[type];
=======
const double *Poly_1D::GetPoints(const int p, const int btype)
{
   BasisType::Check(btype);
   const int qtype = BasisType::GetQuadrature1D(btype);

   if (qtype == Quadrature1D::Invalid) { return NULL; }

   if (points_container.find(btype) == points_container.end())
   {
      points_container[btype] = new Array<double*>;
   }
   Array<double*> &pts = *points_container[btype];
>>>>>>> 155a5eb6
   if (pts.Size() <= p)
   {
      pts.SetSize(p + 1, NULL);
   }
   if (pts[p] == NULL)
   {
      pts[p] = new double[p + 1];
      quad_func.GivePolyPoints(p+1, pts[p], qtype);
   }
   return pts[p];
}

<<<<<<< HEAD
Poly_1D::Basis &Poly_1D::GetBasis(const int p, const int type, const int btype)
{
   BasisType::Check(btype);

   BasisMap &container = bases_container[btype];

   if ( container.find(type) == container.end() )
   {
      // we haven't been asked for basis or points of this type yet
      container[type] = new Array<Basis*>;
   }
   Array<Basis*> &bases = *container[type];
=======
Poly_1D::Basis &Poly_1D::GetBasis(const int p, const int btype)
{
   BasisType::Check(btype);

   if ( bases_container.find(btype) == bases_container.end() )
   {
      // we haven't been asked for basis or points of this type yet
      bases_container[btype] = new Array<Basis*>;
   }
   Array<Basis*> &bases = *bases_container[btype];
>>>>>>> 155a5eb6
   if (bases.Size() <= p)
   {
      bases.SetSize(p + 1, NULL);
   }
   if (bases[p] == NULL)
   {
<<<<<<< HEAD
      bases[p] = new Basis(p, GetPoints(p, type, btype), btype);
=======
      EvalType etype = (btype == BasisType::Positive) ? Positive : Barycentric;
      bases[p] = new Basis(p, GetPoints(p, btype), etype);
>>>>>>> 155a5eb6
   }
   return *bases[p];
}

Poly_1D::~Poly_1D()
{
<<<<<<< HEAD
   for (int btype = 0; btype < NumBasisType; ++btype)
=======
   for (PointsMap::iterator it = points_container.begin();
        it != points_container.end() ; ++it)
>>>>>>> 155a5eb6
   {
      PointsMap &pointsContainer = points_container[btype];
      BasisMap &basisContainer = bases_container[btype];
      for (std::map<int, Array<double*>*>::iterator it = pointsContainer.begin();
           it != pointsContainer.end() ; ++it)
      {
         Array<double*>& pts = *it->second;
         for ( int i = 0 ; i < pts.Size() ; ++i )
         {
            delete [] pts[i];
         }
         delete it->second;
      }

<<<<<<< HEAD
      for (std::map<int, Array<Basis*>*>::iterator it = basisContainer.begin();
           it != basisContainer.end() ; ++it)
=======
   for (BasisMap::iterator it = bases_container.begin();
        it != bases_container.end() ; ++it)
   {
      Array<Basis*>& bases = *it->second;
      for ( int i = 0 ; i < bases.Size() ; ++i )
>>>>>>> 155a5eb6
      {
         Array<Basis*>& bases = *it->second;
         for ( int i = 0 ; i < bases.Size() ; ++i )
         {
            delete bases[i];
         }
         delete it->second;
      }
   }
}

Poly_1D poly1d;
Array2D<int> Poly_1D::binom;

<<<<<<< HEAD
TensorBasisElement::TensorBasisElement(const int dims,
                                       const int p,
                                       const int dofs,
                                       const int type,
                                       const int btype) :
   pt_type(type),
   dof_map(dofs),
   basis1d(poly1d.GetBasis(p, pt_type, btype))
{

   if (FiniteElement::IsClosedType(pt_type))
=======
TensorBasisElement::TensorBasisElement(const int dims, const int p,
                                       const int btype)
   : b_type(btype),
     basis1d(poly1d.GetBasis(p, b_type))
{
   if (FiniteElement::IsClosedType(b_type))
>>>>>>> 155a5eb6
   {
      switch (dims)
      {
         case 1:
         {
<<<<<<< HEAD
=======
            dof_map.SetSize(p + 1);
>>>>>>> 155a5eb6
            dof_map[0] = 0;
            dof_map[p] = 1;
            for (int i = 1; i < p; i++)
            {
               dof_map[i] = i+1;
            }
            break;
         }
         case 2:
         {
            const int p1 = p + 1;
<<<<<<< HEAD
=======
            dof_map.SetSize(p1*p1);
>>>>>>> 155a5eb6

            // vertices
            dof_map[0 + 0*p1] = 0;
            dof_map[p + 0*p1] = 1;
            dof_map[p + p*p1] = 2;
            dof_map[0 + p*p1] = 3;

            // edges
            int o = 4;
            for (int i = 1; i < p; i++)
            {
               dof_map[i + 0*p1] = o++;
            }
            for (int i = 1; i < p; i++)
            {
               dof_map[p + i*p1] = o++;
            }
            for (int i = 1; i < p; i++)
            {
               dof_map[(p-i) + p*p1] = o++;
            }
            for (int i = 1; i < p; i++)
            {
               dof_map[0 + (p-i)*p1] = o++;
            }

            // interior
            for (int j = 1; j < p; j++)
            {
               for (int i = 1; i < p; i++)
               {
                  dof_map[i + j*p1] = o++;
               }
            }
            break;
         }
         case 3:
         {
            const int p1 = p + 1;
<<<<<<< HEAD
=======
            dof_map.SetSize(p1*p1*p1);
>>>>>>> 155a5eb6

            // vertices
            dof_map[0 + (0 + 0*p1)*p1] = 0;
            dof_map[p + (0 + 0*p1)*p1] = 1;
            dof_map[p + (p + 0*p1)*p1] = 2;
            dof_map[0 + (p + 0*p1)*p1] = 3;
            dof_map[0 + (0 + p*p1)*p1] = 4;
            dof_map[p + (0 + p*p1)*p1] = 5;
            dof_map[p + (p + p*p1)*p1] = 6;
            dof_map[0 + (p + p*p1)*p1] = 7;
<<<<<<< HEAD

            // edges (see Hexahedron::edges in mesh/hexahedron.cpp)
            int o = 8;
            for (int i = 1; i < p; i++)
            {
               dof_map[i + (0 + 0*p1)*p1] = o++;   // (0,1)
            }
            for (int i = 1; i < p; i++)
            {
               dof_map[p + (i + 0*p1)*p1] = o++;   // (1,2)
            }
            for (int i = 1; i < p; i++)
            {
               dof_map[i + (p + 0*p1)*p1] = o++;   // (3,2)
            }
            for (int i = 1; i < p; i++)
            {
               dof_map[0 + (i + 0*p1)*p1] = o++;   // (0,3)
            }
            for (int i = 1; i < p; i++)
            {
               dof_map[i + (0 + p*p1)*p1] = o++;   // (4,5)
            }
            for (int i = 1; i < p; i++)
            {
               dof_map[p + (i + p*p1)*p1] = o++;   // (5,6)
            }
            for (int i = 1; i < p; i++)
            {
               dof_map[i + (p + p*p1)*p1] = o++;   // (7,6)
            }
            for (int i = 1; i < p; i++)
            {
               dof_map[0 + (i + p*p1)*p1] = o++;   // (4,7)
            }
            for (int i = 1; i < p; i++)
            {
               dof_map[0 + (0 + i*p1)*p1] = o++;   // (0,4)
            }
            for (int i = 1; i < p; i++)
            {
               dof_map[p + (0 + i*p1)*p1] = o++;   // (1,5)
            }
            for (int i = 1; i < p; i++)
            {
               dof_map[p + (p + i*p1)*p1] = o++;   // (2,6)
            }
            for (int i = 1; i < p; i++)
            {
               dof_map[0 + (p + i*p1)*p1] = o++;   // (3,7)
            }

            // faces (see Mesh::GenerateFaces in mesh/mesh.cpp)
            for (int j = 1; j < p; j++)
            {
               for (int i = 1; i < p; i++)
               {
                  dof_map[i + ((p-j) + 0*p1)*p1] = o++;   // (3,2,1,0)
               }
            }
            for (int j = 1; j < p; j++)
            {
               for (int i = 1; i < p; i++)
               {
                  dof_map[i + (0 + j*p1)*p1] = o++;   // (0,1,5,4)
               }
            }
            for (int j = 1; j < p; j++)
            {
               for (int i = 1; i < p; i++)
               {
                  dof_map[p + (i + j*p1)*p1] = o++;   // (1,2,6,5)
               }
            }
            for (int j = 1; j < p; j++)
            {
               for (int i = 1; i < p; i++)
               {
                  dof_map[(p-i) + (p + j*p1)*p1] = o++;   // (2,3,7,6)
               }
            }
            for (int j = 1; j < p; j++)
            {
               for (int i = 1; i < p; i++)
               {
                  dof_map[0 + ((p-i) + j*p1)*p1] = o++;   // (3,0,4,7)
               }
            }
            for (int j = 1; j < p; j++)
            {
               for (int i = 1; i < p; i++)
               {
                  dof_map[i + (j + p*p1)*p1] = o++;   // (4,5,6,7)
               }
            }

            // interior
            for (int k = 1; k < p; k++)
            {
               for (int j = 1; j < p; j++)
               {
                  for (int i = 1; i < p; i++)
                  {
                     dof_map[i + (j + k*p1)*p1] = o++;
                  }
               }
            }
            break;
         }
         default:
            break;
      }
   }
   else
   {
      for (int i = 0; i < dofs; ++i)
      {
         dof_map[i] = i;
      }
   }
}

NodalTensorFiniteElement::NodalTensorFiniteElement(const int dims,
                                                   const int p,
                                                   const int dofs,
                                                   const int type) :
   NodalFiniteElement(dims,
                      dims == 1 ? Geometry::SEGMENT
                      : ((dims == 2) ? Geometry::SQUARE
                         : Geometry::CUBE),
                      dofs, p,
                      dims > 1 ? FunctionSpace::Qk : FunctionSpace::Pk),
   TensorBasisElement(dims, p, dofs, type, Poly_1D::Barycentric) {}

PositiveTensorFiniteElement::PositiveTensorFiniteElement(const int dims,
                                                         const int p,
                                                         const int dofs) :
   PositiveFiniteElement(dims,
                         dims == 1 ? Geometry::SEGMENT
                         : ((dims == 2) ? Geometry::SQUARE
                            : Geometry::CUBE),
                         dofs, p,
                         dims > 1 ? FunctionSpace::Qk : FunctionSpace::Pk),
   TensorBasisElement(dims, p, dofs, Quadrature1D::Invalid, Poly_1D::Positive) {}

H1_SegmentElement::H1_SegmentElement(const int p, const int type)
   : NodalTensorFiniteElement(1, p, p + 1, VerifyClosed(type))
=======

            // edges (see Hexahedron::edges in mesh/hexahedron.cpp)
            int o = 8;
            for (int i = 1; i < p; i++)
            {
               dof_map[i + (0 + 0*p1)*p1] = o++;   // (0,1)
            }
            for (int i = 1; i < p; i++)
            {
               dof_map[p + (i + 0*p1)*p1] = o++;   // (1,2)
            }
            for (int i = 1; i < p; i++)
            {
               dof_map[i + (p + 0*p1)*p1] = o++;   // (3,2)
            }
            for (int i = 1; i < p; i++)
            {
               dof_map[0 + (i + 0*p1)*p1] = o++;   // (0,3)
            }
            for (int i = 1; i < p; i++)
            {
               dof_map[i + (0 + p*p1)*p1] = o++;   // (4,5)
            }
            for (int i = 1; i < p; i++)
            {
               dof_map[p + (i + p*p1)*p1] = o++;   // (5,6)
            }
            for (int i = 1; i < p; i++)
            {
               dof_map[i + (p + p*p1)*p1] = o++;   // (7,6)
            }
            for (int i = 1; i < p; i++)
            {
               dof_map[0 + (i + p*p1)*p1] = o++;   // (4,7)
            }
            for (int i = 1; i < p; i++)
            {
               dof_map[0 + (0 + i*p1)*p1] = o++;   // (0,4)
            }
            for (int i = 1; i < p; i++)
            {
               dof_map[p + (0 + i*p1)*p1] = o++;   // (1,5)
            }
            for (int i = 1; i < p; i++)
            {
               dof_map[p + (p + i*p1)*p1] = o++;   // (2,6)
            }
            for (int i = 1; i < p; i++)
            {
               dof_map[0 + (p + i*p1)*p1] = o++;   // (3,7)
            }

            // faces (see Mesh::GenerateFaces in mesh/mesh.cpp)
            for (int j = 1; j < p; j++)
            {
               for (int i = 1; i < p; i++)
               {
                  dof_map[i + ((p-j) + 0*p1)*p1] = o++;   // (3,2,1,0)
               }
            }
            for (int j = 1; j < p; j++)
            {
               for (int i = 1; i < p; i++)
               {
                  dof_map[i + (0 + j*p1)*p1] = o++;   // (0,1,5,4)
               }
            }
            for (int j = 1; j < p; j++)
            {
               for (int i = 1; i < p; i++)
               {
                  dof_map[p + (i + j*p1)*p1] = o++;   // (1,2,6,5)
               }
            }
            for (int j = 1; j < p; j++)
            {
               for (int i = 1; i < p; i++)
               {
                  dof_map[(p-i) + (p + j*p1)*p1] = o++;   // (2,3,7,6)
               }
            }
            for (int j = 1; j < p; j++)
            {
               for (int i = 1; i < p; i++)
               {
                  dof_map[0 + ((p-i) + j*p1)*p1] = o++;   // (3,0,4,7)
               }
            }
            for (int j = 1; j < p; j++)
            {
               for (int i = 1; i < p; i++)
               {
                  dof_map[i + (j + p*p1)*p1] = o++;   // (4,5,6,7)
               }
            }

            // interior
            for (int k = 1; k < p; k++)
            {
               for (int j = 1; j < p; j++)
               {
                  for (int i = 1; i < p; i++)
                  {
                     dof_map[i + (j + k*p1)*p1] = o++;
                  }
               }
            }
            break;
         }
         default:
            MFEM_ABORT("invalid dimension: " << dims);
            break;
      }
   }
   else
   {
      // leave dof_map empty, indicating that the dofs are ordered
      // lexicographically, i.e. the dof_map is identity
   }
}

NodalTensorFiniteElement::NodalTensorFiniteElement(const int dims,
                                                   const int p,
                                                   const int btype)
   : NodalFiniteElement(dims, GetTensorProductGeometry(dims), Pow(p + 1, dims),
                        p, dims > 1 ? FunctionSpace::Qk : FunctionSpace::Pk),
     TensorBasisElement(dims, p, VerifyNodal(btype)) { }

PositiveTensorFiniteElement::PositiveTensorFiniteElement(const int dims,
                                                         const int p)
   : PositiveFiniteElement(dims, GetTensorProductGeometry(dims),
                           Pow(p + 1, dims), p,
                           dims > 1 ? FunctionSpace::Qk : FunctionSpace::Pk),
     TensorBasisElement(dims, p, BasisType::Positive) { }

H1_SegmentElement::H1_SegmentElement(const int p, const int btype)
   : NodalTensorFiniteElement(1, p, VerifyClosed(btype))
>>>>>>> 155a5eb6
{
   const double *cp = poly1d.ClosedPoints(p, b_type);

#ifndef MFEM_THREAD_SAFE
   shape_x.SetSize(p+1);
   dshape_x.SetSize(p+1);
#endif

   Nodes.IntPoint(0).x = cp[0];
   Nodes.IntPoint(1).x = cp[p];
   for (int i = 1; i < p; i++)
   {
      Nodes.IntPoint(i+1).x = cp[i];
   }
}

void H1_SegmentElement::CalcShape(const IntegrationPoint &ip,
                                  Vector &shape) const
{
   const int p = Order;

#ifdef MFEM_THREAD_SAFE
   Vector shape_x(p+1);
#endif

   basis1d.Eval(ip.x, shape_x);

   shape(0) = shape_x(0);
   shape(1) = shape_x(p);
   for (int i = 1; i < p; i++)
   {
      shape(i+1) = shape_x(i);
   }
}

void H1_SegmentElement::CalcDShape(const IntegrationPoint &ip,
                                   DenseMatrix &dshape) const
{
   const int p = Order;

#ifdef MFEM_THREAD_SAFE
   Vector shape_x(p+1), dshape_x(p+1);
#endif

   basis1d.Eval(ip.x, shape_x, dshape_x);

   dshape(0,0) = dshape_x(0);
   dshape(1,0) = dshape_x(p);
   for (int i = 1; i < p; i++)
   {
      dshape(i+1,0) = dshape_x(i);
   }
}

void H1_SegmentElement::ProjectDelta(int vertex, Vector &dofs) const
{
   const int p = Order;
   const double *cp = poly1d.ClosedPoints(p, b_type);

   switch (vertex)
   {
      case 0:
         dofs(0) = poly1d.CalcDelta(p, (1.0 - cp[0]));
         dofs(1) = poly1d.CalcDelta(p, (1.0 - cp[p]));
         for (int i = 1; i < p; i++)
         {
            dofs(i+1) = poly1d.CalcDelta(p, (1.0 - cp[i]));
         }
         break;

      case 1:
         dofs(0) = poly1d.CalcDelta(p, cp[0]);
         dofs(1) = poly1d.CalcDelta(p, cp[p]);
         for (int i = 1; i < p; i++)
         {
            dofs(i+1) = poly1d.CalcDelta(p, cp[i]);
         }
         break;
   }
}


<<<<<<< HEAD
H1_QuadrilateralElement::H1_QuadrilateralElement(const int p, const int type)
   : NodalTensorFiniteElement(2, p, (p + 1)*(p + 1), VerifyClosed(type))
=======
H1_QuadrilateralElement::H1_QuadrilateralElement(const int p, const int btype)
   : NodalTensorFiniteElement(2, p, VerifyClosed(btype))
>>>>>>> 155a5eb6
{
   const double *cp = poly1d.ClosedPoints(p, b_type);

   const int p1 = p + 1;

#ifndef MFEM_THREAD_SAFE
   shape_x.SetSize(p1);
   shape_y.SetSize(p1);
   dshape_x.SetSize(p1);
   dshape_y.SetSize(p1);
#endif

   int o = 0;
   for (int j = 0; j <= p; j++)
   {
      for (int i = 0; i <= p; i++)
      {
         Nodes.IntPoint(dof_map[o++]).Set2(cp[i], cp[j]);
      }
   }
}

void H1_QuadrilateralElement::CalcShape(const IntegrationPoint &ip,
                                        Vector &shape) const
{
   const int p = Order;

#ifdef MFEM_THREAD_SAFE
   Vector shape_x(p+1), shape_y(p+1);
#endif

   basis1d.Eval(ip.x, shape_x);
   basis1d.Eval(ip.y, shape_y);

   for (int o = 0, j = 0; j <= p; j++)
      for (int i = 0; i <= p; i++)
      {
         shape(dof_map[o++]) = shape_x(i)*shape_y(j);
      }
}

void H1_QuadrilateralElement::CalcDShape(const IntegrationPoint &ip,
                                         DenseMatrix &dshape) const
{
   const int p = Order;

#ifdef MFEM_THREAD_SAFE
   Vector shape_x(p+1), shape_y(p+1), dshape_x(p+1), dshape_y(p+1);
#endif

   basis1d.Eval(ip.x, shape_x, dshape_x);
   basis1d.Eval(ip.y, shape_y, dshape_y);

   for (int o = 0, j = 0; j <= p; j++)
   {
      for (int i = 0; i <= p; i++)
      {
         dshape(dof_map[o],0) = dshape_x(i)* shape_y(j);
         dshape(dof_map[o],1) =  shape_x(i)*dshape_y(j);  o++;
      }
   }
}

void H1_QuadrilateralElement::ProjectDelta(int vertex, Vector &dofs) const
{
   const int p = Order;
   const double *cp = poly1d.ClosedPoints(p, b_type);

#ifdef MFEM_THREAD_SAFE
   Vector shape_x(p+1), shape_y(p+1);
#endif

   for (int i = 0; i <= p; i++)
   {
      shape_x(i) = poly1d.CalcDelta(p, (1.0 - cp[i]));
      shape_y(i) = poly1d.CalcDelta(p, cp[i]);
   }

   switch (vertex)
   {
      case 0:
         for (int o = 0, j = 0; j <= p; j++)
            for (int i = 0; i <= p; i++)
            {
               dofs(dof_map[o++]) = shape_x(i)*shape_x(j);
            }
         break;
      case 1:
         for (int o = 0, j = 0; j <= p; j++)
            for (int i = 0; i <= p; i++)
            {
               dofs(dof_map[o++]) = shape_y(i)*shape_x(j);
            }
         break;
      case 2:
         for (int o = 0, j = 0; j <= p; j++)
            for (int i = 0; i <= p; i++)
            {
               dofs(dof_map[o++]) = shape_y(i)*shape_y(j);
            }
         break;
      case 3:
         for (int o = 0, j = 0; j <= p; j++)
            for (int i = 0; i <= p; i++)
            {
               dofs(dof_map[o++]) = shape_x(i)*shape_y(j);
            }
         break;
   }
}


<<<<<<< HEAD
H1_HexahedronElement::H1_HexahedronElement(const int p, const int type)
   : NodalTensorFiniteElement(3, p, (p + 1)*(p + 1)*(p + 1), VerifyClosed(type))
=======
H1_HexahedronElement::H1_HexahedronElement(const int p, const int btype)
   : NodalTensorFiniteElement(3, p, VerifyClosed(btype))
>>>>>>> 155a5eb6
{
   const double *cp = poly1d.ClosedPoints(p, b_type);

   const int p1 = p + 1;

#ifndef MFEM_THREAD_SAFE
   shape_x.SetSize(p1);
   shape_y.SetSize(p1);
   shape_z.SetSize(p1);
   dshape_x.SetSize(p1);
   dshape_y.SetSize(p1);
   dshape_z.SetSize(p1);
#endif

   int o = 0;
   for (int k = 0; k <= p; k++)
      for (int j = 0; j <= p; j++)
         for (int i = 0; i <= p; i++)
         {
            Nodes.IntPoint(dof_map[o++]).Set3(cp[i], cp[j], cp[k]);
         }
}

void H1_HexahedronElement::CalcShape(const IntegrationPoint &ip,
                                     Vector &shape) const
{
   const int p = Order;

#ifdef MFEM_THREAD_SAFE
   Vector shape_x(p+1), shape_y(p+1), shape_z(p+1);
#endif

   basis1d.Eval(ip.x, shape_x);
   basis1d.Eval(ip.y, shape_y);
   basis1d.Eval(ip.z, shape_z);

   for (int o = 0, k = 0; k <= p; k++)
      for (int j = 0; j <= p; j++)
         for (int i = 0; i <= p; i++)
         {
            shape(dof_map[o++]) = shape_x(i)*shape_y(j)*shape_z(k);
         }
}

void H1_HexahedronElement::CalcDShape(const IntegrationPoint &ip,
                                      DenseMatrix &dshape) const
{
   const int p = Order;

#ifdef MFEM_THREAD_SAFE
   Vector shape_x(p+1),  shape_y(p+1),  shape_z(p+1);
   Vector dshape_x(p+1), dshape_y(p+1), dshape_z(p+1);
#endif

   basis1d.Eval(ip.x, shape_x, dshape_x);
   basis1d.Eval(ip.y, shape_y, dshape_y);
   basis1d.Eval(ip.z, shape_z, dshape_z);

   for (int o = 0, k = 0; k <= p; k++)
      for (int j = 0; j <= p; j++)
         for (int i = 0; i <= p; i++)
         {
            dshape(dof_map[o],0) = dshape_x(i)* shape_y(j)* shape_z(k);
            dshape(dof_map[o],1) =  shape_x(i)*dshape_y(j)* shape_z(k);
            dshape(dof_map[o],2) =  shape_x(i)* shape_y(j)*dshape_z(k);  o++;
         }
}

void H1_HexahedronElement::ProjectDelta(int vertex, Vector &dofs) const
{
   const int p = Order;
   const double *cp = poly1d.ClosedPoints(p,b_type);

#ifdef MFEM_THREAD_SAFE
   Vector shape_x(p+1), shape_y(p+1);
#endif

   for (int i = 0; i <= p; i++)
   {
      shape_x(i) = poly1d.CalcDelta(p, (1.0 - cp[i]));
      shape_y(i) = poly1d.CalcDelta(p, cp[i]);
   }

   switch (vertex)
   {
      case 0:
         for (int o = 0, k = 0; k <= p; k++)
            for (int j = 0; j <= p; j++)
               for (int i = 0; i <= p; i++)
               {
                  dofs(dof_map[o++]) = shape_x(i)*shape_x(j)*shape_x(k);
               }
         break;
      case 1:
         for (int o = 0, k = 0; k <= p; k++)
            for (int j = 0; j <= p; j++)
               for (int i = 0; i <= p; i++)
               {
                  dofs(dof_map[o++]) = shape_y(i)*shape_x(j)*shape_x(k);
               }
         break;
      case 2:
         for (int o = 0, k = 0; k <= p; k++)
            for (int j = 0; j <= p; j++)
               for (int i = 0; i <= p; i++)
               {
                  dofs(dof_map[o++]) = shape_y(i)*shape_y(j)*shape_x(k);
               }
         break;
      case 3:
         for (int o = 0, k = 0; k <= p; k++)
            for (int j = 0; j <= p; j++)
               for (int i = 0; i <= p; i++)
               {
                  dofs(dof_map[o++]) = shape_x(i)*shape_y(j)*shape_x(k);
               }
         break;
      case 4:
         for (int o = 0, k = 0; k <= p; k++)
            for (int j = 0; j <= p; j++)
               for (int i = 0; i <= p; i++)
               {
                  dofs(dof_map[o++]) = shape_x(i)*shape_x(j)*shape_y(k);
               }
         break;
      case 5:
         for (int o = 0, k = 0; k <= p; k++)
            for (int j = 0; j <= p; j++)
               for (int i = 0; i <= p; i++)
               {
                  dofs(dof_map[o++]) = shape_y(i)*shape_x(j)*shape_y(k);
               }
         break;
      case 6:
         for (int o = 0, k = 0; k <= p; k++)
            for (int j = 0; j <= p; j++)
               for (int i = 0; i <= p; i++)
               {
                  dofs(dof_map[o++]) = shape_y(i)*shape_y(j)*shape_y(k);
               }
         break;
      case 7:
         for (int o = 0, k = 0; k <= p; k++)
            for (int j = 0; j <= p; j++)
               for (int i = 0; i <= p; i++)
               {
                  dofs(dof_map[o++]) = shape_x(i)*shape_y(j)*shape_y(k);
               }
         break;
   }
}


H1Pos_SegmentElement::H1Pos_SegmentElement(const int p)
<<<<<<< HEAD
   : PositiveTensorFiniteElement(1, p, p + 1)
=======
   : PositiveTensorFiniteElement(1, p)
>>>>>>> 155a5eb6
{
#ifndef MFEM_THREAD_SAFE
   // thread private versions; see class header.
   shape_x.SetSize(p+1);
   dshape_x.SetSize(p+1);
#endif

   // Endpoints need to be first in the list, so reorder them.
   Nodes.IntPoint(0).x = 0.0;
   Nodes.IntPoint(1).x = 1.0;
   for (int i = 1; i < p; i++)
   {
      Nodes.IntPoint(i+1).x = double(i)/p;
   }
}

void H1Pos_SegmentElement::CalcShape(const IntegrationPoint &ip,
                                     Vector &shape) const
{
   const int p = Order;

#ifdef MFEM_THREAD_SAFE
   Vector shape_x(p+1);
#endif

   Poly_1D::CalcBernstein(p, ip.x, shape_x.GetData() );

   // Endpoints need to be first in the list, so reorder them.
   shape(0) = shape_x(0);
   shape(1) = shape_x(p);
   for (int i = 1; i < p; i++)
   {
      shape(i+1) = shape_x(i);
   }
}

void H1Pos_SegmentElement::CalcDShape(const IntegrationPoint &ip,
                                      DenseMatrix &dshape) const
{
   const int p = Order;

#ifdef MFEM_THREAD_SAFE
   Vector shape_x(p+1), dshape_x(p+1);
#endif

   Poly_1D::CalcBernstein(p, ip.x, shape_x.GetData(), dshape_x.GetData() );

   // Endpoints need to be first in the list, so reorder them.
   dshape(0,0) = dshape_x(0);
   dshape(1,0) = dshape_x(p);
   for (int i = 1; i < p; i++)
   {
      dshape(i+1,0) = dshape_x(i);
   }
}

void H1Pos_SegmentElement::ProjectDelta(int vertex, Vector &dofs) const
{
   dofs = 0.0;
   dofs[vertex] = 1.0;
}


H1Pos_QuadrilateralElement::H1Pos_QuadrilateralElement(const int p)
<<<<<<< HEAD
   : PositiveTensorFiniteElement(2, p, (p + 1)*(p + 1))
=======
   : PositiveTensorFiniteElement(2, p)
>>>>>>> 155a5eb6
{
   const int p1 = p + 1;

#ifndef MFEM_THREAD_SAFE
   shape_x.SetSize(p1);
   shape_y.SetSize(p1);
   dshape_x.SetSize(p1);
   dshape_y.SetSize(p1);
#endif

   int o = 0;
   for (int j = 0; j <= p; j++)
      for (int i = 0; i <= p; i++)
      {
         Nodes.IntPoint(dof_map[o++]).Set2(double(i)/p, double(j)/p);
      }
}

void H1Pos_QuadrilateralElement::CalcShape(const IntegrationPoint &ip,
                                           Vector &shape) const
{
   const int p = Order;

#ifdef MFEM_THREAD_SAFE
   Vector shape_x(p+1), shape_y(p+1);
#endif

   Poly_1D::CalcBernstein(p, ip.x, shape_x.GetData() );
   Poly_1D::CalcBernstein(p, ip.y, shape_y.GetData() );

   // Reorder so that vertices are at the beginning of the list
   for (int o = 0, j = 0; j <= p; j++)
      for (int i = 0; i <= p; i++)
      {
         shape(dof_map[o++]) = shape_x(i)*shape_y(j);
      }
}

void H1Pos_QuadrilateralElement::CalcDShape(const IntegrationPoint &ip,
                                            DenseMatrix &dshape) const
{
   const int p = Order;

#ifdef MFEM_THREAD_SAFE
   Vector shape_x(p+1), shape_y(p+1), dshape_x(p+1), dshape_y(p+1);
#endif

   Poly_1D::CalcBernstein(p, ip.x, shape_x.GetData(), dshape_x.GetData() );
   Poly_1D::CalcBernstein(p, ip.y, shape_y.GetData(), dshape_y.GetData() );

   // Reorder so that vertices are at the beginning of the list
   for (int o = 0, j = 0; j <= p; j++)
      for (int i = 0; i <= p; i++)
      {
         dshape(dof_map[o],0) = dshape_x(i)* shape_y(j);
         dshape(dof_map[o],1) =  shape_x(i)*dshape_y(j);  o++;
      }
}

void H1Pos_QuadrilateralElement::ProjectDelta(int vertex, Vector &dofs) const
{
   dofs = 0.0;
   dofs[vertex] = 1.0;
}


H1Pos_HexahedronElement::H1Pos_HexahedronElement(const int p)
<<<<<<< HEAD
   : PositiveTensorFiniteElement(3, p, (p + 1)*(p + 1)*(p + 1))
=======
   : PositiveTensorFiniteElement(3, p)
>>>>>>> 155a5eb6
{
   const int p1 = p + 1;

#ifndef MFEM_THREAD_SAFE
   shape_x.SetSize(p1);
   shape_y.SetSize(p1);
   shape_z.SetSize(p1);
   dshape_x.SetSize(p1);
   dshape_y.SetSize(p1);
   dshape_z.SetSize(p1);
#endif

   int o = 0;
   for (int k = 0; k <= p; k++)
      for (int j = 0; j <= p; j++)
         for (int i = 0; i <= p; i++)
            Nodes.IntPoint(dof_map[o++]).Set3(double(i)/p, double(j)/p,
                                              double(k)/p);
}

void H1Pos_HexahedronElement::CalcShape(const IntegrationPoint &ip,
                                        Vector &shape) const
{
   const int p = Order;

#ifdef MFEM_THREAD_SAFE
   Vector shape_x(p+1), shape_y(p+1), shape_z(p+1);
#endif

   Poly_1D::CalcBernstein(p, ip.x, shape_x.GetData() );
   Poly_1D::CalcBernstein(p, ip.y, shape_y.GetData() );
   Poly_1D::CalcBernstein(p, ip.z, shape_z.GetData() );

   for (int o = 0, k = 0; k <= p; k++)
      for (int j = 0; j <= p; j++)
         for (int i = 0; i <= p; i++)
         {
            shape(dof_map[o++]) = shape_x(i)*shape_y(j)*shape_z(k);
         }
}

void H1Pos_HexahedronElement::CalcDShape(const IntegrationPoint &ip,
                                         DenseMatrix &dshape) const
{
   const int p = Order;

#ifdef MFEM_THREAD_SAFE
   Vector shape_x(p+1),  shape_y(p+1),  shape_z(p+1);
   Vector dshape_x(p+1), dshape_y(p+1), dshape_z(p+1);
#endif

   Poly_1D::CalcBernstein(p, ip.x, shape_x.GetData(), dshape_x.GetData() );
   Poly_1D::CalcBernstein(p, ip.y, shape_y.GetData(), dshape_y.GetData() );
   Poly_1D::CalcBernstein(p, ip.z, shape_z.GetData(), dshape_z.GetData() );

   for (int o = 0, k = 0; k <= p; k++)
      for (int j = 0; j <= p; j++)
         for (int i = 0; i <= p; i++)
         {
            dshape(dof_map[o],0) = dshape_x(i)* shape_y(j)* shape_z(k);
            dshape(dof_map[o],1) =  shape_x(i)*dshape_y(j)* shape_z(k);
            dshape(dof_map[o],2) =  shape_x(i)* shape_y(j)*dshape_z(k);  o++;
         }
}

void H1Pos_HexahedronElement::ProjectDelta(int vertex, Vector &dofs) const
{
   dofs = 0.0;
   dofs[vertex] = 1.0;
}


H1_TriangleElement::H1_TriangleElement(const int p, const int btype)
   : NodalFiniteElement(2, Geometry::TRIANGLE, ((p + 1)*(p + 2))/2, p,
                        FunctionSpace::Pk)
{
   const double *cp = poly1d.ClosedPoints(p, VerifyNodal(VerifyClosed(btype)));

#ifndef MFEM_THREAD_SAFE
   shape_x.SetSize(p + 1);
   shape_y.SetSize(p + 1);
   shape_l.SetSize(p + 1);
   dshape_x.SetSize(p + 1);
   dshape_y.SetSize(p + 1);
   dshape_l.SetSize(p + 1);
   u.SetSize(Dof);
   du.SetSize(Dof, Dim);
#else
   Vector shape_x(p + 1), shape_y(p + 1), shape_l(p + 1);
#endif

   // vertices
   Nodes.IntPoint(0).Set2(cp[0], cp[0]);
   Nodes.IntPoint(1).Set2(cp[p], cp[0]);
   Nodes.IntPoint(2).Set2(cp[0], cp[p]);

   // edges
   int o = 3;
   for (int i = 1; i < p; i++)
   {
      Nodes.IntPoint(o++).Set2(cp[i], cp[0]);
   }
   for (int i = 1; i < p; i++)
   {
      Nodes.IntPoint(o++).Set2(cp[p-i], cp[i]);
   }
   for (int i = 1; i < p; i++)
   {
      Nodes.IntPoint(o++).Set2(cp[0], cp[p-i]);
   }

   // interior
   for (int j = 1; j < p; j++)
      for (int i = 1; i + j < p; i++)
      {
         const double w = cp[i] + cp[j] + cp[p-i-j];
         Nodes.IntPoint(o++).Set2(cp[i]/w, cp[j]/w);
      }

   DenseMatrix T(Dof);
   for (int k = 0; k < Dof; k++)
   {
      IntegrationPoint &ip = Nodes.IntPoint(k);
      poly1d.CalcBasis(p, ip.x, shape_x);
      poly1d.CalcBasis(p, ip.y, shape_y);
      poly1d.CalcBasis(p, 1. - ip.x - ip.y, shape_l);

      o = 0;
      for (int j = 0; j <= p; j++)
         for (int i = 0; i + j <= p; i++)
         {
            T(o++, k) = shape_x(i)*shape_y(j)*shape_l(p-i-j);
         }
   }

   Ti.Factor(T);
   // mfem::out << "H1_TriangleElement(" << p << ") : "; Ti.TestInversion();
}

void H1_TriangleElement::CalcShape(const IntegrationPoint &ip,
                                   Vector &shape) const
{
   const int p = Order;

#ifdef MFEM_THREAD_SAFE
   Vector shape_x(p + 1), shape_y(p + 1), shape_l(p + 1), u(Dof);
#endif

   poly1d.CalcBasis(p, ip.x, shape_x);
   poly1d.CalcBasis(p, ip.y, shape_y);
   poly1d.CalcBasis(p, 1. - ip.x - ip.y, shape_l);

   for (int o = 0, j = 0; j <= p; j++)
      for (int i = 0; i + j <= p; i++)
      {
         u(o++) = shape_x(i)*shape_y(j)*shape_l(p-i-j);
      }

   Ti.Mult(u, shape);
}

void H1_TriangleElement::CalcDShape(const IntegrationPoint &ip,
                                    DenseMatrix &dshape) const
{
   const int p = Order;

#ifdef MFEM_THREAD_SAFE
   Vector  shape_x(p + 1),  shape_y(p + 1),  shape_l(p + 1);
   Vector dshape_x(p + 1), dshape_y(p + 1), dshape_l(p + 1);
   DenseMatrix du(Dof, Dim);
#endif

   poly1d.CalcBasis(p, ip.x, shape_x, dshape_x);
   poly1d.CalcBasis(p, ip.y, shape_y, dshape_y);
   poly1d.CalcBasis(p, 1. - ip.x - ip.y, shape_l, dshape_l);

   for (int o = 0, j = 0; j <= p; j++)
      for (int i = 0; i + j <= p; i++)
      {
         int k = p - i - j;
         du(o,0) = ((dshape_x(i)* shape_l(k)) -
                    ( shape_x(i)*dshape_l(k)))*shape_y(j);
         du(o,1) = ((dshape_y(j)* shape_l(k)) -
                    ( shape_y(j)*dshape_l(k)))*shape_x(i);
         o++;
      }

   Ti.Mult(du, dshape);
}


H1_TetrahedronElement::H1_TetrahedronElement(const int p, const int btype)
   : NodalFiniteElement(3, Geometry::TETRAHEDRON, ((p + 1)*(p + 2)*(p + 3))/6,
                        p, FunctionSpace::Pk)
{
   const double *cp = poly1d.ClosedPoints(p, VerifyNodal(VerifyClosed(btype)));

#ifndef MFEM_THREAD_SAFE
   shape_x.SetSize(p + 1);
   shape_y.SetSize(p + 1);
   shape_z.SetSize(p + 1);
   shape_l.SetSize(p + 1);
   dshape_x.SetSize(p + 1);
   dshape_y.SetSize(p + 1);
   dshape_z.SetSize(p + 1);
   dshape_l.SetSize(p + 1);
   u.SetSize(Dof);
   du.SetSize(Dof, Dim);
#else
   Vector shape_x(p + 1), shape_y(p + 1), shape_z(p + 1), shape_l(p + 1);
#endif

   // vertices
   Nodes.IntPoint(0).Set3(cp[0], cp[0], cp[0]);
   Nodes.IntPoint(1).Set3(cp[p], cp[0], cp[0]);
   Nodes.IntPoint(2).Set3(cp[0], cp[p], cp[0]);
   Nodes.IntPoint(3).Set3(cp[0], cp[0], cp[p]);

   // edges (see Tetrahedron::edges in mesh/tetrahedron.cpp)
   int o = 4;
   for (int i = 1; i < p; i++)  // (0,1)
   {
      Nodes.IntPoint(o++).Set3(cp[i], cp[0], cp[0]);
   }
   for (int i = 1; i < p; i++)  // (0,2)
   {
      Nodes.IntPoint(o++).Set3(cp[0], cp[i], cp[0]);
   }
   for (int i = 1; i < p; i++)  // (0,3)
   {
      Nodes.IntPoint(o++).Set3(cp[0], cp[0], cp[i]);
   }
   for (int i = 1; i < p; i++)  // (1,2)
   {
      Nodes.IntPoint(o++).Set3(cp[p-i], cp[i], cp[0]);
   }
   for (int i = 1; i < p; i++)  // (1,3)
   {
      Nodes.IntPoint(o++).Set3(cp[p-i], cp[0], cp[i]);
   }
   for (int i = 1; i < p; i++)  // (2,3)
   {
      Nodes.IntPoint(o++).Set3(cp[0], cp[p-i], cp[i]);
   }

   // faces (see Mesh::GenerateFaces in mesh/mesh.cpp)
   for (int j = 1; j < p; j++)
      for (int i = 1; i + j < p; i++)  // (1,2,3)
      {
         double w = cp[i] + cp[j] + cp[p-i-j];
         Nodes.IntPoint(o++).Set3(cp[p-i-j]/w, cp[i]/w, cp[j]/w);
      }
   for (int j = 1; j < p; j++)
      for (int i = 1; i + j < p; i++)  // (0,3,2)
      {
         double w = cp[i] + cp[j] + cp[p-i-j];
         Nodes.IntPoint(o++).Set3(cp[0], cp[j]/w, cp[i]/w);
      }
   for (int j = 1; j < p; j++)
      for (int i = 1; i + j < p; i++)  // (0,1,3)
      {
         double w = cp[i] + cp[j] + cp[p-i-j];
         Nodes.IntPoint(o++).Set3(cp[i]/w, cp[0], cp[j]/w);
      }
   for (int j = 1; j < p; j++)
      for (int i = 1; i + j < p; i++)  // (0,2,1)
      {
         double w = cp[i] + cp[j] + cp[p-i-j];
         Nodes.IntPoint(o++).Set3(cp[j]/w, cp[i]/w, cp[0]);
      }

   // interior
   for (int k = 1; k < p; k++)
      for (int j = 1; j + k < p; j++)
         for (int i = 1; i + j + k < p; i++)
         {
            double w = cp[i] + cp[j] + cp[k] + cp[p-i-j-k];
            Nodes.IntPoint(o++).Set3(cp[i]/w, cp[j]/w, cp[k]/w);
         }

   DenseMatrix T(Dof);
   for (int m = 0; m < Dof; m++)
   {
      IntegrationPoint &ip = Nodes.IntPoint(m);
      poly1d.CalcBasis(p, ip.x, shape_x);
      poly1d.CalcBasis(p, ip.y, shape_y);
      poly1d.CalcBasis(p, ip.z, shape_z);
      poly1d.CalcBasis(p, 1. - ip.x - ip.y - ip.z, shape_l);

      o = 0;
      for (int k = 0; k <= p; k++)
         for (int j = 0; j + k <= p; j++)
            for (int i = 0; i + j + k <= p; i++)
            {
               T(o++, m) = shape_x(i)*shape_y(j)*shape_z(k)*shape_l(p-i-j-k);
            }
   }

   Ti.Factor(T);
   // mfem::out << "H1_TetrahedronElement(" << p << ") : "; Ti.TestInversion();
}

void H1_TetrahedronElement::CalcShape(const IntegrationPoint &ip,
                                      Vector &shape) const
{
   const int p = Order;

#ifdef MFEM_THREAD_SAFE
   Vector shape_x(p + 1), shape_y(p + 1), shape_z(p + 1), shape_l(p + 1);
   Vector u(Dof);
#endif

   poly1d.CalcBasis(p, ip.x, shape_x);
   poly1d.CalcBasis(p, ip.y, shape_y);
   poly1d.CalcBasis(p, ip.z, shape_z);
   poly1d.CalcBasis(p, 1. - ip.x - ip.y - ip.z, shape_l);

   for (int o = 0, k = 0; k <= p; k++)
      for (int j = 0; j + k <= p; j++)
         for (int i = 0; i + j + k <= p; i++)
         {
            u(o++) = shape_x(i)*shape_y(j)*shape_z(k)*shape_l(p-i-j-k);
         }

   Ti.Mult(u, shape);
}

void H1_TetrahedronElement::CalcDShape(const IntegrationPoint &ip,
                                       DenseMatrix &dshape) const
{
   const int p = Order;

#ifdef MFEM_THREAD_SAFE
   Vector  shape_x(p + 1),  shape_y(p + 1),  shape_z(p + 1),  shape_l(p + 1);
   Vector dshape_x(p + 1), dshape_y(p + 1), dshape_z(p + 1), dshape_l(p + 1);
   DenseMatrix du(Dof, Dim);
#endif

   poly1d.CalcBasis(p, ip.x, shape_x, dshape_x);
   poly1d.CalcBasis(p, ip.y, shape_y, dshape_y);
   poly1d.CalcBasis(p, ip.z, shape_z, dshape_z);
   poly1d.CalcBasis(p, 1. - ip.x - ip.y - ip.z, shape_l, dshape_l);

   for (int o = 0, k = 0; k <= p; k++)
      for (int j = 0; j + k <= p; j++)
         for (int i = 0; i + j + k <= p; i++)
         {
            int l = p - i - j - k;
            du(o,0) = ((dshape_x(i)* shape_l(l)) -
                       ( shape_x(i)*dshape_l(l)))*shape_y(j)*shape_z(k);
            du(o,1) = ((dshape_y(j)* shape_l(l)) -
                       ( shape_y(j)*dshape_l(l)))*shape_x(i)*shape_z(k);
            du(o,2) = ((dshape_z(k)* shape_l(l)) -
                       ( shape_z(k)*dshape_l(l)))*shape_x(i)*shape_y(j);
            o++;
         }

   Ti.Mult(du, dshape);
}


H1Pos_TriangleElement::H1Pos_TriangleElement(const int p)
   : PositiveFiniteElement(2, Geometry::TRIANGLE, ((p + 1)*(p + 2))/2, p,
                           FunctionSpace::Pk)
{
#ifndef MFEM_THREAD_SAFE
   m_shape.SetSize(Dof);
   dshape_1d.SetSize(p + 1);
   m_dshape.SetSize(Dof, Dim);
#endif
   dof_map.SetSize(Dof);

   struct Index
   {
      int p2p3;
      Index(int p) { p2p3 = 2*p + 3; }
      int operator()(int i, int j) { return ((p2p3-j)*j)/2+i; }
   };
   Index idx(p);

   // vertices
   dof_map[idx(0,0)] = 0;
   Nodes.IntPoint(0).Set2(0., 0.);
   dof_map[idx(p,0)] = 1;
   Nodes.IntPoint(1).Set2(1., 0.);
   dof_map[idx(0,p)] = 2;
   Nodes.IntPoint(2).Set2(0., 1.);

   // edges
   int o = 3;
   for (int i = 1; i < p; i++)
   {
      dof_map[idx(i,0)] = o;
      Nodes.IntPoint(o++).Set2(double(i)/p, 0.);
   }
   for (int i = 1; i < p; i++)
   {
      dof_map[idx(p-i,i)] = o;
      Nodes.IntPoint(o++).Set2(double(p-i)/p, double(i)/p);
   }
   for (int i = 1; i < p; i++)
   {
      dof_map[idx(0,p-i)] = o;
      Nodes.IntPoint(o++).Set2(0., double(p-i)/p);
   }

   // interior
   for (int j = 1; j < p; j++)
      for (int i = 1; i + j < p; i++)
      {
         dof_map[idx(i,j)] = o;
         Nodes.IntPoint(o++).Set2(double(i)/p, double(j)/p);
      }
}

// static method
void H1Pos_TriangleElement::CalcShape(
   const int p, const double l1, const double l2, double *shape)
{
   const double l3 = 1. - l1 - l2;

   // The (i,j) basis function is given by: T(i,j,p-i-j) l1^i l2^j l3^{p-i-j},
   // where T(i,j,k) = (i+j+k)! / (i! j! k!)
   // Another expression is given by the terms of the expansion:
   //    (l1 + l2 + l3)^p =
   //       \sum_{j=0}^p \binom{p}{j} l2^j
   //          \sum_{i=0}^{p-j} \binom{p-j}{i} l1^i l3^{p-j-i}
   const int *bp = Poly_1D::Binom(p);
   double z = 1.;
   for (int o = 0, j = 0; j <= p; j++)
   {
      Poly_1D::CalcBinomTerms(p - j, l1, l3, &shape[o]);
      double s = bp[j]*z;
      for (int i = 0; i <= p - j; i++)
      {
         shape[o++] *= s;
      }
      z *= l2;
   }
}

// static method
void H1Pos_TriangleElement::CalcDShape(
   const int p, const double l1, const double l2,
   double *dshape_1d, double *dshape)
{
   const int dof = ((p + 1)*(p + 2))/2;
   const double l3 = 1. - l1 - l2;

   const int *bp = Poly_1D::Binom(p);
   double z = 1.;
   for (int o = 0, j = 0; j <= p; j++)
   {
      Poly_1D::CalcDBinomTerms(p - j, l1, l3, dshape_1d);
      double s = bp[j]*z;
      for (int i = 0; i <= p - j; i++)
      {
         dshape[o++] = s*dshape_1d[i];
      }
      z *= l2;
   }
   z = 1.;
   for (int i = 0; i <= p; i++)
   {
      Poly_1D::CalcDBinomTerms(p - i, l2, l3, dshape_1d);
      double s = bp[i]*z;
      for (int o = i, j = 0; j <= p - i; j++)
      {
         dshape[dof + o] = s*dshape_1d[j];
         o += p + 1 - j;
      }
      z *= l1;
   }
}

void H1Pos_TriangleElement::CalcShape(const IntegrationPoint &ip,
                                      Vector &shape) const
{
#ifdef MFEM_THREAD_SAFE
   Vector m_shape(Dof);
#endif
   CalcShape(Order, ip.x, ip.y, m_shape.GetData());
   for (int i = 0; i < Dof; i++)
   {
      shape(dof_map[i]) = m_shape(i);
   }
}

void H1Pos_TriangleElement::CalcDShape(const IntegrationPoint &ip,
                                       DenseMatrix &dshape) const
{
#ifdef MFEM_THREAD_SAFE
   Vector dshape_1d(Order + 1);
   DenseMatrix m_dshape(Dof, Dim);
#endif
   CalcDShape(Order, ip.x, ip.y, dshape_1d.GetData(), m_dshape.Data());
   for (int d = 0; d < 2; d++)
   {
      for (int i = 0; i < Dof; i++)
      {
         dshape(dof_map[i],d) = m_dshape(i,d);
      }
   }
}


H1Pos_TetrahedronElement::H1Pos_TetrahedronElement(const int p)
   : PositiveFiniteElement(3, Geometry::TETRAHEDRON,
                           ((p + 1)*(p + 2)*(p + 3))/6, p, FunctionSpace::Pk)
{
#ifndef MFEM_THREAD_SAFE
   m_shape.SetSize(Dof);
   dshape_1d.SetSize(p + 1);
   m_dshape.SetSize(Dof, Dim);
#endif
   dof_map.SetSize(Dof);

   struct Index
   {
      int p, dof;
      int tri(int k) { return (k*(k + 1))/2; }
      int tet(int k) { return (k*(k + 1)*(k + 2))/6; }
      Index(int p_) { p = p_; dof = tet(p + 1); }
      int operator()(int i, int j, int k)
      { return dof - tet(p - k) - tri(p + 1 - k - j) + i; }
   };
   Index idx(p);

   // vertices
   dof_map[idx(0,0,0)] = 0;
   Nodes.IntPoint(0).Set3(0., 0., 0.);
   dof_map[idx(p,0,0)] = 1;
   Nodes.IntPoint(1).Set3(1., 0., 0.);
   dof_map[idx(0,p,0)] = 2;
   Nodes.IntPoint(2).Set3(0., 1., 0.);
   dof_map[idx(0,0,p)] = 3;
   Nodes.IntPoint(3).Set3(0., 0., 1.);

   // edges (see Tetrahedron::edges in mesh/tetrahedron.cpp)
   int o = 4;
   for (int i = 1; i < p; i++)  // (0,1)
   {
      dof_map[idx(i,0,0)] = o;
      Nodes.IntPoint(o++).Set3(double(i)/p, 0., 0.);
   }
   for (int i = 1; i < p; i++)  // (0,2)
   {
      dof_map[idx(0,i,0)] = o;
      Nodes.IntPoint(o++).Set3(0., double(i)/p, 0.);
   }
   for (int i = 1; i < p; i++)  // (0,3)
   {
      dof_map[idx(0,0,i)] = o;
      Nodes.IntPoint(o++).Set3(0., 0., double(i)/p);
   }
   for (int i = 1; i < p; i++)  // (1,2)
   {
      dof_map[idx(p-i,i,0)] = o;
      Nodes.IntPoint(o++).Set3(double(p-i)/p, double(i)/p, 0.);
   }
   for (int i = 1; i < p; i++)  // (1,3)
   {
      dof_map[idx(p-i,0,i)] = o;
      Nodes.IntPoint(o++).Set3(double(p-i)/p, 0., double(i)/p);
   }
   for (int i = 1; i < p; i++)  // (2,3)
   {
      dof_map[idx(0,p-i,i)] = o;
      Nodes.IntPoint(o++).Set3(0., double(p-i)/p, double(i)/p);
   }

   // faces (see Mesh::GenerateFaces in mesh/mesh.cpp)
   for (int j = 1; j < p; j++)
      for (int i = 1; i + j < p; i++)  // (1,2,3)
      {
         dof_map[idx(p-i-j,i,j)] = o;
         Nodes.IntPoint(o++).Set3(double(p-i-j)/p, double(i)/p, double(j)/p);
      }
   for (int j = 1; j < p; j++)
      for (int i = 1; i + j < p; i++)  // (0,3,2)
      {
         dof_map[idx(0,j,i)] = o;
         Nodes.IntPoint(o++).Set3(0., double(j)/p, double(i)/p);
      }
   for (int j = 1; j < p; j++)
      for (int i = 1; i + j < p; i++)  // (0,1,3)
      {
         dof_map[idx(i,0,j)] = o;
         Nodes.IntPoint(o++).Set3(double(i)/p, 0., double(j)/p);
      }
   for (int j = 1; j < p; j++)
      for (int i = 1; i + j < p; i++)  // (0,2,1)
      {
         dof_map[idx(j,i,0)] = o;
         Nodes.IntPoint(o++).Set3(double(j)/p, double(i)/p, 0.);
      }

   // interior
   for (int k = 1; k < p; k++)
      for (int j = 1; j + k < p; j++)
         for (int i = 1; i + j + k < p; i++)
         {
            dof_map[idx(i,j,k)] = o;
            Nodes.IntPoint(o++).Set3(double(i)/p, double(j)/p, double(k)/p);
         }
}

// static method
void H1Pos_TetrahedronElement::CalcShape(
   const int p, const double l1, const double l2, const double l3,
   double *shape)
{
   const double l4 = 1. - l1 - l2 - l3;

   // The basis functions are the terms in the expansion:
   //   (l1 + l2 + l3 + l4)^p =
   //      \sum_{k=0}^p \binom{p}{k} l3^k
   //         \sum_{j=0}^{p-k} \binom{p-k}{j} l2^j
   //            \sum_{i=0}^{p-k-j} \binom{p-k-j}{i} l1^i l4^{p-k-j-i}
   const int *bp = Poly_1D::Binom(p);
   double l3k = 1.;
   for (int o = 0, k = 0; k <= p; k++)
   {
      const int *bpk = Poly_1D::Binom(p - k);
      const double ek = bp[k]*l3k;
      double l2j = 1.;
      for (int j = 0; j <= p - k; j++)
      {
         Poly_1D::CalcBinomTerms(p - k - j, l1, l4, &shape[o]);
         double ekj = ek*bpk[j]*l2j;
         for (int i = 0; i <= p - k - j; i++)
         {
            shape[o++] *= ekj;
         }
         l2j *= l2;
      }
      l3k *= l3;
   }
}

// static method
void H1Pos_TetrahedronElement::CalcDShape(
   const int p, const double l1, const double l2, const double l3,
   double *dshape_1d, double *dshape)
{
   const int dof = ((p + 1)*(p + 2)*(p + 3))/6;
   const double l4 = 1. - l1 - l2 - l3;

   // For the x derivatives, differentiate the terms of the expression:
   //   \sum_{k=0}^p \binom{p}{k} l3^k
   //      \sum_{j=0}^{p-k} \binom{p-k}{j} l2^j
   //         \sum_{i=0}^{p-k-j} \binom{p-k-j}{i} l1^i l4^{p-k-j-i}
   const int *bp = Poly_1D::Binom(p);
   double l3k = 1.;
   for (int o = 0, k = 0; k <= p; k++)
   {
      const int *bpk = Poly_1D::Binom(p - k);
      const double ek = bp[k]*l3k;
      double l2j = 1.;
      for (int j = 0; j <= p - k; j++)
      {
         Poly_1D::CalcDBinomTerms(p - k - j, l1, l4, dshape_1d);
         double ekj = ek*bpk[j]*l2j;
         for (int i = 0; i <= p - k - j; i++)
         {
            dshape[o++] = dshape_1d[i]*ekj;
         }
         l2j *= l2;
      }
      l3k *= l3;
   }
   // For the y derivatives, differentiate the terms of the expression:
   //   \sum_{k=0}^p \binom{p}{k} l3^k
   //      \sum_{i=0}^{p-k} \binom{p-k}{i} l1^i
   //         \sum_{j=0}^{p-k-i} \binom{p-k-i}{j} l2^j l4^{p-k-j-i}
   l3k = 1.;
   for (int ok = 0, k = 0; k <= p; k++)
   {
      const int *bpk = Poly_1D::Binom(p - k);
      const double ek = bp[k]*l3k;
      double l1i = 1.;
      for (int i = 0; i <= p - k; i++)
      {
         Poly_1D::CalcDBinomTerms(p - k - i, l2, l4, dshape_1d);
         double eki = ek*bpk[i]*l1i;
         int o = ok + i;
         for (int j = 0; j <= p - k - i; j++)
         {
            dshape[dof + o] = dshape_1d[j]*eki;
            o += p - k - j + 1;
         }
         l1i *= l1;
      }
      l3k *= l3;
      ok += ((p - k + 2)*(p - k + 1))/2;
   }
   // For the z derivatives, differentiate the terms of the expression:
   //   \sum_{j=0}^p \binom{p}{j} l2^j
   //      \sum_{i=0}^{p-j} \binom{p-j}{i} l1^i
   //         \sum_{k=0}^{p-j-i} \binom{p-j-i}{k} l3^k l4^{p-k-j-i}
   double l2j = 1.;
   for (int j = 0; j <= p; j++)
   {
      const int *bpj = Poly_1D::Binom(p - j);
      const double ej = bp[j]*l2j;
      double l1i = 1.;
      for (int i = 0; i <= p - j; i++)
      {
         Poly_1D::CalcDBinomTerms(p - j - i, l3, l4, dshape_1d);
         double eji = ej*bpj[i]*l1i;
         int m = ((p + 2)*(p + 1))/2;
         int n = ((p - j + 2)*(p - j + 1))/2;
         for (int o = i, k = 0; k <= p - j - i; k++)
         {
            // m = ((p - k + 2)*(p - k + 1))/2;
            // n = ((p - k - j + 2)*(p - k - j + 1))/2;
            o += m;
            dshape[2*dof + o - n] = dshape_1d[k]*eji;
            m -= p - k + 1;
            n -= p - k - j + 1;
         }
         l1i *= l1;
      }
      l2j *= l2;
   }
}

void H1Pos_TetrahedronElement::CalcShape(const IntegrationPoint &ip,
                                         Vector &shape) const
{
#ifdef MFEM_THREAD_SAFE
   Vector m_shape(Dof);
#endif
   CalcShape(Order, ip.x, ip.y, ip.z, m_shape.GetData());
   for (int i = 0; i < Dof; i++)
   {
      shape(dof_map[i]) = m_shape(i);
   }
}

void H1Pos_TetrahedronElement::CalcDShape(const IntegrationPoint &ip,
                                          DenseMatrix &dshape) const
{
#ifdef MFEM_THREAD_SAFE
   Vector dshape_1d(Order + 1);
   DenseMatrix m_dshape(Dof, Dim);
#endif
   CalcDShape(Order, ip.x, ip.y, ip.z, dshape_1d.GetData(), m_dshape.Data());
   for (int d = 0; d < 3; d++)
   {
      for (int i = 0; i < Dof; i++)
      {
         dshape(dof_map[i],d) = m_dshape(i,d);
      }
   }
}


<<<<<<< HEAD
L2_SegmentElement::L2_SegmentElement(const int p, const int type)
   : NodalTensorFiniteElement(1, p, p + 1, VerifyOpen(type))
=======
L2_SegmentElement::L2_SegmentElement(const int p, const int btype)
   : NodalTensorFiniteElement(1, p, VerifyOpen(btype))
>>>>>>> 155a5eb6
{
   const double *op = poly1d.OpenPoints(p, btype);

#ifndef MFEM_THREAD_SAFE
   shape_x.SetSize(p + 1);
   dshape_x.SetDataAndSize(NULL, p + 1);
#endif

   for (int i = 0; i <= p; i++)
   {
      Nodes.IntPoint(i).x = op[i];
   }
}

void L2_SegmentElement::CalcShape(const IntegrationPoint &ip,
                                  Vector &shape) const
{
   basis1d.Eval(ip.x, shape);
}

void L2_SegmentElement::CalcDShape(const IntegrationPoint &ip,
                                   DenseMatrix &dshape) const
{
#ifdef MFEM_THREAD_SAFE
   Vector shape_x(Dof), dshape_x(dshape.Data(), Dof);
#else
   dshape_x.SetData(dshape.Data());
#endif
   basis1d.Eval(ip.x, shape_x, dshape_x);
}

void L2_SegmentElement::ProjectDelta(int vertex, Vector &dofs) const
{
   const int p = Order;
<<<<<<< HEAD
   const double *op = poly1d.OpenPoints(p, pt_type);
=======
   const double *op = poly1d.OpenPoints(p, b_type);
>>>>>>> 155a5eb6

   switch (vertex)
   {
      case 0:
         for (int i = 0; i <= p; i++)
         {
            dofs(i) = poly1d.CalcDelta(p,(1.0 - op[i]));
         }
         break;

      case 1:
         for (int i = 0; i <= p; i++)
         {
            dofs(i) = poly1d.CalcDelta(p,op[i]);
         }
         break;
   }
}


L2Pos_SegmentElement::L2Pos_SegmentElement(const int p)
<<<<<<< HEAD
   : PositiveTensorFiniteElement(1, p, p + 1)
=======
   : PositiveTensorFiniteElement(1, p)
>>>>>>> 155a5eb6
{
#ifndef MFEM_THREAD_SAFE
   shape_x.SetSize(p + 1);
   dshape_x.SetDataAndSize(NULL, p + 1);
#endif

   if (p == 0)
   {
      Nodes.IntPoint(0).x = 0.5;
   }
   else
   {
      for (int i = 0; i <= p; i++)
      {
         Nodes.IntPoint(i).x = double(i)/p;
      }
   }
}

void L2Pos_SegmentElement::CalcShape(const IntegrationPoint &ip,
                                     Vector &shape) const
{
   Poly_1D::CalcBernstein(Order, ip.x, shape);
}

void L2Pos_SegmentElement::CalcDShape(const IntegrationPoint &ip,
                                      DenseMatrix &dshape) const
{
#ifdef MFEM_THREAD_SAFE
   Vector shape_x(Dof), dshape_x(dshape.Data(), Dof);
#else
   dshape_x.SetData(dshape.Data());
#endif
   Poly_1D::CalcBernstein(Order, ip.x, shape_x, dshape_x);
}

void L2Pos_SegmentElement::ProjectDelta(int vertex, Vector &dofs) const
{
   dofs = 0.0;
   dofs[vertex*Order] = 1.0;
}


<<<<<<< HEAD
L2_QuadrilateralElement::L2_QuadrilateralElement(const int p, const int type)
   : NodalTensorFiniteElement(2, p, (p + 1)*(p + 1), VerifyOpen(type))
{
   const double *op = poly1d.OpenPoints(p, pt_type);
=======
L2_QuadrilateralElement::L2_QuadrilateralElement(const int p, const int btype)
   : NodalTensorFiniteElement(2, p, VerifyOpen(btype))
{
   const double *op = poly1d.OpenPoints(p, b_type);
>>>>>>> 155a5eb6

#ifndef MFEM_THREAD_SAFE
   shape_x.SetSize(p + 1);
   shape_y.SetSize(p + 1);
   dshape_x.SetSize(p + 1);
   dshape_y.SetSize(p + 1);
#endif

   for (int o = 0, j = 0; j <= p; j++)
      for (int i = 0; i <= p; i++)
      {
         Nodes.IntPoint(o++).Set2(op[i], op[j]);
      }
}

void L2_QuadrilateralElement::CalcShape(const IntegrationPoint &ip,
                                        Vector &shape) const
{
   const int p = Order;

#ifdef MFEM_THREAD_SAFE
   Vector shape_x(p+1), shape_y(p+1);
#endif

   basis1d.Eval(ip.x, shape_x);
   basis1d.Eval(ip.y, shape_y);

   for (int o = 0, j = 0; j <= p; j++)
      for (int i = 0; i <= p; i++)
      {
         shape(o++) = shape_x(i)*shape_y(j);
      }
}

void L2_QuadrilateralElement::CalcDShape(const IntegrationPoint &ip,
                                         DenseMatrix &dshape) const
{
   const int p = Order;

#ifdef MFEM_THREAD_SAFE
   Vector shape_x(p+1), shape_y(p+1), dshape_x(p+1), dshape_y(p+1);
#endif

   basis1d.Eval(ip.x, shape_x, dshape_x);
   basis1d.Eval(ip.y, shape_y, dshape_y);

   for (int o = 0, j = 0; j <= p; j++)
      for (int i = 0; i <= p; i++)
      {
         dshape(o,0) = dshape_x(i)* shape_y(j);
         dshape(o,1) =  shape_x(i)*dshape_y(j);  o++;
      }
}

void L2_QuadrilateralElement::ProjectDelta(int vertex, Vector &dofs) const
{
   const int p = Order;
<<<<<<< HEAD
   const double *op = poly1d.OpenPoints(p, pt_type);
=======
   const double *op = poly1d.OpenPoints(p, b_type);
>>>>>>> 155a5eb6

#ifdef MFEM_THREAD_SAFE
   Vector shape_x(p+1), shape_y(p+1);
#endif

   for (int i = 0; i <= p; i++)
   {
      shape_x(i) = poly1d.CalcDelta(p,(1.0 - op[i]));
      shape_y(i) = poly1d.CalcDelta(p,op[i]);
   }

   switch (vertex)
   {
      case 0:
         for (int o = 0, j = 0; j <= p; j++)
            for (int i = 0; i <= p; i++)
            {
               dofs[o++] = shape_x(i)*shape_x(j);
            }
         break;
      case 1:
         for (int o = 0, j = 0; j <= p; j++)
            for (int i = 0; i <= p; i++)
            {
               dofs[o++] = shape_y(i)*shape_x(j);
            }
         break;
      case 2:
         for (int o = 0, j = 0; j <= p; j++)
            for (int i = 0; i <= p; i++)
            {
               dofs[o++] = shape_y(i)*shape_y(j);
            }
         break;
      case 3:
         for (int o = 0, j = 0; j <= p; j++)
            for (int i = 0; i <= p; i++)
            {
               dofs[o++] = shape_x(i)*shape_y(j);
            }
         break;
   }
}


L2Pos_QuadrilateralElement::L2Pos_QuadrilateralElement(const int p)
<<<<<<< HEAD
   : PositiveTensorFiniteElement(2, p, (p + 1)*(p + 1))
=======
   : PositiveTensorFiniteElement(2, p)
>>>>>>> 155a5eb6
{
#ifndef MFEM_THREAD_SAFE
   shape_x.SetSize(p + 1);
   shape_y.SetSize(p + 1);
   dshape_x.SetSize(p + 1);
   dshape_y.SetSize(p + 1);
#endif

   if (p == 0)
   {
      Nodes.IntPoint(0).Set2(0.5, 0.5);
   }
   else
   {
      for (int o = 0, j = 0; j <= p; j++)
         for (int i = 0; i <= p; i++)
         {
            Nodes.IntPoint(o++).Set2(double(i)/p, double(j)/p);
         }
   }
}

void L2Pos_QuadrilateralElement::CalcShape(const IntegrationPoint &ip,
                                           Vector &shape) const
{
   const int p = Order;

#ifdef MFEM_THREAD_SAFE
   Vector shape_x(p+1), shape_y(p+1);
#endif

   Poly_1D::CalcBernstein(p, ip.x, shape_x);
   Poly_1D::CalcBernstein(p, ip.y, shape_y);

   for (int o = 0, j = 0; j <= p; j++)
      for (int i = 0; i <= p; i++)
      {
         shape(o++) = shape_x(i)*shape_y(j);
      }
}

void L2Pos_QuadrilateralElement::CalcDShape(const IntegrationPoint &ip,
                                            DenseMatrix &dshape) const
{
   const int p = Order;

#ifdef MFEM_THREAD_SAFE
   Vector shape_x(p+1), shape_y(p+1), dshape_x(p+1), dshape_y(p+1);
#endif

   Poly_1D::CalcBernstein(p, ip.x, shape_x, dshape_x);
   Poly_1D::CalcBernstein(p, ip.y, shape_y, dshape_y);

   for (int o = 0, j = 0; j <= p; j++)
      for (int i = 0; i <= p; i++)
      {
         dshape(o,0) = dshape_x(i)* shape_y(j);
         dshape(o,1) =  shape_x(i)*dshape_y(j);  o++;
      }
}

void L2Pos_QuadrilateralElement::ProjectDelta(int vertex, Vector &dofs) const
{
   const int p = Order;

   dofs = 0.0;
   switch (vertex)
   {
      case 0: dofs[0] = 1.0; break;
      case 1: dofs[p] = 1.0; break;
      case 2: dofs[p*(p + 2)] = 1.0; break;
      case 3: dofs[p*(p + 1)] = 1.0; break;
   }
}


<<<<<<< HEAD
L2_HexahedronElement::L2_HexahedronElement(const int p, const int type)
   : NodalTensorFiniteElement(3, p, (p + 1)*(p + 1)*(p + 1), VerifyOpen(type))
=======
L2_HexahedronElement::L2_HexahedronElement(const int p, const int btype)
   : NodalTensorFiniteElement(3, p, VerifyOpen(btype))
>>>>>>> 155a5eb6
{
   const double *op = poly1d.OpenPoints(p, btype);

#ifndef MFEM_THREAD_SAFE
   shape_x.SetSize(p + 1);
   shape_y.SetSize(p + 1);
   shape_z.SetSize(p + 1);
   dshape_x.SetSize(p + 1);
   dshape_y.SetSize(p + 1);
   dshape_z.SetSize(p + 1);
#endif

   for (int o = 0, k = 0; k <= p; k++)
      for (int j = 0; j <= p; j++)
         for (int i = 0; i <= p; i++)
         {
            Nodes.IntPoint(o++).Set3(op[i], op[j], op[k]);
         }
}

void L2_HexahedronElement::CalcShape(const IntegrationPoint &ip,
                                     Vector &shape) const
{
   const int p = Order;

#ifdef MFEM_THREAD_SAFE
   Vector shape_x(p+1), shape_y(p+1), shape_z(p+1);
#endif

   basis1d.Eval(ip.x, shape_x);
   basis1d.Eval(ip.y, shape_y);
   basis1d.Eval(ip.z, shape_z);

   for (int o = 0, k = 0; k <= p; k++)
      for (int j = 0; j <= p; j++)
         for (int i = 0; i <= p; i++)
         {
            shape(o++) = shape_x(i)*shape_y(j)*shape_z(k);
         }
}

void L2_HexahedronElement::CalcDShape(const IntegrationPoint &ip,
                                      DenseMatrix &dshape) const
{
   const int p = Order;

#ifdef MFEM_THREAD_SAFE
   Vector shape_x(p+1),  shape_y(p+1),  shape_z(p+1);
   Vector dshape_x(p+1), dshape_y(p+1), dshape_z(p+1);
#endif

   basis1d.Eval(ip.x, shape_x, dshape_x);
   basis1d.Eval(ip.y, shape_y, dshape_y);
   basis1d.Eval(ip.z, shape_z, dshape_z);

   for (int o = 0, k = 0; k <= p; k++)
      for (int j = 0; j <= p; j++)
         for (int i = 0; i <= p; i++)
         {
            dshape(o,0) = dshape_x(i)* shape_y(j)* shape_z(k);
            dshape(o,1) =  shape_x(i)*dshape_y(j)* shape_z(k);
            dshape(o,2) =  shape_x(i)* shape_y(j)*dshape_z(k);  o++;
         }
}

void L2_HexahedronElement::ProjectDelta(int vertex, Vector &dofs) const
{
   const int p = Order;
<<<<<<< HEAD
   const double *op = poly1d.OpenPoints(p, pt_type);
=======
   const double *op = poly1d.OpenPoints(p, b_type);
>>>>>>> 155a5eb6

#ifdef MFEM_THREAD_SAFE
   Vector shape_x(p+1), shape_y(p+1);
#endif

   for (int i = 0; i <= p; i++)
   {
      shape_x(i) = poly1d.CalcDelta(p,(1.0 - op[i]));
      shape_y(i) = poly1d.CalcDelta(p,op[i]);
   }

   switch (vertex)
   {
      case 0:
         for (int o = 0, k = 0; k <= p; k++)
            for (int j = 0; j <= p; j++)
               for (int i = 0; i <= p; i++)
               {
                  dofs[o++] = shape_x(i)*shape_x(j)*shape_x(k);
               }
         break;
      case 1:
         for (int o = 0, k = 0; k <= p; k++)
            for (int j = 0; j <= p; j++)
               for (int i = 0; i <= p; i++)
               {
                  dofs[o++] = shape_y(i)*shape_x(j)*shape_x(k);
               }
         break;
      case 2:
         for (int o = 0, k = 0; k <= p; k++)
            for (int j = 0; j <= p; j++)
               for (int i = 0; i <= p; i++)
               {
                  dofs[o++] = shape_y(i)*shape_y(j)*shape_x(k);
               }
         break;
      case 3:
         for (int o = 0, k = 0; k <= p; k++)
            for (int j = 0; j <= p; j++)
               for (int i = 0; i <= p; i++)
               {
                  dofs[o++] = shape_x(i)*shape_y(j)*shape_x(k);
               }
         break;
      case 4:
         for (int o = 0, k = 0; k <= p; k++)
            for (int j = 0; j <= p; j++)
               for (int i = 0; i <= p; i++)
               {
                  dofs[o++] = shape_x(i)*shape_x(j)*shape_y(k);
               }
         break;
      case 5:
         for (int o = 0, k = 0; k <= p; k++)
            for (int j = 0; j <= p; j++)
               for (int i = 0; i <= p; i++)
               {
                  dofs[o++] = shape_y(i)*shape_x(j)*shape_y(k);
               }
         break;
      case 6:
         for (int o = 0, k = 0; k <= p; k++)
            for (int j = 0; j <= p; j++)
               for (int i = 0; i <= p; i++)
               {
                  dofs[o++] = shape_y(i)*shape_y(j)*shape_y(k);
               }
         break;
      case 7:
         for (int o = 0, k = 0; k <= p; k++)
            for (int j = 0; j <= p; j++)
               for (int i = 0; i <= p; i++)
               {
                  dofs[o++] = shape_x(i)*shape_y(j)*shape_y(k);
               }
         break;
   }
}


L2Pos_HexahedronElement::L2Pos_HexahedronElement(const int p)
<<<<<<< HEAD
   : PositiveTensorFiniteElement(3, p, (p + 1)*(p + 1)*(p + 1))
=======
   : PositiveTensorFiniteElement(3, p)
>>>>>>> 155a5eb6
{
#ifndef MFEM_THREAD_SAFE
   shape_x.SetSize(p + 1);
   shape_y.SetSize(p + 1);
   shape_z.SetSize(p + 1);
   dshape_x.SetSize(p + 1);
   dshape_y.SetSize(p + 1);
   dshape_z.SetSize(p + 1);
#endif

   if (p == 0)
   {
      Nodes.IntPoint(0).Set3(0.5, 0.5, 0.5);
   }
   else
   {
      for (int o = 0, k = 0; k <= p; k++)
         for (int j = 0; j <= p; j++)
            for (int i = 0; i <= p; i++)
            {
               Nodes.IntPoint(o++).Set3(double(i)/p, double(j)/p, double(k)/p);
            }
   }
}

void L2Pos_HexahedronElement::CalcShape(const IntegrationPoint &ip,
                                        Vector &shape) const
{
   const int p = Order;

#ifdef MFEM_THREAD_SAFE
   Vector shape_x(p+1), shape_y(p+1), shape_z(p+1);
#endif

   Poly_1D::CalcBernstein(p, ip.x, shape_x);
   Poly_1D::CalcBernstein(p, ip.y, shape_y);
   Poly_1D::CalcBernstein(p, ip.z, shape_z);

   for (int o = 0, k = 0; k <= p; k++)
      for (int j = 0; j <= p; j++)
         for (int i = 0; i <= p; i++)
         {
            shape(o++) = shape_x(i)*shape_y(j)*shape_z(k);
         }
}

void L2Pos_HexahedronElement::CalcDShape(const IntegrationPoint &ip,
                                         DenseMatrix &dshape) const
{
   const int p = Order;

#ifdef MFEM_THREAD_SAFE
   Vector shape_x(p+1),  shape_y(p+1),  shape_z(p+1);
   Vector dshape_x(p+1), dshape_y(p+1), dshape_z(p+1);
#endif

   Poly_1D::CalcBernstein(p, ip.x, shape_x, dshape_x);
   Poly_1D::CalcBernstein(p, ip.y, shape_y, dshape_y);
   Poly_1D::CalcBernstein(p, ip.z, shape_z, dshape_z);

   for (int o = 0, k = 0; k <= p; k++)
      for (int j = 0; j <= p; j++)
         for (int i = 0; i <= p; i++)
         {
            dshape(o,0) = dshape_x(i)* shape_y(j)* shape_z(k);
            dshape(o,1) =  shape_x(i)*dshape_y(j)* shape_z(k);
            dshape(o,2) =  shape_x(i)* shape_y(j)*dshape_z(k);  o++;
         }
}

void L2Pos_HexahedronElement::ProjectDelta(int vertex, Vector &dofs) const
{
   const int p = Order;

   dofs = 0.0;
   switch (vertex)
   {
      case 0: dofs[0] = 1.0; break;
      case 1: dofs[p] = 1.0; break;
      case 2: dofs[p*(p + 2)] = 1.0; break;
      case 3: dofs[p*(p + 1)] = 1.0; break;
      case 4: dofs[p*(p + 1)*(p + 1)] = 1.0; break;
      case 5: dofs[p + p*(p + 1)*(p + 1)] = 1.0; break;
      case 6: dofs[Dof - 1] = 1.0; break;
      case 7: dofs[Dof - p - 1] = 1.0; break;
   }
}


L2_TriangleElement::L2_TriangleElement(const int p, const int btype)
   : NodalFiniteElement(2, Geometry::TRIANGLE, ((p + 1)*(p + 2))/2, p,
                        FunctionSpace::Pk)
{
   const double *op = poly1d.OpenPoints(p, VerifyNodal(VerifyOpen(btype)));

#ifndef MFEM_THREAD_SAFE
   shape_x.SetSize(p + 1);
   shape_y.SetSize(p + 1);
   shape_l.SetSize(p + 1);
   dshape_x.SetSize(p + 1);
   dshape_y.SetSize(p + 1);
   dshape_l.SetSize(p + 1);
   u.SetSize(Dof);
   du.SetSize(Dof, Dim);
#else
   Vector shape_x(p + 1), shape_y(p + 1), shape_l(p + 1);
#endif

   for (int o = 0, j = 0; j <= p; j++)
      for (int i = 0; i + j <= p; i++)
      {
         double w = op[i] + op[j] + op[p-i-j];
         Nodes.IntPoint(o++).Set2(op[i]/w, op[j]/w);
      }

   DenseMatrix T(Dof);
   for (int k = 0; k < Dof; k++)
   {
      IntegrationPoint &ip = Nodes.IntPoint(k);
      poly1d.CalcBasis(p, ip.x, shape_x);
      poly1d.CalcBasis(p, ip.y, shape_y);
      poly1d.CalcBasis(p, 1. - ip.x - ip.y, shape_l);

      for (int o = 0, j = 0; j <= p; j++)
         for (int i = 0; i + j <= p; i++)
         {
            T(o++, k) = shape_x(i)*shape_y(j)*shape_l(p-i-j);
         }
   }

   Ti.Factor(T);
   // mfem::out << "L2_TriangleElement(" << p << ") : "; Ti.TestInversion();
}

void L2_TriangleElement::CalcShape(const IntegrationPoint &ip,
                                   Vector &shape) const
{
   const int p = Order;

#ifdef MFEM_THREAD_SAFE
   Vector shape_x(p + 1), shape_y(p + 1), shape_l(p + 1), u(Dof);
#endif

   poly1d.CalcBasis(p, ip.x, shape_x);
   poly1d.CalcBasis(p, ip.y, shape_y);
   poly1d.CalcBasis(p, 1. - ip.x - ip.y, shape_l);

   for (int o = 0, j = 0; j <= p; j++)
      for (int i = 0; i + j <= p; i++)
      {
         u(o++) = shape_x(i)*shape_y(j)*shape_l(p-i-j);
      }

   Ti.Mult(u, shape);
}

void L2_TriangleElement::CalcDShape(const IntegrationPoint &ip,
                                    DenseMatrix &dshape) const
{
   const int p = Order;

#ifdef MFEM_THREAD_SAFE
   Vector  shape_x(p + 1),  shape_y(p + 1),  shape_l(p + 1);
   Vector dshape_x(p + 1), dshape_y(p + 1), dshape_l(p + 1);
   DenseMatrix du(Dof, Dim);
#endif

   poly1d.CalcBasis(p, ip.x, shape_x, dshape_x);
   poly1d.CalcBasis(p, ip.y, shape_y, dshape_y);
   poly1d.CalcBasis(p, 1. - ip.x - ip.y, shape_l, dshape_l);

   for (int o = 0, j = 0; j <= p; j++)
      for (int i = 0; i + j <= p; i++)
      {
         int k = p - i - j;
         du(o,0) = ((dshape_x(i)* shape_l(k)) -
                    ( shape_x(i)*dshape_l(k)))*shape_y(j);
         du(o,1) = ((dshape_y(j)* shape_l(k)) -
                    ( shape_y(j)*dshape_l(k)))*shape_x(i);
         o++;
      }

   Ti.Mult(du, dshape);
}

void L2_TriangleElement::ProjectDelta(int vertex, Vector &dofs) const
{
   switch (vertex)
   {
      case 0:
         for (int i = 0; i < Dof; i++)
         {
            const IntegrationPoint &ip = Nodes.IntPoint(i);
            dofs[i] = pow(1.0 - ip.x - ip.y, Order);
         }
         break;
      case 1:
         for (int i = 0; i < Dof; i++)
         {
            const IntegrationPoint &ip = Nodes.IntPoint(i);
            dofs[i] = pow(ip.x, Order);
         }
         break;
      case 2:
         for (int i = 0; i < Dof; i++)
         {
            const IntegrationPoint &ip = Nodes.IntPoint(i);
            dofs[i] = pow(ip.y, Order);
         }
         break;
   }
}


L2Pos_TriangleElement::L2Pos_TriangleElement(const int p)
   : PositiveFiniteElement(2, Geometry::TRIANGLE, ((p + 1)*(p + 2))/2, p,
                           FunctionSpace::Pk)
{
#ifndef MFEM_THREAD_SAFE
   dshape_1d.SetSize(p + 1);
#endif

   if (p == 0)
   {
      Nodes.IntPoint(0).Set2(1./3, 1./3);
   }
   else
   {
      for (int o = 0, j = 0; j <= p; j++)
         for (int i = 0; i + j <= p; i++)
         {
            Nodes.IntPoint(o++).Set2(double(i)/p, double(j)/p);
         }
   }
}

void L2Pos_TriangleElement::CalcShape(const IntegrationPoint &ip,
                                      Vector &shape) const
{
   H1Pos_TriangleElement::CalcShape(Order, ip.x, ip.y, shape.GetData());
}

void L2Pos_TriangleElement::CalcDShape(const IntegrationPoint &ip,
                                       DenseMatrix &dshape) const
{
#ifdef MFEM_THREAD_SAFE
   Vector dshape_1d(Order + 1);
#endif

   H1Pos_TriangleElement::CalcDShape(Order, ip.x, ip.y, dshape_1d.GetData(),
                                     dshape.Data());
}

void L2Pos_TriangleElement::ProjectDelta(int vertex, Vector &dofs) const
{
   dofs = 0.0;
   switch (vertex)
   {
      case 0: dofs[0] = 1.0; break;
      case 1: dofs[Order] = 1.0; break;
      case 2: dofs[Dof-1] = 1.0; break;
   }
}


L2_TetrahedronElement::L2_TetrahedronElement(const int p, const int btype)
   : NodalFiniteElement(3, Geometry::TETRAHEDRON, ((p + 1)*(p + 2)*(p + 3))/6,
                        p, FunctionSpace::Pk)
{
   const double *op = poly1d.OpenPoints(p, VerifyNodal(VerifyOpen(btype)));

#ifndef MFEM_THREAD_SAFE
   shape_x.SetSize(p + 1);
   shape_y.SetSize(p + 1);
   shape_z.SetSize(p + 1);
   shape_l.SetSize(p + 1);
   dshape_x.SetSize(p + 1);
   dshape_y.SetSize(p + 1);
   dshape_z.SetSize(p + 1);
   dshape_l.SetSize(p + 1);
   u.SetSize(Dof);
   du.SetSize(Dof, Dim);
#else
   Vector shape_x(p + 1), shape_y(p + 1), shape_z(p + 1), shape_l(p + 1);
#endif

   for (int o = 0, k = 0; k <= p; k++)
      for (int j = 0; j + k <= p; j++)
         for (int i = 0; i + j + k <= p; i++)
         {
            double w = op[i] + op[j] + op[k] + op[p-i-j-k];
            Nodes.IntPoint(o++).Set3(op[i]/w, op[j]/w, op[k]/w);
         }

   DenseMatrix T(Dof);
   for (int m = 0; m < Dof; m++)
   {
      IntegrationPoint &ip = Nodes.IntPoint(m);
      poly1d.CalcBasis(p, ip.x, shape_x);
      poly1d.CalcBasis(p, ip.y, shape_y);
      poly1d.CalcBasis(p, ip.z, shape_z);
      poly1d.CalcBasis(p, 1. - ip.x - ip.y - ip.z, shape_l);

      for (int o = 0, k = 0; k <= p; k++)
         for (int j = 0; j + k <= p; j++)
            for (int i = 0; i + j + k <= p; i++)
            {
               T(o++, m) = shape_x(i)*shape_y(j)*shape_z(k)*shape_l(p-i-j-k);
            }
   }

   Ti.Factor(T);
   // mfem::out << "L2_TetrahedronElement(" << p << ") : "; Ti.TestInversion();
}

void L2_TetrahedronElement::CalcShape(const IntegrationPoint &ip,
                                      Vector &shape) const
{
   const int p = Order;

#ifdef MFEM_THREAD_SAFE
   Vector shape_x(p + 1), shape_y(p + 1), shape_z(p + 1), shape_l(p + 1);
   Vector u(Dof);
#endif

   poly1d.CalcBasis(p, ip.x, shape_x);
   poly1d.CalcBasis(p, ip.y, shape_y);
   poly1d.CalcBasis(p, ip.z, shape_z);
   poly1d.CalcBasis(p, 1. - ip.x - ip.y - ip.z, shape_l);

   for (int o = 0, k = 0; k <= p; k++)
      for (int j = 0; j + k <= p; j++)
         for (int i = 0; i + j + k <= p; i++)
         {
            u(o++) = shape_x(i)*shape_y(j)*shape_z(k)*shape_l(p-i-j-k);
         }

   Ti.Mult(u, shape);
}

void L2_TetrahedronElement::CalcDShape(const IntegrationPoint &ip,
                                       DenseMatrix &dshape) const
{
   const int p = Order;

#ifdef MFEM_THREAD_SAFE
   Vector  shape_x(p + 1),  shape_y(p + 1),  shape_z(p + 1),  shape_l(p + 1);
   Vector dshape_x(p + 1), dshape_y(p + 1), dshape_z(p + 1), dshape_l(p + 1);
   DenseMatrix du(Dof, Dim);
#endif

   poly1d.CalcBasis(p, ip.x, shape_x, dshape_x);
   poly1d.CalcBasis(p, ip.y, shape_y, dshape_y);
   poly1d.CalcBasis(p, ip.z, shape_z, dshape_z);
   poly1d.CalcBasis(p, 1. - ip.x - ip.y - ip.z, shape_l, dshape_l);

   for (int o = 0, k = 0; k <= p; k++)
      for (int j = 0; j + k <= p; j++)
         for (int i = 0; i + j + k <= p; i++)
         {
            int l = p - i - j - k;
            du(o,0) = ((dshape_x(i)* shape_l(l)) -
                       ( shape_x(i)*dshape_l(l)))*shape_y(j)*shape_z(k);
            du(o,1) = ((dshape_y(j)* shape_l(l)) -
                       ( shape_y(j)*dshape_l(l)))*shape_x(i)*shape_z(k);
            du(o,2) = ((dshape_z(k)* shape_l(l)) -
                       ( shape_z(k)*dshape_l(l)))*shape_x(i)*shape_y(j);
            o++;
         }

   Ti.Mult(du, dshape);
}

void L2_TetrahedronElement::ProjectDelta(int vertex, Vector &dofs) const
{
   switch (vertex)
   {
      case 0:
         for (int i = 0; i < Dof; i++)
         {
            const IntegrationPoint &ip = Nodes.IntPoint(i);
            dofs[i] = pow(1.0 - ip.x - ip.y - ip.z, Order);
         }
         break;
      case 1:
         for (int i = 0; i < Dof; i++)
         {
            const IntegrationPoint &ip = Nodes.IntPoint(i);
            dofs[i] = pow(ip.x, Order);
         }
         break;
      case 2:
         for (int i = 0; i < Dof; i++)
         {
            const IntegrationPoint &ip = Nodes.IntPoint(i);
            dofs[i] = pow(ip.y, Order);
         }
      case 3:
         for (int i = 0; i < Dof; i++)
         {
            const IntegrationPoint &ip = Nodes.IntPoint(i);
            dofs[i] = pow(ip.z, Order);
         }
         break;
   }
}


L2Pos_TetrahedronElement::L2Pos_TetrahedronElement(const int p)
   : PositiveFiniteElement(3, Geometry::TETRAHEDRON,
                           ((p + 1)*(p + 2)*(p + 3))/6, p, FunctionSpace::Pk)
{
#ifndef MFEM_THREAD_SAFE
   dshape_1d.SetSize(p + 1);
#endif

   if (p == 0)
   {
      Nodes.IntPoint(0).Set3(0.25, 0.25, 0.25);
   }
   else
   {
      for (int o = 0, k = 0; k <= p; k++)
         for (int j = 0; j + k <= p; j++)
            for (int i = 0; i + j + k <= p; i++)
            {
               Nodes.IntPoint(o++).Set3(double(i)/p, double(j)/p, double(k)/p);
            }
   }
}

void L2Pos_TetrahedronElement::CalcShape(const IntegrationPoint &ip,
                                         Vector &shape) const
{
   H1Pos_TetrahedronElement::CalcShape(Order, ip.x, ip.y, ip.z,
                                       shape.GetData());
}

void L2Pos_TetrahedronElement::CalcDShape(const IntegrationPoint &ip,
                                          DenseMatrix &dshape) const
{
#ifdef MFEM_THREAD_SAFE
   Vector dshape_1d(Order + 1);
#endif

   H1Pos_TetrahedronElement::CalcDShape(Order, ip.x, ip.y, ip.z,
                                        dshape_1d.GetData(), dshape.Data());
}

void L2Pos_TetrahedronElement::ProjectDelta(int vertex, Vector &dofs) const
{
   dofs = 0.0;
   switch (vertex)
   {
      case 0: dofs[0] = 1.0; break;
      case 1: dofs[Order] = 1.0; break;
      case 2: dofs[(Order*(Order+3))/2] = 1.0; break;
      case 3: dofs[Dof-1] = 1.0; break;
   }
}


const double RT_QuadrilateralElement::nk[8] =
{ 0., -1.,  1., 0.,  0., 1.,  -1., 0. };

RT_QuadrilateralElement::RT_QuadrilateralElement(const int p,
                                                 const int cb_type,
                                                 const int ob_type)
   : VectorFiniteElement(2, Geometry::SQUARE, 2*(p + 1)*(p + 2), p + 1,
                         H_DIV, FunctionSpace::Qk),
<<<<<<< HEAD
     cbasis1d(poly1d.GetBasis(p + 1, VerifyClosed(cp_type))),
     obasis1d(poly1d.GetBasis(p, VerifyOpen(op_type))),
=======
     cbasis1d(poly1d.GetBasis(p + 1, VerifyClosed(cb_type))),
     obasis1d(poly1d.GetBasis(p, VerifyOpen(ob_type))),
>>>>>>> 155a5eb6
     dof_map(Dof), dof2nk(Dof)
{
   const double *cp = poly1d.ClosedPoints(p + 1, cb_type);
   const double *op = poly1d.OpenPoints(p, ob_type);
   const int dof2 = Dof/2;

#ifndef MFEM_THREAD_SAFE
   shape_cx.SetSize(p + 2);
   shape_ox.SetSize(p + 1);
   shape_cy.SetSize(p + 2);
   shape_oy.SetSize(p + 1);
   dshape_cx.SetSize(p + 2);
   dshape_cy.SetSize(p + 2);
#endif

   // edges
   int o = 0;
   for (int i = 0; i <= p; i++)  // (0,1)
   {
      dof_map[1*dof2 + i + 0*(p + 1)] = o++;
   }
   for (int i = 0; i <= p; i++)  // (1,2)
   {
      dof_map[0*dof2 + (p + 1) + i*(p + 2)] = o++;
   }
   for (int i = 0; i <= p; i++)  // (2,3)
   {
      dof_map[1*dof2 + (p - i) + (p + 1)*(p + 1)] = o++;
   }
   for (int i = 0; i <= p; i++)  // (3,0)
   {
      dof_map[0*dof2 + 0 + (p - i)*(p + 2)] = o++;
   }

   // interior
   for (int j = 0; j <= p; j++)  // x-components
      for (int i = 1; i <= p; i++)
      {
         dof_map[0*dof2 + i + j*(p + 2)] = o++;
      }
   for (int j = 1; j <= p; j++)  // y-components
      for (int i = 0; i <= p; i++)
      {
         dof_map[1*dof2 + i + j*(p + 1)] = o++;
      }

   // dof orientations
   // x-components
   for (int j = 0; j <= p; j++)
      for (int i = 0; i <= p/2; i++)
      {
         int idx = 0*dof2 + i + j*(p + 2);
         dof_map[idx] = -1 - dof_map[idx];
      }
   if (p%2 == 1)
      for (int j = p/2 + 1; j <= p; j++)
      {
         int idx = 0*dof2 + (p/2 + 1) + j*(p + 2);
         dof_map[idx] = -1 - dof_map[idx];
      }
   // y-components
   for (int j = 0; j <= p/2; j++)
      for (int i = 0; i <= p; i++)
      {
         int idx = 1*dof2 + i + j*(p + 1);
         dof_map[idx] = -1 - dof_map[idx];
      }
   if (p%2 == 1)
      for (int i = 0; i <= p/2; i++)
      {
         int idx = 1*dof2 + i + (p/2 + 1)*(p + 1);
         dof_map[idx] = -1 - dof_map[idx];
      }

   o = 0;
   for (int j = 0; j <= p; j++)
      for (int i = 0; i <= p + 1; i++)
      {
         int idx;
         if ((idx = dof_map[o++]) < 0)
         {
            idx = -1 - idx;
            dof2nk[idx] = 3;
         }
         else
         {
            dof2nk[idx] = 1;
         }
         Nodes.IntPoint(idx).Set2(cp[i], op[j]);
      }
   for (int j = 0; j <= p + 1; j++)
      for (int i = 0; i <= p; i++)
      {
         int idx;
         if ((idx = dof_map[o++]) < 0)
         {
            idx = -1 - idx;
            dof2nk[idx] = 0;
         }
         else
         {
            dof2nk[idx] = 2;
         }
         Nodes.IntPoint(idx).Set2(op[i], cp[j]);
      }
}

void RT_QuadrilateralElement::CalcVShape(const IntegrationPoint &ip,
                                         DenseMatrix &shape) const
{
   const int pp1 = Order;

#ifdef MFEM_THREAD_SAFE
   Vector shape_cx(pp1 + 1), shape_ox(pp1), shape_cy(pp1 + 1), shape_oy(pp1);
#endif

   cbasis1d.Eval(ip.x, shape_cx);
   obasis1d.Eval(ip.x, shape_ox);
   cbasis1d.Eval(ip.y, shape_cy);
   obasis1d.Eval(ip.y, shape_oy);

   int o = 0;
   for (int j = 0; j < pp1; j++)
      for (int i = 0; i <= pp1; i++)
      {
         int idx, s;
         if ((idx = dof_map[o++]) < 0)
         {
            idx = -1 - idx, s = -1;
         }
         else
         {
            s = +1;
         }
         shape(idx,0) = s*shape_cx(i)*shape_oy(j);
         shape(idx,1) = 0.;
      }
   for (int j = 0; j <= pp1; j++)
      for (int i = 0; i < pp1; i++)
      {
         int idx, s;
         if ((idx = dof_map[o++]) < 0)
         {
            idx = -1 - idx, s = -1;
         }
         else
         {
            s = +1;
         }
         shape(idx,0) = 0.;
         shape(idx,1) = s*shape_ox(i)*shape_cy(j);
      }
}

void RT_QuadrilateralElement::CalcDivShape(const IntegrationPoint &ip,
                                           Vector &divshape) const
{
   const int pp1 = Order;

#ifdef MFEM_THREAD_SAFE
   Vector shape_cx(pp1 + 1), shape_ox(pp1), shape_cy(pp1 + 1), shape_oy(pp1);
   Vector dshape_cx(pp1 + 1), dshape_cy(pp1 + 1);
#endif

   cbasis1d.Eval(ip.x, shape_cx, dshape_cx);
   obasis1d.Eval(ip.x, shape_ox);
   cbasis1d.Eval(ip.y, shape_cy, dshape_cy);
   obasis1d.Eval(ip.y, shape_oy);

   int o = 0;
   for (int j = 0; j < pp1; j++)
      for (int i = 0; i <= pp1; i++)
      {
         int idx, s;
         if ((idx = dof_map[o++]) < 0)
         {
            idx = -1 - idx, s = -1;
         }
         else
         {
            s = +1;
         }
         divshape(idx) = s*dshape_cx(i)*shape_oy(j);
      }
   for (int j = 0; j <= pp1; j++)
      for (int i = 0; i < pp1; i++)
      {
         int idx, s;
         if ((idx = dof_map[o++]) < 0)
         {
            idx = -1 - idx, s = -1;
         }
         else
         {
            s = +1;
         }
         divshape(idx) = s*shape_ox(i)*dshape_cy(j);
      }
}


const double RT_HexahedronElement::nk[18] =
{ 0.,0.,-1.,  0.,-1.,0.,  1.,0.,0.,  0.,1.,0.,  -1.,0.,0.,  0.,0.,1. };

RT_HexahedronElement::RT_HexahedronElement(const int p,
                                           const int cb_type,
                                           const int ob_type)
   : VectorFiniteElement(3, Geometry::CUBE, 3*(p + 1)*(p + 1)*(p + 2), p + 1,
                         H_DIV, FunctionSpace::Qk),
<<<<<<< HEAD
     cbasis1d(poly1d.GetBasis(p + 1, VerifyClosed(cp_type))),
     obasis1d(poly1d.GetBasis(p, VerifyOpen(op_type))),
=======
     cbasis1d(poly1d.GetBasis(p + 1, VerifyClosed(cb_type))),
     obasis1d(poly1d.GetBasis(p, VerifyOpen(ob_type))),
>>>>>>> 155a5eb6
     dof_map(Dof), dof2nk(Dof)
{
   const double *cp = poly1d.ClosedPoints(p + 1, cb_type);
   const double *op = poly1d.OpenPoints(p, ob_type);
   const int dof3 = Dof/3;

#ifndef MFEM_THREAD_SAFE
   shape_cx.SetSize(p + 2);
   shape_ox.SetSize(p + 1);
   shape_cy.SetSize(p + 2);
   shape_oy.SetSize(p + 1);
   shape_cz.SetSize(p + 2);
   shape_oz.SetSize(p + 1);
   dshape_cx.SetSize(p + 2);
   dshape_cy.SetSize(p + 2);
   dshape_cz.SetSize(p + 2);
#endif

   // faces
   int o = 0;
   for (int j = 0; j <= p; j++)  // (3,2,1,0) -- bottom
      for (int i = 0; i <= p; i++)
      {
         dof_map[2*dof3 + i + ((p - j) + 0*(p + 1))*(p + 1)] = o++;
      }
   for (int j = 0; j <= p; j++)  // (0,1,5,4) -- front
      for (int i = 0; i <= p; i++)
      {
         dof_map[1*dof3 + i + (0 + j*(p + 2))*(p + 1)] = o++;
      }
   for (int j = 0; j <= p; j++)  // (1,2,6,5) -- right
      for (int i = 0; i <= p; i++)
      {
         dof_map[0*dof3 + (p + 1) + (i + j*(p + 1))*(p + 2)] = o++;
      }
   for (int j = 0; j <= p; j++)  // (2,3,7,6) -- back
      for (int i = 0; i <= p; i++)
      {
         dof_map[1*dof3 + (p - i) + ((p + 1) + j*(p + 2))*(p + 1)] = o++;
      }
   for (int j = 0; j <= p; j++)  // (3,0,4,7) -- left
      for (int i = 0; i <= p; i++)
      {
         dof_map[0*dof3 + 0 + ((p - i) + j*(p + 1))*(p + 2)] = o++;
      }
   for (int j = 0; j <= p; j++)  // (4,5,6,7) -- top
      for (int i = 0; i <= p; i++)
      {
         dof_map[2*dof3 + i + (j + (p + 1)*(p + 1))*(p + 1)] = o++;
      }

   // interior
   // x-components
   for (int k = 0; k <= p; k++)
      for (int j = 0; j <= p; j++)
         for (int i = 1; i <= p; i++)
         {
            dof_map[0*dof3 + i + (j + k*(p + 1))*(p + 2)] = o++;
         }
   // y-components
   for (int k = 0; k <= p; k++)
      for (int j = 1; j <= p; j++)
         for (int i = 0; i <= p; i++)
         {
            dof_map[1*dof3 + i + (j + k*(p + 2))*(p + 1)] = o++;
         }
   // z-components
   for (int k = 1; k <= p; k++)
      for (int j = 0; j <= p; j++)
         for (int i = 0; i <= p; i++)
         {
            dof_map[2*dof3 + i + (j + k*(p + 1))*(p + 1)] = o++;
         }

   // dof orientations
   // for odd p, do not change the orientations in the mid-planes
   // {i = p/2 + 1}, {j = p/2 + 1}, {k = p/2 + 1} in the x, y, z-components
   // respectively.
   // x-components
   for (int k = 0; k <= p; k++)
      for (int j = 0; j <= p; j++)
         for (int i = 0; i <= p/2; i++)
         {
            int idx = 0*dof3 + i + (j + k*(p + 1))*(p + 2);
            dof_map[idx] = -1 - dof_map[idx];
         }
   // y-components
   for (int k = 0; k <= p; k++)
      for (int j = 0; j <= p/2; j++)
         for (int i = 0; i <= p; i++)
         {
            int idx = 1*dof3 + i + (j + k*(p + 2))*(p + 1);
            dof_map[idx] = -1 - dof_map[idx];
         }
   // z-components
   for (int k = 0; k <= p/2; k++)
      for (int j = 0; j <= p; j++)
         for (int i = 0; i <= p; i++)
         {
            int idx = 2*dof3 + i + (j + k*(p + 1))*(p + 1);
            dof_map[idx] = -1 - dof_map[idx];
         }

   o = 0;
   // x-components
   for (int k = 0; k <= p; k++)
      for (int j = 0; j <= p; j++)
         for (int i = 0; i <= p + 1; i++)
         {
            int idx;
            if ((idx = dof_map[o++]) < 0)
            {
               idx = -1 - idx;
               dof2nk[idx] = 4;
            }
            else
            {
               dof2nk[idx] = 2;
            }
            Nodes.IntPoint(idx).Set3(cp[i], op[j], op[k]);
         }
   // y-components
   for (int k = 0; k <= p; k++)
      for (int j = 0; j <= p + 1; j++)
         for (int i = 0; i <= p; i++)
         {
            int idx;
            if ((idx = dof_map[o++]) < 0)
            {
               idx = -1 - idx;
               dof2nk[idx] = 1;
            }
            else
            {
               dof2nk[idx] = 3;
            }
            Nodes.IntPoint(idx).Set3(op[i], cp[j], op[k]);
         }
   // z-components
   for (int k = 0; k <= p + 1; k++)
      for (int j = 0; j <= p; j++)
         for (int i = 0; i <= p; i++)
         {
            int idx;
            if ((idx = dof_map[o++]) < 0)
            {
               idx = -1 - idx;
               dof2nk[idx] = 0;
            }
            else
            {
               dof2nk[idx] = 5;
            }
            Nodes.IntPoint(idx).Set3(op[i], op[j], cp[k]);
         }
}

void RT_HexahedronElement::CalcVShape(const IntegrationPoint &ip,
                                      DenseMatrix &shape) const
{
   const int pp1 = Order;

#ifdef MFEM_THREAD_SAFE
   Vector shape_cx(pp1 + 1), shape_ox(pp1), shape_cy(pp1 + 1), shape_oy(pp1);
   Vector shape_cz(pp1 + 1), shape_oz(pp1);
#endif

   cbasis1d.Eval(ip.x, shape_cx);
   obasis1d.Eval(ip.x, shape_ox);
   cbasis1d.Eval(ip.y, shape_cy);
   obasis1d.Eval(ip.y, shape_oy);
   cbasis1d.Eval(ip.z, shape_cz);
   obasis1d.Eval(ip.z, shape_oz);

   int o = 0;
   // x-components
   for (int k = 0; k < pp1; k++)
      for (int j = 0; j < pp1; j++)
         for (int i = 0; i <= pp1; i++)
         {
            int idx, s;
            if ((idx = dof_map[o++]) < 0)
            {
               idx = -1 - idx, s = -1;
            }
            else
            {
               s = +1;
            }
            shape(idx,0) = s*shape_cx(i)*shape_oy(j)*shape_oz(k);
            shape(idx,1) = 0.;
            shape(idx,2) = 0.;
         }
   // y-components
   for (int k = 0; k < pp1; k++)
      for (int j = 0; j <= pp1; j++)
         for (int i = 0; i < pp1; i++)
         {
            int idx, s;
            if ((idx = dof_map[o++]) < 0)
            {
               idx = -1 - idx, s = -1;
            }
            else
            {
               s = +1;
            }
            shape(idx,0) = 0.;
            shape(idx,1) = s*shape_ox(i)*shape_cy(j)*shape_oz(k);
            shape(idx,2) = 0.;
         }
   // z-components
   for (int k = 0; k <= pp1; k++)
      for (int j = 0; j < pp1; j++)
         for (int i = 0; i < pp1; i++)
         {
            int idx, s;
            if ((idx = dof_map[o++]) < 0)
            {
               idx = -1 - idx, s = -1;
            }
            else
            {
               s = +1;
            }
            shape(idx,0) = 0.;
            shape(idx,1) = 0.;
            shape(idx,2) = s*shape_ox(i)*shape_oy(j)*shape_cz(k);
         }
}

void RT_HexahedronElement::CalcDivShape(const IntegrationPoint &ip,
                                        Vector &divshape) const
{
   const int pp1 = Order;

#ifdef MFEM_THREAD_SAFE
   Vector shape_cx(pp1 + 1), shape_ox(pp1), shape_cy(pp1 + 1), shape_oy(pp1);
   Vector shape_cz(pp1 + 1), shape_oz(pp1);
   Vector dshape_cx(pp1 + 1), dshape_cy(pp1 + 1), dshape_cz(pp1 + 1);
#endif

   cbasis1d.Eval(ip.x, shape_cx, dshape_cx);
   obasis1d.Eval(ip.x, shape_ox);
   cbasis1d.Eval(ip.y, shape_cy, dshape_cy);
   obasis1d.Eval(ip.y, shape_oy);
   cbasis1d.Eval(ip.z, shape_cz, dshape_cz);
   obasis1d.Eval(ip.z, shape_oz);

   int o = 0;
   // x-components
   for (int k = 0; k < pp1; k++)
      for (int j = 0; j < pp1; j++)
         for (int i = 0; i <= pp1; i++)
         {
            int idx, s;
            if ((idx = dof_map[o++]) < 0)
            {
               idx = -1 - idx, s = -1;
            }
            else
            {
               s = +1;
            }
            divshape(idx) = s*dshape_cx(i)*shape_oy(j)*shape_oz(k);
         }
   // y-components
   for (int k = 0; k < pp1; k++)
      for (int j = 0; j <= pp1; j++)
         for (int i = 0; i < pp1; i++)
         {
            int idx, s;
            if ((idx = dof_map[o++]) < 0)
            {
               idx = -1 - idx, s = -1;
            }
            else
            {
               s = +1;
            }
            divshape(idx) = s*shape_ox(i)*dshape_cy(j)*shape_oz(k);
         }
   // z-components
   for (int k = 0; k <= pp1; k++)
      for (int j = 0; j < pp1; j++)
         for (int i = 0; i < pp1; i++)
         {
            int idx, s;
            if ((idx = dof_map[o++]) < 0)
            {
               idx = -1 - idx, s = -1;
            }
            else
            {
               s = +1;
            }
            divshape(idx) = s*shape_ox(i)*shape_oy(j)*dshape_cz(k);
         }
}


const double RT_TriangleElement::nk[6] =
{ 0., -1., 1., 1., -1., 0. };

const double RT_TriangleElement::c = 1./3.;

RT_TriangleElement::RT_TriangleElement(const int p)
   : VectorFiniteElement(2, Geometry::TRIANGLE, (p + 1)*(p + 3), p + 1,
                         H_DIV, FunctionSpace::Pk),
     dof2nk(Dof)
{
   const double *iop = (p > 0) ? poly1d.OpenPoints(p - 1) : NULL;
   const double *bop = poly1d.OpenPoints(p);

#ifndef MFEM_THREAD_SAFE
   shape_x.SetSize(p + 1);
   shape_y.SetSize(p + 1);
   shape_l.SetSize(p + 1);
   dshape_x.SetSize(p + 1);
   dshape_y.SetSize(p + 1);
   dshape_l.SetSize(p + 1);
   u.SetSize(Dof, Dim);
   divu.SetSize(Dof);
#else
   Vector shape_x(p + 1), shape_y(p + 1), shape_l(p + 1);
#endif

   // edges
   int o = 0;
   for (int i = 0; i <= p; i++)  // (0,1)
   {
      Nodes.IntPoint(o).Set2(bop[i], 0.);
      dof2nk[o++] = 0;
   }
   for (int i = 0; i <= p; i++)  // (1,2)
   {
      Nodes.IntPoint(o).Set2(bop[p-i], bop[i]);
      dof2nk[o++] = 1;
   }
   for (int i = 0; i <= p; i++)  // (2,0)
   {
      Nodes.IntPoint(o).Set2(0., bop[p-i]);
      dof2nk[o++] = 2;
   }

   // interior
   for (int j = 0; j < p; j++)
      for (int i = 0; i + j < p; i++)
      {
         double w = iop[i] + iop[j] + iop[p-1-i-j];
         Nodes.IntPoint(o).Set2(iop[i]/w, iop[j]/w);
         dof2nk[o++] = 0;
         Nodes.IntPoint(o).Set2(iop[i]/w, iop[j]/w);
         dof2nk[o++] = 2;
      }

   DenseMatrix T(Dof);
   for (int k = 0; k < Dof; k++)
   {
      const IntegrationPoint &ip = Nodes.IntPoint(k);
      poly1d.CalcBasis(p, ip.x, shape_x);
      poly1d.CalcBasis(p, ip.y, shape_y);
      poly1d.CalcBasis(p, 1. - ip.x - ip.y, shape_l);
      const double *n_k = nk + 2*dof2nk[k];

      o = 0;
      for (int j = 0; j <= p; j++)
         for (int i = 0; i + j <= p; i++)
         {
            double s = shape_x(i)*shape_y(j)*shape_l(p-i-j);
            T(o++, k) = s*n_k[0];
            T(o++, k) = s*n_k[1];
         }
      for (int i = 0; i <= p; i++)
      {
         double s = shape_x(i)*shape_y(p-i);
         T(o++, k) = s*((ip.x - c)*n_k[0] + (ip.y - c)*n_k[1]);
      }
   }

   Ti.Factor(T);
   // mfem::out << "RT_TriangleElement(" << p << ") : "; Ti.TestInversion();
}

void RT_TriangleElement::CalcVShape(const IntegrationPoint &ip,
                                    DenseMatrix &shape) const
{
   const int p = Order - 1;

#ifdef MFEM_THREAD_SAFE
   Vector shape_x(p + 1), shape_y(p + 1), shape_l(p + 1);
   DenseMatrix u(Dof, Dim);
#endif

   poly1d.CalcBasis(p, ip.x, shape_x);
   poly1d.CalcBasis(p, ip.y, shape_y);
   poly1d.CalcBasis(p, 1. - ip.x - ip.y, shape_l);

   int o = 0;
   for (int j = 0; j <= p; j++)
      for (int i = 0; i + j <= p; i++)
      {
         double s = shape_x(i)*shape_y(j)*shape_l(p-i-j);
         u(o,0) = s;  u(o,1) = 0;  o++;
         u(o,0) = 0;  u(o,1) = s;  o++;
      }
   for (int i = 0; i <= p; i++)
   {
      double s = shape_x(i)*shape_y(p-i);
      u(o,0) = (ip.x - c)*s;
      u(o,1) = (ip.y - c)*s;
      o++;
   }

   Ti.Mult(u, shape);
}

void RT_TriangleElement::CalcDivShape(const IntegrationPoint &ip,
                                      Vector &divshape) const
{
   const int p = Order - 1;

#ifdef MFEM_THREAD_SAFE
   Vector shape_x(p + 1),  shape_y(p + 1),  shape_l(p + 1);
   Vector dshape_x(p + 1), dshape_y(p + 1), dshape_l(p + 1);
   Vector divu(Dof);
#endif

   poly1d.CalcBasis(p, ip.x, shape_x, dshape_x);
   poly1d.CalcBasis(p, ip.y, shape_y, dshape_y);
   poly1d.CalcBasis(p, 1. - ip.x - ip.y, shape_l, dshape_l);

   int o = 0;
   for (int j = 0; j <= p; j++)
      for (int i = 0; i + j <= p; i++)
      {
         int k = p - i - j;
         divu(o++) = (dshape_x(i)*shape_l(k) -
                      shape_x(i)*dshape_l(k))*shape_y(j);
         divu(o++) = (dshape_y(j)*shape_l(k) -
                      shape_y(j)*dshape_l(k))*shape_x(i);
      }
   for (int i = 0; i <= p; i++)
   {
      int j = p - i;
      divu(o++) = ((shape_x(i) + (ip.x - c)*dshape_x(i))*shape_y(j) +
                   (shape_y(j) + (ip.y - c)*dshape_y(j))*shape_x(i));
   }

   Ti.Mult(divu, divshape);
}


const double RT_TetrahedronElement::nk[12] =
{ 1,1,1,  -1,0,0,  0,-1,0,  0,0,-1 };
// { .5,.5,.5, -.5,0,0, 0,-.5,0, 0,0,-.5}; // n_F |F|

const double RT_TetrahedronElement::c = 1./4.;

RT_TetrahedronElement::RT_TetrahedronElement(const int p)
   : VectorFiniteElement(3, Geometry::TETRAHEDRON, (p + 1)*(p + 2)*(p + 4)/2,
                         p + 1, H_DIV, FunctionSpace::Pk),
     dof2nk(Dof)
{
   const double *iop = (p > 0) ? poly1d.OpenPoints(p - 1) : NULL;
   const double *bop = poly1d.OpenPoints(p);

#ifndef MFEM_THREAD_SAFE
   shape_x.SetSize(p + 1);
   shape_y.SetSize(p + 1);
   shape_z.SetSize(p + 1);
   shape_l.SetSize(p + 1);
   dshape_x.SetSize(p + 1);
   dshape_y.SetSize(p + 1);
   dshape_z.SetSize(p + 1);
   dshape_l.SetSize(p + 1);
   u.SetSize(Dof, Dim);
   divu.SetSize(Dof);
#else
   Vector shape_x(p + 1), shape_y(p + 1), shape_z(p + 1), shape_l(p + 1);
#endif

   int o = 0;
   // faces (see Mesh::GenerateFaces in mesh/mesh.cpp,
   //        the constructor of H1_TetrahedronElement)
   for (int j = 0; j <= p; j++)
      for (int i = 0; i + j <= p; i++)  // (1,2,3)
      {
         double w = bop[i] + bop[j] + bop[p-i-j];
         Nodes.IntPoint(o).Set3(bop[p-i-j]/w, bop[i]/w, bop[j]/w);
         dof2nk[o++] = 0;
      }
   for (int j = 0; j <= p; j++)
      for (int i = 0; i + j <= p; i++)  // (0,3,2)
      {
         double w = bop[i] + bop[j] + bop[p-i-j];
         Nodes.IntPoint(o).Set3(0., bop[j]/w, bop[i]/w);
         dof2nk[o++] = 1;
      }
   for (int j = 0; j <= p; j++)
      for (int i = 0; i + j <= p; i++)  // (0,1,3)
      {
         double w = bop[i] + bop[j] + bop[p-i-j];
         Nodes.IntPoint(o).Set3(bop[i]/w, 0., bop[j]/w);
         dof2nk[o++] = 2;
      }
   for (int j = 0; j <= p; j++)
      for (int i = 0; i + j <= p; i++)  // (0,2,1)
      {
         double w = bop[i] + bop[j] + bop[p-i-j];
         Nodes.IntPoint(o).Set3(bop[j]/w, bop[i]/w, 0.);
         dof2nk[o++] = 3;
      }

   // interior
   for (int k = 0; k < p; k++)
      for (int j = 0; j + k < p; j++)
         for (int i = 0; i + j + k < p; i++)
         {
            double w = iop[i] + iop[j] + iop[k] + iop[p-1-i-j-k];
            Nodes.IntPoint(o).Set3(iop[i]/w, iop[j]/w, iop[k]/w);
            dof2nk[o++] = 1;
            Nodes.IntPoint(o).Set3(iop[i]/w, iop[j]/w, iop[k]/w);
            dof2nk[o++] = 2;
            Nodes.IntPoint(o).Set3(iop[i]/w, iop[j]/w, iop[k]/w);
            dof2nk[o++] = 3;
         }

   DenseMatrix T(Dof);
   for (int m = 0; m < Dof; m++)
   {
      const IntegrationPoint &ip = Nodes.IntPoint(m);
      poly1d.CalcBasis(p, ip.x, shape_x);
      poly1d.CalcBasis(p, ip.y, shape_y);
      poly1d.CalcBasis(p, ip.z, shape_z);
      poly1d.CalcBasis(p, 1. - ip.x - ip.y - ip.z, shape_l);
      const double *nm = nk + 3*dof2nk[m];

      o = 0;
      for (int k = 0; k <= p; k++)
         for (int j = 0; j + k <= p; j++)
            for (int i = 0; i + j + k <= p; i++)
            {
               double s = shape_x(i)*shape_y(j)*shape_z(k)*shape_l(p-i-j-k);
               T(o++, m) = s * nm[0];
               T(o++, m) = s * nm[1];
               T(o++, m) = s * nm[2];
            }
      for (int j = 0; j <= p; j++)
         for (int i = 0; i + j <= p; i++)
         {
            double s = shape_x(i)*shape_y(j)*shape_z(p-i-j);
            T(o++, m) = s*((ip.x - c)*nm[0] + (ip.y - c)*nm[1] +
                           (ip.z - c)*nm[2]);
         }
   }

   Ti.Factor(T);
   // mfem::out << "RT_TetrahedronElement(" << p << ") : "; Ti.TestInversion();
}

void RT_TetrahedronElement::CalcVShape(const IntegrationPoint &ip,
                                       DenseMatrix &shape) const
{
   const int p = Order - 1;

#ifdef MFEM_THREAD_SAFE
   Vector shape_x(p + 1), shape_y(p + 1), shape_z(p + 1), shape_l(p + 1);
   DenseMatrix u(Dof, Dim);
#endif

   poly1d.CalcBasis(p, ip.x, shape_x);
   poly1d.CalcBasis(p, ip.y, shape_y);
   poly1d.CalcBasis(p, ip.z, shape_z);
   poly1d.CalcBasis(p, 1. - ip.x - ip.y - ip.z, shape_l);

   int o = 0;
   for (int k = 0; k <= p; k++)
      for (int j = 0; j + k <= p; j++)
         for (int i = 0; i + j + k <= p; i++)
         {
            double s = shape_x(i)*shape_y(j)*shape_z(k)*shape_l(p-i-j-k);
            u(o,0) = s;  u(o,1) = 0;  u(o,2) = 0;  o++;
            u(o,0) = 0;  u(o,1) = s;  u(o,2) = 0;  o++;
            u(o,0) = 0;  u(o,1) = 0;  u(o,2) = s;  o++;
         }
   for (int j = 0; j <= p; j++)
      for (int i = 0; i + j <= p; i++)
      {
         double s = shape_x(i)*shape_y(j)*shape_z(p-i-j);
         u(o,0) = (ip.x - c)*s;  u(o,1) = (ip.y - c)*s;  u(o,2) = (ip.z - c)*s;
         o++;
      }

   Ti.Mult(u, shape);
}

void RT_TetrahedronElement::CalcDivShape(const IntegrationPoint &ip,
                                         Vector &divshape) const
{
   const int p = Order - 1;

#ifdef MFEM_THREAD_SAFE
   Vector shape_x(p + 1),  shape_y(p + 1),  shape_z(p + 1),  shape_l(p + 1);
   Vector dshape_x(p + 1), dshape_y(p + 1), dshape_z(p + 1), dshape_l(p + 1);
   Vector divu(Dof);
#endif

   poly1d.CalcBasis(p, ip.x, shape_x, dshape_x);
   poly1d.CalcBasis(p, ip.y, shape_y, dshape_y);
   poly1d.CalcBasis(p, ip.z, shape_z, dshape_z);
   poly1d.CalcBasis(p, 1. - ip.x - ip.y - ip.z, shape_l, dshape_l);

   int o = 0;
   for (int k = 0; k <= p; k++)
      for (int j = 0; j + k <= p; j++)
         for (int i = 0; i + j + k <= p; i++)
         {
            int l = p - i - j - k;
            divu(o++) = (dshape_x(i)*shape_l(l) -
                         shape_x(i)*dshape_l(l))*shape_y(j)*shape_z(k);
            divu(o++) = (dshape_y(j)*shape_l(l) -
                         shape_y(j)*dshape_l(l))*shape_x(i)*shape_z(k);
            divu(o++) = (dshape_z(k)*shape_l(l) -
                         shape_z(k)*dshape_l(l))*shape_x(i)*shape_y(j);
         }
   for (int j = 0; j <= p; j++)
      for (int i = 0; i + j <= p; i++)
      {
         int k = p - i - j;
         divu(o++) =
            (shape_x(i) + (ip.x - c)*dshape_x(i))*shape_y(j)*shape_z(k) +
            (shape_y(j) + (ip.y - c)*dshape_y(j))*shape_x(i)*shape_z(k) +
            (shape_z(k) + (ip.z - c)*dshape_z(k))*shape_x(i)*shape_y(j);
      }

   Ti.Mult(divu, divshape);
}


const double ND_HexahedronElement::tk[18] =
{ 1.,0.,0.,  0.,1.,0.,  0.,0.,1., -1.,0.,0.,  0.,-1.,0.,  0.,0.,-1. };

ND_HexahedronElement::ND_HexahedronElement(const int p,
                                           const int cb_type, const int ob_type)
   : VectorFiniteElement(3, Geometry::CUBE, 3*p*(p + 1)*(p + 1), p,
                         H_CURL, FunctionSpace::Qk),
<<<<<<< HEAD
     cbasis1d(poly1d.GetBasis(p, VerifyClosed(cp_type))),
     obasis1d(poly1d.GetBasis(p - 1, VerifyOpen(op_type))),
=======
     cbasis1d(poly1d.GetBasis(p, VerifyClosed(cb_type))),
     obasis1d(poly1d.GetBasis(p - 1, VerifyOpen(ob_type))),
>>>>>>> 155a5eb6
     dof_map(Dof), dof2tk(Dof)
{
   const double *cp = poly1d.ClosedPoints(p, cb_type);
   const double *op = poly1d.OpenPoints(p - 1, ob_type);
   const int dof3 = Dof/3;

#ifndef MFEM_THREAD_SAFE
   shape_cx.SetSize(p + 1);
   shape_ox.SetSize(p);
   shape_cy.SetSize(p + 1);
   shape_oy.SetSize(p);
   shape_cz.SetSize(p + 1);
   shape_oz.SetSize(p);
   dshape_cx.SetSize(p + 1);
   dshape_cy.SetSize(p + 1);
   dshape_cz.SetSize(p + 1);
#endif

   // edges
   int o = 0;
   for (int i = 0; i < p; i++)  // (0,1)
   {
      dof_map[0*dof3 + i + (0 + 0*(p + 1))*p] = o++;
   }
   for (int i = 0; i < p; i++)  // (1,2)
   {
      dof_map[1*dof3 + p + (i + 0*p)*(p + 1)] = o++;
   }
   for (int i = 0; i < p; i++)  // (3,2)
   {
      dof_map[0*dof3 + i + (p + 0*(p + 1))*p] = o++;
   }
   for (int i = 0; i < p; i++)  // (0,3)
   {
      dof_map[1*dof3 + 0 + (i + 0*p)*(p + 1)] = o++;
   }
   for (int i = 0; i < p; i++)  // (4,5)
   {
      dof_map[0*dof3 + i + (0 + p*(p + 1))*p] = o++;
   }
   for (int i = 0; i < p; i++)  // (5,6)
   {
      dof_map[1*dof3 + p + (i + p*p)*(p + 1)] = o++;
   }
   for (int i = 0; i < p; i++)  // (7,6)
   {
      dof_map[0*dof3 + i + (p + p*(p + 1))*p] = o++;
   }
   for (int i = 0; i < p; i++)  // (4,7)
   {
      dof_map[1*dof3 + 0 + (i + p*p)*(p + 1)] = o++;
   }
   for (int i = 0; i < p; i++)  // (0,4)
   {
      dof_map[2*dof3 + 0 + (0 + i*(p + 1))*(p + 1)] = o++;
   }
   for (int i = 0; i < p; i++)  // (1,5)
   {
      dof_map[2*dof3 + p + (0 + i*(p + 1))*(p + 1)] = o++;
   }
   for (int i = 0; i < p; i++)  // (2,6)
   {
      dof_map[2*dof3 + p + (p + i*(p + 1))*(p + 1)] = o++;
   }
   for (int i = 0; i < p; i++)  // (3,7)
   {
      dof_map[2*dof3 + 0 + (p + i*(p + 1))*(p + 1)] = o++;
   }

   // faces
   // (3,2,1,0) -- bottom
   for (int j = 1; j < p; j++) // x - components
      for (int i = 0; i < p; i++)
      {
         dof_map[0*dof3 + i + ((p - j) + 0*(p + 1))*p] = o++;
      }
   for (int j = 0; j < p; j++) // y - components
      for (int i = 1; i < p; i++)
      {
         dof_map[1*dof3 + i + ((p - 1 - j) + 0*p)*(p + 1)] = -1 - (o++);
      }
   // (0,1,5,4) -- front
   for (int k = 1; k < p; k++) // x - components
      for (int i = 0; i < p; i++)
      {
         dof_map[0*dof3 + i + (0 + k*(p + 1))*p] = o++;
      }
   for (int k = 0; k < p; k++) // z - components
      for (int i = 1; i < p; i++ )
      {
         dof_map[2*dof3 + i + (0 + k*(p + 1))*(p + 1)] = o++;
      }
   // (1,2,6,5) -- right
   for (int k = 1; k < p; k++) // y - components
      for (int j = 0; j < p; j++)
      {
         dof_map[1*dof3 + p + (j + k*p)*(p + 1)] = o++;
      }
   for (int k = 0; k < p; k++) // z - components
      for (int j = 1; j < p; j++)
      {
         dof_map[2*dof3 + p + (j + k*(p + 1))*(p + 1)] = o++;
      }
   // (2,3,7,6) -- back
   for (int k = 1; k < p; k++) // x - components
      for (int i = 0; i < p; i++)
      {
         dof_map[0*dof3 + (p - 1 - i) + (p + k*(p + 1))*p] = -1 - (o++);
      }
   for (int k = 0; k < p; k++) // z - components
      for (int i = 1; i < p; i++)
      {
         dof_map[2*dof3 + (p - i) + (p + k*(p + 1))*(p + 1)] = o++;
      }
   // (3,0,4,7) -- left
   for (int k = 1; k < p; k++) // y - components
      for (int j = 0; j < p; j++)
      {
         dof_map[1*dof3 + 0 + ((p - 1 - j) + k*p)*(p + 1)] = -1 - (o++);
      }
   for (int k = 0; k < p; k++) // z - components
      for (int j = 1; j < p; j++)
      {
         dof_map[2*dof3 + 0 + ((p - j) + k*(p + 1))*(p + 1)] = o++;
      }
   // (4,5,6,7) -- top
   for (int j = 1; j < p; j++) // x - components
      for (int i = 0; i < p; i++)
      {
         dof_map[0*dof3 + i + (j + p*(p + 1))*p] = o++;
      }
   for (int j = 0; j < p; j++) // y - components
      for (int i = 1; i < p; i++)
      {
         dof_map[1*dof3 + i + (j + p*p)*(p + 1)] = o++;
      }

   // interior
   // x-components
   for (int k = 1; k < p; k++)
      for (int j = 1; j < p; j++)
         for (int i = 0; i < p; i++)
         {
            dof_map[0*dof3 + i + (j + k*(p + 1))*p] = o++;
         }
   // y-components
   for (int k = 1; k < p; k++)
      for (int j = 0; j < p; j++)
         for (int i = 1; i < p; i++)
         {
            dof_map[1*dof3 + i + (j + k*p)*(p + 1)] = o++;
         }
   // z-components
   for (int k = 0; k < p; k++)
      for (int j = 1; j < p; j++)
         for (int i = 1; i < p; i++)
         {
            dof_map[2*dof3 + i + (j + k*(p + 1))*(p + 1)] = o++;
         }

   // set dof2tk and Nodes
   o = 0;
   // x-components
   for (int k = 0; k <= p; k++)
      for (int j = 0; j <= p; j++)
         for (int i = 0; i < p; i++)
         {
            int idx;
            if ((idx = dof_map[o++]) < 0)
            {
               dof2tk[idx = -1 - idx] = 3;
            }
            else
            {
               dof2tk[idx] = 0;
            }
            Nodes.IntPoint(idx).Set3(op[i], cp[j], cp[k]);
         }
   // y-components
   for (int k = 0; k <= p; k++)
      for (int j = 0; j < p; j++)
         for (int i = 0; i <= p; i++)
         {
            int idx;
            if ((idx = dof_map[o++]) < 0)
            {
               dof2tk[idx = -1 - idx] = 4;
            }
            else
            {
               dof2tk[idx] = 1;
            }
            Nodes.IntPoint(idx).Set3(cp[i], op[j], cp[k]);
         }
   // z-components
   for (int k = 0; k < p; k++)
      for (int j = 0; j <= p; j++)
         for (int i = 0; i <= p; i++)
         {
            int idx;
            if ((idx = dof_map[o++]) < 0)
            {
               dof2tk[idx = -1 - idx] = 5;
            }
            else
            {
               dof2tk[idx] = 2;
            }
            Nodes.IntPoint(idx).Set3(cp[i], cp[j], op[k]);
         }
}

void ND_HexahedronElement::CalcVShape(const IntegrationPoint &ip,
                                      DenseMatrix &shape) const
{
   const int p = Order;

#ifdef MFEM_THREAD_SAFE
   Vector shape_cx(p + 1), shape_ox(p), shape_cy(p + 1), shape_oy(p);
   Vector shape_cz(p + 1), shape_oz(p);
#endif

   cbasis1d.Eval(ip.x, shape_cx);
   obasis1d.Eval(ip.x, shape_ox);
   cbasis1d.Eval(ip.y, shape_cy);
   obasis1d.Eval(ip.y, shape_oy);
   cbasis1d.Eval(ip.z, shape_cz);
   obasis1d.Eval(ip.z, shape_oz);

   int o = 0;
   // x-components
   for (int k = 0; k <= p; k++)
      for (int j = 0; j <= p; j++)
         for (int i = 0; i < p; i++)
         {
            int idx, s;
            if ((idx = dof_map[o++]) < 0)
            {
               idx = -1 - idx, s = -1;
            }
            else
            {
               s = +1;
            }
            shape(idx,0) = s*shape_ox(i)*shape_cy(j)*shape_cz(k);
            shape(idx,1) = 0.;
            shape(idx,2) = 0.;
         }
   // y-components
   for (int k = 0; k <= p; k++)
      for (int j = 0; j < p; j++)
         for (int i = 0; i <= p; i++)
         {
            int idx, s;
            if ((idx = dof_map[o++]) < 0)
            {
               idx = -1 - idx, s = -1;
            }
            else
            {
               s = +1;
            }
            shape(idx,0) = 0.;
            shape(idx,1) = s*shape_cx(i)*shape_oy(j)*shape_cz(k);
            shape(idx,2) = 0.;
         }
   // z-components
   for (int k = 0; k < p; k++)
      for (int j = 0; j <= p; j++)
         for (int i = 0; i <= p; i++)
         {
            int idx, s;
            if ((idx = dof_map[o++]) < 0)
            {
               idx = -1 - idx, s = -1;
            }
            else
            {
               s = +1;
            }
            shape(idx,0) = 0.;
            shape(idx,1) = 0.;
            shape(idx,2) = s*shape_cx(i)*shape_cy(j)*shape_oz(k);
         }
}

void ND_HexahedronElement::CalcCurlShape(const IntegrationPoint &ip,
                                         DenseMatrix &curl_shape) const
{
   const int p = Order;

#ifdef MFEM_THREAD_SAFE
   Vector shape_cx(p + 1), shape_ox(p), shape_cy(p + 1), shape_oy(p);
   Vector shape_cz(p + 1), shape_oz(p);
   Vector dshape_cx(p + 1), dshape_cy(p + 1), dshape_cz(p + 1);
#endif

   cbasis1d.Eval(ip.x, shape_cx, dshape_cx);
   obasis1d.Eval(ip.x, shape_ox);
   cbasis1d.Eval(ip.y, shape_cy, dshape_cy);
   obasis1d.Eval(ip.y, shape_oy);
   cbasis1d.Eval(ip.z, shape_cz, dshape_cz);
   obasis1d.Eval(ip.z, shape_oz);

   int o = 0;
   // x-components
   for (int k = 0; k <= p; k++)
      for (int j = 0; j <= p; j++)
         for (int i = 0; i < p; i++)
         {
            int idx, s;
            if ((idx = dof_map[o++]) < 0)
            {
               idx = -1 - idx, s = -1;
            }
            else
            {
               s = +1;
            }
            curl_shape(idx,0) = 0.;
            curl_shape(idx,1) =  s*shape_ox(i)* shape_cy(j)*dshape_cz(k);
            curl_shape(idx,2) = -s*shape_ox(i)*dshape_cy(j)* shape_cz(k);
         }
   // y-components
   for (int k = 0; k <= p; k++)
      for (int j = 0; j < p; j++)
         for (int i = 0; i <= p; i++)
         {
            int idx, s;
            if ((idx = dof_map[o++]) < 0)
            {
               idx = -1 - idx, s = -1;
            }
            else
            {
               s = +1;
            }
            curl_shape(idx,0) = -s* shape_cx(i)*shape_oy(j)*dshape_cz(k);
            curl_shape(idx,1) = 0.;
            curl_shape(idx,2) =  s*dshape_cx(i)*shape_oy(j)* shape_cz(k);
         }
   // z-components
   for (int k = 0; k < p; k++)
      for (int j = 0; j <= p; j++)
         for (int i = 0; i <= p; i++)
         {
            int idx, s;
            if ((idx = dof_map[o++]) < 0)
            {
               idx = -1 - idx, s = -1;
            }
            else
            {
               s = +1;
            }
            curl_shape(idx,0) =   s* shape_cx(i)*dshape_cy(j)*shape_oz(k);
            curl_shape(idx,1) =  -s*dshape_cx(i)* shape_cy(j)*shape_oz(k);
            curl_shape(idx,2) = 0.;
         }
}


const double ND_QuadrilateralElement::tk[8] =
{ 1.,0.,  0.,1., -1.,0., 0.,-1. };

ND_QuadrilateralElement::ND_QuadrilateralElement(const int p,
                                                 const int cb_type,
                                                 const int ob_type)
   : VectorFiniteElement(2, Geometry::SQUARE, 2*p*(p + 1), p,
                         H_CURL, FunctionSpace::Qk),
<<<<<<< HEAD
     cbasis1d(poly1d.GetBasis(p, VerifyClosed(cp_type))),
     obasis1d(poly1d.GetBasis(p - 1, VerifyOpen(op_type))),
=======
     cbasis1d(poly1d.GetBasis(p, VerifyClosed(cb_type))),
     obasis1d(poly1d.GetBasis(p - 1, VerifyOpen(ob_type))),
>>>>>>> 155a5eb6
     dof_map(Dof), dof2tk(Dof)
{
   const double *cp = poly1d.ClosedPoints(p, cb_type);
   const double *op = poly1d.OpenPoints(p - 1, ob_type);
   const int dof2 = Dof/2;

#ifndef MFEM_THREAD_SAFE
   shape_cx.SetSize(p + 1);
   shape_ox.SetSize(p);
   shape_cy.SetSize(p + 1);
   shape_oy.SetSize(p);
   dshape_cx.SetSize(p + 1);
   dshape_cy.SetSize(p + 1);
#endif

   // edges
   int o = 0;
   for (int i = 0; i < p; i++)  // (0,1)
   {
      dof_map[0*dof2 + i + 0*p] = o++;
   }
   for (int j = 0; j < p; j++)  // (1,2)
   {
      dof_map[1*dof2 + p + j*(p + 1)] = o++;
   }
   for (int i = 0; i < p; i++)  // (2,3)
   {
      dof_map[0*dof2 + (p - 1 - i) + p*p] = -1 - (o++);
   }
   for (int j = 0; j < p; j++)  // (3,0)
   {
      dof_map[1*dof2 + 0 + (p - 1 - j)*(p + 1)] = -1 - (o++);
   }

   // interior
   // x-components
   for (int j = 1; j < p; j++)
      for (int i = 0; i < p; i++)
      {
         dof_map[0*dof2 + i + j*p] = o++;
      }
   // y-components
   for (int j = 0; j < p; j++)
      for (int i = 1; i < p; i++)
      {
         dof_map[1*dof2 + i + j*(p + 1)] = o++;
      }

   // set dof2tk and Nodes
   o = 0;
   // x-components
   for (int j = 0; j <= p; j++)
      for (int i = 0; i < p; i++)
      {
         int idx;
         if ((idx = dof_map[o++]) < 0)
         {
            dof2tk[idx = -1 - idx] = 2;
         }
         else
         {
            dof2tk[idx] = 0;
         }
         Nodes.IntPoint(idx).Set2(op[i], cp[j]);
      }
   // y-components
   for (int j = 0; j < p; j++)
      for (int i = 0; i <= p; i++)
      {
         int idx;
         if ((idx = dof_map[o++]) < 0)
         {
            dof2tk[idx = -1 - idx] = 3;
         }
         else
         {
            dof2tk[idx] = 1;
         }
         Nodes.IntPoint(idx).Set2(cp[i], op[j]);
      }
}

void ND_QuadrilateralElement::CalcVShape(const IntegrationPoint &ip,
                                         DenseMatrix &shape) const
{
   const int p = Order;

#ifdef MFEM_THREAD_SAFE
   Vector shape_cx(p + 1), shape_ox(p), shape_cy(p + 1), shape_oy(p);
#endif

   cbasis1d.Eval(ip.x, shape_cx);
   obasis1d.Eval(ip.x, shape_ox);
   cbasis1d.Eval(ip.y, shape_cy);
   obasis1d.Eval(ip.y, shape_oy);

   int o = 0;
   // x-components
   for (int j = 0; j <= p; j++)
      for (int i = 0; i < p; i++)
      {
         int idx, s;
         if ((idx = dof_map[o++]) < 0)
         {
            idx = -1 - idx, s = -1;
         }
         else
         {
            s = +1;
         }
         shape(idx,0) = s*shape_ox(i)*shape_cy(j);
         shape(idx,1) = 0.;
      }
   // y-components
   for (int j = 0; j < p; j++)
      for (int i = 0; i <= p; i++)
      {
         int idx, s;
         if ((idx = dof_map[o++]) < 0)
         {
            idx = -1 - idx, s = -1;
         }
         else
         {
            s = +1;
         }
         shape(idx,0) = 0.;
         shape(idx,1) = s*shape_cx(i)*shape_oy(j);
      }
}

void ND_QuadrilateralElement::CalcCurlShape(const IntegrationPoint &ip,
                                            DenseMatrix &curl_shape) const
{
   const int p = Order;

#ifdef MFEM_THREAD_SAFE
   Vector shape_cx(p + 1), shape_ox(p), shape_cy(p + 1), shape_oy(p);
   Vector dshape_cx(p + 1), dshape_cy(p + 1);
#endif

   cbasis1d.Eval(ip.x, shape_cx, dshape_cx);
   obasis1d.Eval(ip.x, shape_ox);
   cbasis1d.Eval(ip.y, shape_cy, dshape_cy);
   obasis1d.Eval(ip.y, shape_oy);

   int o = 0;
   // x-components
   for (int j = 0; j <= p; j++)
      for (int i = 0; i < p; i++)
      {
         int idx, s;
         if ((idx = dof_map[o++]) < 0)
         {
            idx = -1 - idx, s = -1;
         }
         else
         {
            s = +1;
         }
         curl_shape(idx,0) = -s*shape_ox(i)*dshape_cy(j);
      }
   // y-components
   for (int j = 0; j < p; j++)
      for (int i = 0; i <= p; i++)
      {
         int idx, s;
         if ((idx = dof_map[o++]) < 0)
         {
            idx = -1 - idx, s = -1;
         }
         else
         {
            s = +1;
         }
         curl_shape(idx,0) =  s*dshape_cx(i)*shape_oy(j);
      }
}


const double ND_TetrahedronElement::tk[18] =
{ 1.,0.,0.,  0.,1.,0.,  0.,0.,1.,  -1.,1.,0.,  -1.,0.,1.,  0.,-1.,1. };

const double ND_TetrahedronElement::c = 1./4.;

ND_TetrahedronElement::ND_TetrahedronElement(const int p)
   : VectorFiniteElement(3, Geometry::TETRAHEDRON, p*(p + 2)*(p + 3)/2, p,
                         H_CURL, FunctionSpace::Pk), dof2tk(Dof)
{
   const double *eop = poly1d.OpenPoints(p - 1);
   const double *fop = (p > 1) ? poly1d.OpenPoints(p - 2) : NULL;
   const double *iop = (p > 2) ? poly1d.OpenPoints(p - 3) : NULL;

   const int pm1 = p - 1, pm2 = p - 2, pm3 = p - 3;

#ifndef MFEM_THREAD_SAFE
   shape_x.SetSize(p);
   shape_y.SetSize(p);
   shape_z.SetSize(p);
   shape_l.SetSize(p);
   dshape_x.SetSize(p);
   dshape_y.SetSize(p);
   dshape_z.SetSize(p);
   dshape_l.SetSize(p);
   u.SetSize(Dof, Dim);
#else
   Vector shape_x(p), shape_y(p), shape_z(p), shape_l(p);
#endif

   int o = 0;
   // edges
   for (int i = 0; i < p; i++) // (0,1)
   {
      Nodes.IntPoint(o).Set3(eop[i], 0., 0.);
      dof2tk[o++] = 0;
   }
   for (int i = 0; i < p; i++) // (0,2)
   {
      Nodes.IntPoint(o).Set3(0., eop[i], 0.);
      dof2tk[o++] = 1;
   }
   for (int i = 0; i < p; i++) // (0,3)
   {
      Nodes.IntPoint(o).Set3(0., 0., eop[i]);
      dof2tk[o++] = 2;
   }
   for (int i = 0; i < p; i++) // (1,2)
   {
      Nodes.IntPoint(o).Set3(eop[pm1-i], eop[i], 0.);
      dof2tk[o++] = 3;
   }
   for (int i = 0; i < p; i++) // (1,3)
   {
      Nodes.IntPoint(o).Set3(eop[pm1-i], 0., eop[i]);
      dof2tk[o++] = 4;
   }
   for (int i = 0; i < p; i++) // (2,3)
   {
      Nodes.IntPoint(o).Set3(0., eop[pm1-i], eop[i]);
      dof2tk[o++] = 5;
   }

   // faces
   for (int j = 0; j <= pm2; j++)  // (1,2,3)
      for (int i = 0; i + j <= pm2; i++)
      {
         double w = fop[i] + fop[j] + fop[pm2-i-j];
         Nodes.IntPoint(o).Set3(fop[pm2-i-j]/w, fop[i]/w, fop[j]/w);
         dof2tk[o++] = 3;
         Nodes.IntPoint(o).Set3(fop[pm2-i-j]/w, fop[i]/w, fop[j]/w);
         dof2tk[o++] = 4;
      }
   for (int j = 0; j <= pm2; j++)  // (0,3,2)
      for (int i = 0; i + j <= pm2; i++)
      {
         double w = fop[i] + fop[j] + fop[pm2-i-j];
         Nodes.IntPoint(o).Set3(0., fop[j]/w, fop[i]/w);
         dof2tk[o++] = 2;
         Nodes.IntPoint(o).Set3(0., fop[j]/w, fop[i]/w);
         dof2tk[o++] = 1;
      }
   for (int j = 0; j <= pm2; j++)  // (0,1,3)
      for (int i = 0; i + j <= pm2; i++)
      {
         double w = fop[i] + fop[j] + fop[pm2-i-j];
         Nodes.IntPoint(o).Set3(fop[i]/w, 0., fop[j]/w);
         dof2tk[o++] = 0;
         Nodes.IntPoint(o).Set3(fop[i]/w, 0., fop[j]/w);
         dof2tk[o++] = 2;
      }
   for (int j = 0; j <= pm2; j++)  // (0,2,1)
      for (int i = 0; i + j <= pm2; i++)
      {
         double w = fop[i] + fop[j] + fop[pm2-i-j];
         Nodes.IntPoint(o).Set3(fop[j]/w, fop[i]/w, 0.);
         dof2tk[o++] = 1;
         Nodes.IntPoint(o).Set3(fop[j]/w, fop[i]/w, 0.);
         dof2tk[o++] = 0;
      }

   // interior
   for (int k = 0; k <= pm3; k++)
      for (int j = 0; j + k <= pm3; j++)
         for (int i = 0; i + j + k <= pm3; i++)
         {
            double w = iop[i] + iop[j] + iop[k] + iop[pm3-i-j-k];
            Nodes.IntPoint(o).Set3(iop[i]/w, iop[j]/w, iop[k]/w);
            dof2tk[o++] = 0;
            Nodes.IntPoint(o).Set3(iop[i]/w, iop[j]/w, iop[k]/w);
            dof2tk[o++] = 1;
            Nodes.IntPoint(o).Set3(iop[i]/w, iop[j]/w, iop[k]/w);
            dof2tk[o++] = 2;
         }

   DenseMatrix T(Dof);
   for (int m = 0; m < Dof; m++)
   {
      const IntegrationPoint &ip = Nodes.IntPoint(m);
      const double *tm = tk + 3*dof2tk[m];
      o = 0;

      poly1d.CalcBasis(pm1, ip.x, shape_x);
      poly1d.CalcBasis(pm1, ip.y, shape_y);
      poly1d.CalcBasis(pm1, ip.z, shape_z);
      poly1d.CalcBasis(pm1, 1. - ip.x - ip.y - ip.z, shape_l);

      for (int k = 0; k <= pm1; k++)
         for (int j = 0; j + k <= pm1; j++)
            for (int i = 0; i + j + k <= pm1; i++)
            {
               double s = shape_x(i)*shape_y(j)*shape_z(k)*shape_l(pm1-i-j-k);
               T(o++, m) = s * tm[0];
               T(o++, m) = s * tm[1];
               T(o++, m) = s * tm[2];
            }
      for (int k = 0; k <= pm1; k++)
         for (int j = 0; j + k <= pm1; j++)
         {
            double s = shape_x(pm1-j-k)*shape_y(j)*shape_z(k);
            T(o++, m) = s*((ip.y - c)*tm[0] - (ip.x - c)*tm[1]);
            T(o++, m) = s*((ip.z - c)*tm[0] - (ip.x - c)*tm[2]);
         }
      for (int k = 0; k <= pm1; k++)
      {
         T(o++, m) =
            shape_y(pm1-k)*shape_z(k)*((ip.z - c)*tm[1] - (ip.y - c)*tm[2]);
      }
   }

   Ti.Factor(T);
   // mfem::out << "ND_TetrahedronElement(" << p << ") : "; Ti.TestInversion();
}

void ND_TetrahedronElement::CalcVShape(const IntegrationPoint &ip,
                                       DenseMatrix &shape) const
{
   const int pm1 = Order - 1;

#ifdef MFEM_THREAD_SAFE
   const int p = Order;
   Vector shape_x(p), shape_y(p), shape_z(p), shape_l(p);
   DenseMatrix u(Dof, Dim);
#endif

   poly1d.CalcBasis(pm1, ip.x, shape_x);
   poly1d.CalcBasis(pm1, ip.y, shape_y);
   poly1d.CalcBasis(pm1, ip.z, shape_z);
   poly1d.CalcBasis(pm1, 1. - ip.x - ip.y - ip.z, shape_l);

   int n = 0;
   for (int k = 0; k <= pm1; k++)
      for (int j = 0; j + k <= pm1; j++)
         for (int i = 0; i + j + k <= pm1; i++)
         {
            double s = shape_x(i)*shape_y(j)*shape_z(k)*shape_l(pm1-i-j-k);
            u(n,0) =  s;  u(n,1) = 0.;  u(n,2) = 0.;  n++;
            u(n,0) = 0.;  u(n,1) =  s;  u(n,2) = 0.;  n++;
            u(n,0) = 0.;  u(n,1) = 0.;  u(n,2) =  s;  n++;
         }
   for (int k = 0; k <= pm1; k++)
      for (int j = 0; j + k <= pm1; j++)
      {
         double s = shape_x(pm1-j-k)*shape_y(j)*shape_z(k);
         u(n,0) = s*(ip.y - c);  u(n,1) = -s*(ip.x - c);  u(n,2) =  0.;  n++;
         u(n,0) = s*(ip.z - c);  u(n,1) =  0.;  u(n,2) = -s*(ip.x - c);  n++;
      }
   for (int k = 0; k <= pm1; k++)
   {
      double s = shape_y(pm1-k)*shape_z(k);
      u(n,0) = 0.;  u(n,1) = s*(ip.z - c);  u(n,2) = -s*(ip.y - c);  n++;
   }

   Ti.Mult(u, shape);
}

void ND_TetrahedronElement::CalcCurlShape(const IntegrationPoint &ip,
                                          DenseMatrix &curl_shape) const
{
   const int pm1 = Order - 1;

#ifdef MFEM_THREAD_SAFE
   const int p = Order;
   Vector shape_x(p), shape_y(p), shape_z(p), shape_l(p);
   Vector dshape_x(p), dshape_y(p), dshape_z(p), dshape_l(p);
   DenseMatrix u(Dof, Dim);
#endif

   poly1d.CalcBasis(pm1, ip.x, shape_x, dshape_x);
   poly1d.CalcBasis(pm1, ip.y, shape_y, dshape_y);
   poly1d.CalcBasis(pm1, ip.z, shape_z, dshape_z);
   poly1d.CalcBasis(pm1, 1. - ip.x - ip.y - ip.z, shape_l, dshape_l);

   int n = 0;
   for (int k = 0; k <= pm1; k++)
      for (int j = 0; j + k <= pm1; j++)
         for (int i = 0; i + j + k <= pm1; i++)
         {
            int l = pm1-i-j-k;
            const double dx = (dshape_x(i)*shape_l(l) -
                               shape_x(i)*dshape_l(l))*shape_y(j)*shape_z(k);
            const double dy = (dshape_y(j)*shape_l(l) -
                               shape_y(j)*dshape_l(l))*shape_x(i)*shape_z(k);
            const double dz = (dshape_z(k)*shape_l(l) -
                               shape_z(k)*dshape_l(l))*shape_x(i)*shape_y(j);

            u(n,0) =  0.;  u(n,1) =  dz;  u(n,2) = -dy;  n++;
            u(n,0) = -dz;  u(n,1) =  0.;  u(n,2) =  dx;  n++;
            u(n,0) =  dy;  u(n,1) = -dx;  u(n,2) =  0.;  n++;
         }
   for (int k = 0; k <= pm1; k++)
      for (int j = 0; j + k <= pm1; j++)
      {
         int i = pm1 - j - k;
         // s = shape_x(i)*shape_y(j)*shape_z(k);
         // curl of s*(ip.y - c, -(ip.x - c), 0):
         u(n,0) =  shape_x(i)*(ip.x - c)*shape_y(j)*dshape_z(k);
         u(n,1) =  shape_x(i)*shape_y(j)*(ip.y - c)*dshape_z(k);
         u(n,2) =
            -((dshape_x(i)*(ip.x - c) + shape_x(i))*shape_y(j)*shape_z(k) +
              (dshape_y(j)*(ip.y - c) + shape_y(j))*shape_x(i)*shape_z(k));
         n++;
         // curl of s*(ip.z - c, 0, -(ip.x - c)):
         u(n,0) = -shape_x(i)*(ip.x - c)*dshape_y(j)*shape_z(k);
         u(n,1) = (shape_x(i)*shape_y(j)*(dshape_z(k)*(ip.z - c) + shape_z(k)) +
                   (dshape_x(i)*(ip.x - c) + shape_x(i))*shape_y(j)*shape_z(k));
         u(n,2) = -shape_x(i)*dshape_y(j)*shape_z(k)*(ip.z - c);
         n++;
      }
   for (int k = 0; k <= pm1; k++)
   {
      int j = pm1 - k;
      // curl of shape_y(j)*shape_z(k)*(0, ip.z - c, -(ip.y - c)):
      u(n,0) = -((dshape_y(j)*(ip.y - c) + shape_y(j))*shape_z(k) +
                 shape_y(j)*(dshape_z(k)*(ip.z - c) + shape_z(k)));
      u(n,1) = 0.;
      u(n,2) = 0.;  n++;
   }

   Ti.Mult(u, curl_shape);
}


const double ND_TriangleElement::tk[8] =
{ 1.,0.,  -1.,1.,  0.,-1.,  0.,1. };

const double ND_TriangleElement::c = 1./3.;

ND_TriangleElement::ND_TriangleElement(const int p)
   : VectorFiniteElement(2, Geometry::TRIANGLE, p*(p + 2), p,
                         H_CURL, FunctionSpace::Pk),
     dof2tk(Dof)
{
   const double *eop = poly1d.OpenPoints(p - 1);
   const double *iop = (p > 1) ? poly1d.OpenPoints(p - 2) : NULL;

   const int pm1 = p - 1, pm2 = p - 2;

#ifndef MFEM_THREAD_SAFE
   shape_x.SetSize(p);
   shape_y.SetSize(p);
   shape_l.SetSize(p);
   dshape_x.SetSize(p);
   dshape_y.SetSize(p);
   dshape_l.SetSize(p);
   u.SetSize(Dof, Dim);
   curlu.SetSize(Dof);
#else
   Vector shape_x(p), shape_y(p), shape_l(p);
#endif

   int n = 0;
   // edges
   for (int i = 0; i < p; i++) // (0,1)
   {
      Nodes.IntPoint(n).Set2(eop[i], 0.);
      dof2tk[n++] = 0;
   }
   for (int i = 0; i < p; i++) // (1,2)
   {
      Nodes.IntPoint(n).Set2(eop[pm1-i], eop[i]);
      dof2tk[n++] = 1;
   }
   for (int i = 0; i < p; i++) // (2,0)
   {
      Nodes.IntPoint(n).Set2(0., eop[pm1-i]);
      dof2tk[n++] = 2;
   }

   // interior
   for (int j = 0; j <= pm2; j++)
      for (int i = 0; i + j <= pm2; i++)
      {
         double w = iop[i] + iop[j] + iop[pm2-i-j];
         Nodes.IntPoint(n).Set2(iop[i]/w, iop[j]/w);
         dof2tk[n++] = 0;
         Nodes.IntPoint(n).Set2(iop[i]/w, iop[j]/w);
         dof2tk[n++] = 3;
      }

   DenseMatrix T(Dof);
   for (int m = 0; m < Dof; m++)
   {
      const IntegrationPoint &ip = Nodes.IntPoint(m);
      const double *tm = tk + 2*dof2tk[m];
      n = 0;

      poly1d.CalcBasis(pm1, ip.x, shape_x);
      poly1d.CalcBasis(pm1, ip.y, shape_y);
      poly1d.CalcBasis(pm1, 1. - ip.x - ip.y, shape_l);

      for (int j = 0; j <= pm1; j++)
         for (int i = 0; i + j <= pm1; i++)
         {
            double s = shape_x(i)*shape_y(j)*shape_l(pm1-i-j);
            T(n++, m) = s * tm[0];
            T(n++, m) = s * tm[1];
         }
      for (int j = 0; j <= pm1; j++)
      {
         T(n++, m) =
            shape_x(pm1-j)*shape_y(j)*((ip.y - c)*tm[0] - (ip.x - c)*tm[1]);
      }
   }

   Ti.Factor(T);
   // mfem::out << "ND_TriangleElement(" << p << ") : "; Ti.TestInversion();
}

void ND_TriangleElement::CalcVShape(const IntegrationPoint &ip,
                                    DenseMatrix &shape) const
{
   const int pm1 = Order - 1;

#ifdef MFEM_THREAD_SAFE
   const int p = Order;
   Vector shape_x(p), shape_y(p), shape_l(p);
   DenseMatrix u(Dof, Dim);
#endif

   poly1d.CalcBasis(pm1, ip.x, shape_x);
   poly1d.CalcBasis(pm1, ip.y, shape_y);
   poly1d.CalcBasis(pm1, 1. - ip.x - ip.y, shape_l);

   int n = 0;
   for (int j = 0; j <= pm1; j++)
      for (int i = 0; i + j <= pm1; i++)
      {
         double s = shape_x(i)*shape_y(j)*shape_l(pm1-i-j);
         u(n,0) = s;  u(n,1) = 0;  n++;
         u(n,0) = 0;  u(n,1) = s;  n++;
      }
   for (int j = 0; j <= pm1; j++)
   {
      double s = shape_x(pm1-j)*shape_y(j);
      u(n,0) =  s*(ip.y - c);
      u(n,1) = -s*(ip.x - c);
      n++;
   }

   Ti.Mult(u, shape);
}

void ND_TriangleElement::CalcCurlShape(const IntegrationPoint &ip,
                                       DenseMatrix &curl_shape) const
{
   const int pm1 = Order - 1;

#ifdef MFEM_THREAD_SAFE
   const int p = Order;
   Vector shape_x(p), shape_y(p), shape_l(p);
   Vector dshape_x(p), dshape_y(p), dshape_l(p);
   Vector curlu(Dof);
#endif

   poly1d.CalcBasis(pm1, ip.x, shape_x, dshape_x);
   poly1d.CalcBasis(pm1, ip.y, shape_y, dshape_y);
   poly1d.CalcBasis(pm1, 1. - ip.x - ip.y, shape_l, dshape_l);

   int n = 0;
   for (int j = 0; j <= pm1; j++)
      for (int i = 0; i + j <= pm1; i++)
      {
         int l = pm1-i-j;
         const double dx = (dshape_x(i)*shape_l(l) -
                            shape_x(i)*dshape_l(l)) * shape_y(j);
         const double dy = (dshape_y(j)*shape_l(l) -
                            shape_y(j)*dshape_l(l)) * shape_x(i);

         curlu(n++) = -dy;
         curlu(n++) =  dx;
      }

   for (int j = 0; j <= pm1; j++)
   {
      int i = pm1 - j;
      // curl of shape_x(i)*shape_y(j) * (ip.y - c, -(ip.x - c), 0):
      curlu(n++) = -((dshape_x(i)*(ip.x - c) + shape_x(i)) * shape_y(j) +
                     (dshape_y(j)*(ip.y - c) + shape_y(j)) * shape_x(i));
   }

   Vector curl2d(curl_shape.Data(),Dof);
   Ti.Mult(curlu, curl2d);
}


const double ND_SegmentElement::tk[1] = { 1. };

ND_SegmentElement::ND_SegmentElement(const int p, const int ob_type)
   : VectorFiniteElement(1, Geometry::SEGMENT, p, p - 1,
                         H_CURL, FunctionSpace::Pk),
<<<<<<< HEAD
     obasis1d(poly1d.GetBasis(p - 1, VerifyOpen(op_type))),
=======
     obasis1d(poly1d.GetBasis(p - 1, VerifyOpen(ob_type))),
>>>>>>> 155a5eb6
     dof2tk(Dof)
{
   const double *op = poly1d.OpenPoints(p - 1, ob_type);

   // set dof2tk and Nodes
   for (int i = 0; i < p; i++)
   {
      dof2tk[i] = 0;
      Nodes.IntPoint(i).x = op[i];
   }
}

void ND_SegmentElement::CalcVShape(const IntegrationPoint &ip,
                                   DenseMatrix &shape) const
{
   Vector vshape(shape.Data(), Dof);

   obasis1d.Eval(ip.x, vshape);
}


void NURBS1DFiniteElement::CalcShape(const IntegrationPoint &ip,
                                     Vector &shape) const
{
   kv[0]->CalcShape(shape, ijk[0], ip.x);

   double sum = 0.0;
   for (int i = 0; i <= Order; i++)
   {
      sum += (shape(i) *= weights(i));
   }

   shape /= sum;
}

void NURBS1DFiniteElement::CalcDShape(const IntegrationPoint &ip,
                                      DenseMatrix &dshape) const
{
   Vector grad(dshape.Data(), Dof);

   kv[0]->CalcShape (shape_x, ijk[0], ip.x);
   kv[0]->CalcDShape(grad,    ijk[0], ip.x);

   double sum = 0.0, dsum = 0.0;
   for (int i = 0; i <= Order; i++)
   {
      sum  += (shape_x(i) *= weights(i));
      dsum += (   grad(i) *= weights(i));
   }

   sum = 1.0/sum;
   add(sum, grad, -dsum*sum*sum, shape_x, grad);
}

void NURBS2DFiniteElement::CalcShape(const IntegrationPoint &ip,
                                     Vector &shape) const
{
   kv[0]->CalcShape(shape_x, ijk[0], ip.x);
   kv[1]->CalcShape(shape_y, ijk[1], ip.y);

   double sum = 0.0;
   for (int o = 0, j = 0; j <= Order; j++)
   {
      const double sy = shape_y(j);
      for (int i = 0; i <= Order; i++, o++)
      {
         sum += ( shape(o) = shape_x(i)*sy*weights(o) );
      }
   }

   shape /= sum;
}

void NURBS2DFiniteElement::CalcDShape(const IntegrationPoint &ip,
                                      DenseMatrix &dshape) const
{
   double sum, dsum[2];

   kv[0]->CalcShape ( shape_x, ijk[0], ip.x);
   kv[1]->CalcShape ( shape_y, ijk[1], ip.y);

   kv[0]->CalcDShape(dshape_x, ijk[0], ip.x);
   kv[1]->CalcDShape(dshape_y, ijk[1], ip.y);

   sum = dsum[0] = dsum[1] = 0.0;
   for (int o = 0, j = 0; j <= Order; j++)
   {
      const double sy = shape_y(j), dsy = dshape_y(j);
      for (int i = 0; i <= Order; i++, o++)
      {
         sum += ( u(o) = shape_x(i)*sy*weights(o) );

         dsum[0] += ( dshape(o,0) = dshape_x(i)*sy *weights(o) );
         dsum[1] += ( dshape(o,1) =  shape_x(i)*dsy*weights(o) );
      }
   }

   sum = 1.0/sum;
   dsum[0] *= sum*sum;
   dsum[1] *= sum*sum;

   for (int o = 0; o < Dof; o++)
   {
      dshape(o,0) = dshape(o,0)*sum - u(o)*dsum[0];
      dshape(o,1) = dshape(o,1)*sum - u(o)*dsum[1];
   }
}

void NURBS3DFiniteElement::CalcShape(const IntegrationPoint &ip,
                                     Vector &shape) const
{
   kv[0]->CalcShape(shape_x, ijk[0], ip.x);
   kv[1]->CalcShape(shape_y, ijk[1], ip.y);
   kv[2]->CalcShape(shape_z, ijk[2], ip.z);

   double sum = 0.0;
   for (int o = 0, k = 0; k <= Order; k++)
   {
      const double sz = shape_z(k);
      for (int j = 0; j <= Order; j++)
      {
         const double sy_sz = shape_y(j)*sz;
         for (int i = 0; i <= Order; i++, o++)
         {
            sum += ( shape(o) = shape_x(i)*sy_sz*weights(o) );
         }
      }
   }

   shape /= sum;
}

void NURBS3DFiniteElement::CalcDShape(const IntegrationPoint &ip,
                                      DenseMatrix &dshape) const
{
   double sum, dsum[3];

   kv[0]->CalcShape ( shape_x, ijk[0], ip.x);
   kv[1]->CalcShape ( shape_y, ijk[1], ip.y);
   kv[2]->CalcShape ( shape_z, ijk[2], ip.z);

   kv[0]->CalcDShape(dshape_x, ijk[0], ip.x);
   kv[1]->CalcDShape(dshape_y, ijk[1], ip.y);
   kv[2]->CalcDShape(dshape_z, ijk[2], ip.z);

   sum = dsum[0] = dsum[1] = dsum[2] = 0.0;
   for (int o = 0, k = 0; k <= Order; k++)
   {
      const double sz = shape_z(k), dsz = dshape_z(k);
      for (int j = 0; j <= Order; j++)
      {
         const double  sy_sz  =  shape_y(j)* sz;
         const double dsy_sz  = dshape_y(j)* sz;
         const double  sy_dsz =  shape_y(j)*dsz;
         for (int i = 0; i <= Order; i++, o++)
         {
            sum += ( u(o) = shape_x(i)*sy_sz*weights(o) );

            dsum[0] += ( dshape(o,0) = dshape_x(i)* sy_sz *weights(o) );
            dsum[1] += ( dshape(o,1) =  shape_x(i)*dsy_sz *weights(o) );
            dsum[2] += ( dshape(o,2) =  shape_x(i)* sy_dsz*weights(o) );
         }
      }
   }

   sum = 1.0/sum;
   dsum[0] *= sum*sum;
   dsum[1] *= sum*sum;
   dsum[2] *= sum*sum;

   for (int o = 0; o < Dof; o++)
   {
      dshape(o,0) = dshape(o,0)*sum - u(o)*dsum[0];
      dshape(o,1) = dshape(o,1)*sum - u(o)*dsum[1];
      dshape(o,2) = dshape(o,2)*sum - u(o)*dsum[2];
   }
}

}<|MERGE_RESOLUTION|>--- conflicted
+++ resolved
@@ -6172,28 +6172,28 @@
 }
 
 
-<<<<<<< HEAD
-Poly_1D::Basis::Basis(const int p, const double *nodes, const int _btype)
-   : btype(_btype), x(p + 1), w(p + 1)
-{
-   switch (btype)
+Poly_1D::Basis::Basis(const int p, const double *nodes, EvalType etype)
+   : etype(etype)
+{
+   switch (etype)
    {
       case ChangeOfBasis:
       {
+         x.SetSize(p + 1);
+         w.SetSize(p + 1);
          DenseMatrix A(p + 1);
          for (int i = 0; i <= p; i++)
          {
-            CalcBasis(p, nodes[i], x);
-            for (int j = 0; j <= p; j++)
-            {
-               A(j, i) = x(j);
-            }
+            CalcBasis(p, nodes[i], A.GetColumn(i));
          }
          Ai.Factor(A);
          // mfem::out << "Poly_1D::Basis(" << p << ",...) : "; Ai.TestInversion();
-      } break;
+         break;
+      }
       case Barycentric:
       {
+         x.SetSize(p + 1);
+         w.SetSize(p + 1);
          x = nodes;
          w = 1.0;
          for (int i = 0; i <= p; i++)
@@ -6207,43 +6207,6 @@
          }
          for (int i = 0; i <= p; i++)
          {
-=======
-Poly_1D::Basis::Basis(const int p, const double *nodes, EvalType etype)
-   : etype(etype)
-{
-   switch (etype)
-   {
-      case ChangeOfBasis:
-      {
-         x.SetSize(p + 1);
-         w.SetSize(p + 1);
-         DenseMatrix A(p + 1);
-         for (int i = 0; i <= p; i++)
-         {
-            CalcBasis(p, nodes[i], A.GetColumn(i));
-         }
-         Ai.Factor(A);
-         // mfem::out << "Poly_1D::Basis(" << p << ",...) : "; Ai.TestInversion();
-         break;
-      }
-      case Barycentric:
-      {
-         x.SetSize(p + 1);
-         w.SetSize(p + 1);
-         x = nodes;
-         w = 1.0;
-         for (int i = 0; i <= p; i++)
-         {
-            for (int j = 0; j < i; j++)
-            {
-               double xij = x(i) - x(j);
-               w(i) *=  xij;
-               w(j) *= -xij;
-            }
-         }
-         for (int i = 0; i <= p; i++)
-         {
->>>>>>> 155a5eb6
             w(i) = 1.0/w(i);
          }
 
@@ -6257,38 +6220,26 @@
             }
          }
 #endif
-<<<<<<< HEAD
-      } break;
-=======
          break;
       }
       case Positive:
          x.SetDataAndSize(NULL, p + 1); // use x to store (p + 1)
          break;
 
->>>>>>> 155a5eb6
       default: break;
    }
 }
 
 void Poly_1D::Basis::Eval(const double y, Vector &u) const
 {
-<<<<<<< HEAD
-   switch (btype)
-=======
    switch (etype)
->>>>>>> 155a5eb6
    {
       case ChangeOfBasis:
       {
          CalcBasis(Ai.Width() - 1, y, x);
          Ai.Mult(x, u);
-<<<<<<< HEAD
-      } break;
-=======
          break;
       }
->>>>>>> 155a5eb6
       case Barycentric:
       {
          int i, k, p = x.Size() - 1;
@@ -6327,43 +6278,27 @@
          {
             u(i) = l * w(i) / (y - x(i));
          }
-<<<<<<< HEAD
-      } break;
-      case Positive:
-      {
-         CalcBernstein(x.Size() - 1, y, u);
-      } break;
-=======
          break;
       }
       case Positive:
          CalcBernstein(x.Size() - 1, y, u);
          break;
 
->>>>>>> 155a5eb6
       default: break;
    }
 }
 
 void Poly_1D::Basis::Eval(const double y, Vector &u, Vector &d) const
 {
-<<<<<<< HEAD
-   switch (btype)
-=======
    switch (etype)
->>>>>>> 155a5eb6
    {
       case ChangeOfBasis:
       {
          CalcBasis(Ai.Width() - 1, y, x, w);
          Ai.Mult(x, u);
          Ai.Mult(w, d);
-<<<<<<< HEAD
-      } break;
-=======
          break;
       }
->>>>>>> 155a5eb6
       case Barycentric:
       {
          int i, k, p = x.Size() - 1;
@@ -6419,20 +6354,12 @@
          {
             d(i) = (lp * w(i) - u(i))/(y - x(i));
          }
-<<<<<<< HEAD
-      } break;
-      case Positive:
-      {
-         CalcBernstein(x.Size() - 1, y, u, d);
-      } break;
-=======
          break;
       }
       case Positive:
          CalcBernstein(x.Size() - 1, y, u, d);
          break;
 
->>>>>>> 155a5eb6
       default: break;
    }
 }
@@ -6651,24 +6578,6 @@
    }
 }
 
-<<<<<<< HEAD
-const double *Poly_1D::GetPoints(const int p, const int type, const int btype)
-{
-   BasisType::Check(btype);
-
-   if (BasisType::GetQuadrature1D(btype) == Quadrature1D::Invalid)
-   {
-      return NULL;
-   }
-
-   PointsMap &container = points_container[btype];
-
-   if (container.find(type) == container.end())
-   {
-      container[type] = new Array<double*>;
-   }
-   Array<double*> &pts = *container[type];
-=======
 const double *Poly_1D::GetPoints(const int p, const int btype)
 {
    BasisType::Check(btype);
@@ -6681,7 +6590,6 @@
       points_container[btype] = new Array<double*>;
    }
    Array<double*> &pts = *points_container[btype];
->>>>>>> 155a5eb6
    if (pts.Size() <= p)
    {
       pts.SetSize(p + 1, NULL);
@@ -6694,20 +6602,6 @@
    return pts[p];
 }
 
-<<<<<<< HEAD
-Poly_1D::Basis &Poly_1D::GetBasis(const int p, const int type, const int btype)
-{
-   BasisType::Check(btype);
-
-   BasisMap &container = bases_container[btype];
-
-   if ( container.find(type) == container.end() )
-   {
-      // we haven't been asked for basis or points of this type yet
-      container[type] = new Array<Basis*>;
-   }
-   Array<Basis*> &bases = *container[type];
-=======
 Poly_1D::Basis &Poly_1D::GetBasis(const int p, const int btype)
 {
    BasisType::Check(btype);
@@ -6718,98 +6612,58 @@
       bases_container[btype] = new Array<Basis*>;
    }
    Array<Basis*> &bases = *bases_container[btype];
->>>>>>> 155a5eb6
    if (bases.Size() <= p)
    {
       bases.SetSize(p + 1, NULL);
    }
    if (bases[p] == NULL)
    {
-<<<<<<< HEAD
-      bases[p] = new Basis(p, GetPoints(p, type, btype), btype);
-=======
       EvalType etype = (btype == BasisType::Positive) ? Positive : Barycentric;
       bases[p] = new Basis(p, GetPoints(p, btype), etype);
->>>>>>> 155a5eb6
    }
    return *bases[p];
 }
 
 Poly_1D::~Poly_1D()
 {
-<<<<<<< HEAD
-   for (int btype = 0; btype < NumBasisType; ++btype)
-=======
    for (PointsMap::iterator it = points_container.begin();
         it != points_container.end() ; ++it)
->>>>>>> 155a5eb6
-   {
-      PointsMap &pointsContainer = points_container[btype];
-      BasisMap &basisContainer = bases_container[btype];
-      for (std::map<int, Array<double*>*>::iterator it = pointsContainer.begin();
-           it != pointsContainer.end() ; ++it)
-      {
-         Array<double*>& pts = *it->second;
-         for ( int i = 0 ; i < pts.Size() ; ++i )
-         {
-            delete [] pts[i];
-         }
-         delete it->second;
-      }
-
-<<<<<<< HEAD
-      for (std::map<int, Array<Basis*>*>::iterator it = basisContainer.begin();
-           it != basisContainer.end() ; ++it)
-=======
+   {
+      Array<double*>& pts = *it->second;
+      for ( int i = 0 ; i < pts.Size() ; ++i )
+      {
+         delete [] pts[i];
+      }
+      delete it->second;
+   }
+
    for (BasisMap::iterator it = bases_container.begin();
         it != bases_container.end() ; ++it)
    {
       Array<Basis*>& bases = *it->second;
       for ( int i = 0 ; i < bases.Size() ; ++i )
->>>>>>> 155a5eb6
-      {
-         Array<Basis*>& bases = *it->second;
-         for ( int i = 0 ; i < bases.Size() ; ++i )
-         {
-            delete bases[i];
-         }
-         delete it->second;
-      }
+      {
+         delete bases[i];
+      }
+      delete it->second;
    }
 }
 
 Poly_1D poly1d;
 Array2D<int> Poly_1D::binom;
 
-<<<<<<< HEAD
-TensorBasisElement::TensorBasisElement(const int dims,
-                                       const int p,
-                                       const int dofs,
-                                       const int type,
-                                       const int btype) :
-   pt_type(type),
-   dof_map(dofs),
-   basis1d(poly1d.GetBasis(p, pt_type, btype))
-{
-
-   if (FiniteElement::IsClosedType(pt_type))
-=======
 TensorBasisElement::TensorBasisElement(const int dims, const int p,
                                        const int btype)
    : b_type(btype),
      basis1d(poly1d.GetBasis(p, b_type))
 {
    if (FiniteElement::IsClosedType(b_type))
->>>>>>> 155a5eb6
    {
       switch (dims)
       {
          case 1:
          {
-<<<<<<< HEAD
-=======
             dof_map.SetSize(p + 1);
->>>>>>> 155a5eb6
             dof_map[0] = 0;
             dof_map[p] = 1;
             for (int i = 1; i < p; i++)
@@ -6821,10 +6675,7 @@
          case 2:
          {
             const int p1 = p + 1;
-<<<<<<< HEAD
-=======
             dof_map.SetSize(p1*p1);
->>>>>>> 155a5eb6
 
             // vertices
             dof_map[0 + 0*p1] = 0;
@@ -6864,10 +6715,7 @@
          case 3:
          {
             const int p1 = p + 1;
-<<<<<<< HEAD
-=======
             dof_map.SetSize(p1*p1*p1);
->>>>>>> 155a5eb6
 
             // vertices
             dof_map[0 + (0 + 0*p1)*p1] = 0;
@@ -6878,7 +6726,6 @@
             dof_map[p + (0 + p*p1)*p1] = 5;
             dof_map[p + (p + p*p1)*p1] = 6;
             dof_map[0 + (p + p*p1)*p1] = 7;
-<<<<<<< HEAD
 
             // edges (see Hexahedron::edges in mesh/hexahedron.cpp)
             int o = 8;
@@ -6989,154 +6836,6 @@
             break;
          }
          default:
-            break;
-      }
-   }
-   else
-   {
-      for (int i = 0; i < dofs; ++i)
-      {
-         dof_map[i] = i;
-      }
-   }
-}
-
-NodalTensorFiniteElement::NodalTensorFiniteElement(const int dims,
-                                                   const int p,
-                                                   const int dofs,
-                                                   const int type) :
-   NodalFiniteElement(dims,
-                      dims == 1 ? Geometry::SEGMENT
-                      : ((dims == 2) ? Geometry::SQUARE
-                         : Geometry::CUBE),
-                      dofs, p,
-                      dims > 1 ? FunctionSpace::Qk : FunctionSpace::Pk),
-   TensorBasisElement(dims, p, dofs, type, Poly_1D::Barycentric) {}
-
-PositiveTensorFiniteElement::PositiveTensorFiniteElement(const int dims,
-                                                         const int p,
-                                                         const int dofs) :
-   PositiveFiniteElement(dims,
-                         dims == 1 ? Geometry::SEGMENT
-                         : ((dims == 2) ? Geometry::SQUARE
-                            : Geometry::CUBE),
-                         dofs, p,
-                         dims > 1 ? FunctionSpace::Qk : FunctionSpace::Pk),
-   TensorBasisElement(dims, p, dofs, Quadrature1D::Invalid, Poly_1D::Positive) {}
-
-H1_SegmentElement::H1_SegmentElement(const int p, const int type)
-   : NodalTensorFiniteElement(1, p, p + 1, VerifyClosed(type))
-=======
-
-            // edges (see Hexahedron::edges in mesh/hexahedron.cpp)
-            int o = 8;
-            for (int i = 1; i < p; i++)
-            {
-               dof_map[i + (0 + 0*p1)*p1] = o++;   // (0,1)
-            }
-            for (int i = 1; i < p; i++)
-            {
-               dof_map[p + (i + 0*p1)*p1] = o++;   // (1,2)
-            }
-            for (int i = 1; i < p; i++)
-            {
-               dof_map[i + (p + 0*p1)*p1] = o++;   // (3,2)
-            }
-            for (int i = 1; i < p; i++)
-            {
-               dof_map[0 + (i + 0*p1)*p1] = o++;   // (0,3)
-            }
-            for (int i = 1; i < p; i++)
-            {
-               dof_map[i + (0 + p*p1)*p1] = o++;   // (4,5)
-            }
-            for (int i = 1; i < p; i++)
-            {
-               dof_map[p + (i + p*p1)*p1] = o++;   // (5,6)
-            }
-            for (int i = 1; i < p; i++)
-            {
-               dof_map[i + (p + p*p1)*p1] = o++;   // (7,6)
-            }
-            for (int i = 1; i < p; i++)
-            {
-               dof_map[0 + (i + p*p1)*p1] = o++;   // (4,7)
-            }
-            for (int i = 1; i < p; i++)
-            {
-               dof_map[0 + (0 + i*p1)*p1] = o++;   // (0,4)
-            }
-            for (int i = 1; i < p; i++)
-            {
-               dof_map[p + (0 + i*p1)*p1] = o++;   // (1,5)
-            }
-            for (int i = 1; i < p; i++)
-            {
-               dof_map[p + (p + i*p1)*p1] = o++;   // (2,6)
-            }
-            for (int i = 1; i < p; i++)
-            {
-               dof_map[0 + (p + i*p1)*p1] = o++;   // (3,7)
-            }
-
-            // faces (see Mesh::GenerateFaces in mesh/mesh.cpp)
-            for (int j = 1; j < p; j++)
-            {
-               for (int i = 1; i < p; i++)
-               {
-                  dof_map[i + ((p-j) + 0*p1)*p1] = o++;   // (3,2,1,0)
-               }
-            }
-            for (int j = 1; j < p; j++)
-            {
-               for (int i = 1; i < p; i++)
-               {
-                  dof_map[i + (0 + j*p1)*p1] = o++;   // (0,1,5,4)
-               }
-            }
-            for (int j = 1; j < p; j++)
-            {
-               for (int i = 1; i < p; i++)
-               {
-                  dof_map[p + (i + j*p1)*p1] = o++;   // (1,2,6,5)
-               }
-            }
-            for (int j = 1; j < p; j++)
-            {
-               for (int i = 1; i < p; i++)
-               {
-                  dof_map[(p-i) + (p + j*p1)*p1] = o++;   // (2,3,7,6)
-               }
-            }
-            for (int j = 1; j < p; j++)
-            {
-               for (int i = 1; i < p; i++)
-               {
-                  dof_map[0 + ((p-i) + j*p1)*p1] = o++;   // (3,0,4,7)
-               }
-            }
-            for (int j = 1; j < p; j++)
-            {
-               for (int i = 1; i < p; i++)
-               {
-                  dof_map[i + (j + p*p1)*p1] = o++;   // (4,5,6,7)
-               }
-            }
-
-            // interior
-            for (int k = 1; k < p; k++)
-            {
-               for (int j = 1; j < p; j++)
-               {
-                  for (int i = 1; i < p; i++)
-                  {
-                     dof_map[i + (j + k*p1)*p1] = o++;
-                  }
-               }
-            }
-            break;
-         }
-         default:
             MFEM_ABORT("invalid dimension: " << dims);
             break;
       }
@@ -7164,7 +6863,6 @@
 
 H1_SegmentElement::H1_SegmentElement(const int p, const int btype)
    : NodalTensorFiniteElement(1, p, VerifyClosed(btype))
->>>>>>> 155a5eb6
 {
    const double *cp = poly1d.ClosedPoints(p, b_type);
 
@@ -7247,13 +6945,8 @@
 }
 
 
-<<<<<<< HEAD
-H1_QuadrilateralElement::H1_QuadrilateralElement(const int p, const int type)
-   : NodalTensorFiniteElement(2, p, (p + 1)*(p + 1), VerifyClosed(type))
-=======
 H1_QuadrilateralElement::H1_QuadrilateralElement(const int p, const int btype)
    : NodalTensorFiniteElement(2, p, VerifyClosed(btype))
->>>>>>> 155a5eb6
 {
    const double *cp = poly1d.ClosedPoints(p, b_type);
 
@@ -7366,13 +7059,8 @@
 }
 
 
-<<<<<<< HEAD
-H1_HexahedronElement::H1_HexahedronElement(const int p, const int type)
-   : NodalTensorFiniteElement(3, p, (p + 1)*(p + 1)*(p + 1), VerifyClosed(type))
-=======
 H1_HexahedronElement::H1_HexahedronElement(const int p, const int btype)
    : NodalTensorFiniteElement(3, p, VerifyClosed(btype))
->>>>>>> 155a5eb6
 {
    const double *cp = poly1d.ClosedPoints(p, b_type);
 
@@ -7527,11 +7215,7 @@
 
 
 H1Pos_SegmentElement::H1Pos_SegmentElement(const int p)
-<<<<<<< HEAD
-   : PositiveTensorFiniteElement(1, p, p + 1)
-=======
    : PositiveTensorFiniteElement(1, p)
->>>>>>> 155a5eb6
 {
 #ifndef MFEM_THREAD_SAFE
    // thread private versions; see class header.
@@ -7596,11 +7280,7 @@
 
 
 H1Pos_QuadrilateralElement::H1Pos_QuadrilateralElement(const int p)
-<<<<<<< HEAD
-   : PositiveTensorFiniteElement(2, p, (p + 1)*(p + 1))
-=======
    : PositiveTensorFiniteElement(2, p)
->>>>>>> 155a5eb6
 {
    const int p1 = p + 1;
 
@@ -7668,11 +7348,7 @@
 
 
 H1Pos_HexahedronElement::H1Pos_HexahedronElement(const int p)
-<<<<<<< HEAD
-   : PositiveTensorFiniteElement(3, p, (p + 1)*(p + 1)*(p + 1))
-=======
    : PositiveTensorFiniteElement(3, p)
->>>>>>> 155a5eb6
 {
    const int p1 = p + 1;
 
@@ -8431,13 +8107,8 @@
 }
 
 
-<<<<<<< HEAD
-L2_SegmentElement::L2_SegmentElement(const int p, const int type)
-   : NodalTensorFiniteElement(1, p, p + 1, VerifyOpen(type))
-=======
 L2_SegmentElement::L2_SegmentElement(const int p, const int btype)
    : NodalTensorFiniteElement(1, p, VerifyOpen(btype))
->>>>>>> 155a5eb6
 {
    const double *op = poly1d.OpenPoints(p, btype);
 
@@ -8472,11 +8143,7 @@
 void L2_SegmentElement::ProjectDelta(int vertex, Vector &dofs) const
 {
    const int p = Order;
-<<<<<<< HEAD
-   const double *op = poly1d.OpenPoints(p, pt_type);
-=======
    const double *op = poly1d.OpenPoints(p, b_type);
->>>>>>> 155a5eb6
 
    switch (vertex)
    {
@@ -8498,11 +8165,7 @@
 
 
 L2Pos_SegmentElement::L2Pos_SegmentElement(const int p)
-<<<<<<< HEAD
-   : PositiveTensorFiniteElement(1, p, p + 1)
-=======
    : PositiveTensorFiniteElement(1, p)
->>>>>>> 155a5eb6
 {
 #ifndef MFEM_THREAD_SAFE
    shape_x.SetSize(p + 1);
@@ -8546,17 +8209,10 @@
 }
 
 
-<<<<<<< HEAD
-L2_QuadrilateralElement::L2_QuadrilateralElement(const int p, const int type)
-   : NodalTensorFiniteElement(2, p, (p + 1)*(p + 1), VerifyOpen(type))
-{
-   const double *op = poly1d.OpenPoints(p, pt_type);
-=======
 L2_QuadrilateralElement::L2_QuadrilateralElement(const int p, const int btype)
    : NodalTensorFiniteElement(2, p, VerifyOpen(btype))
 {
    const double *op = poly1d.OpenPoints(p, b_type);
->>>>>>> 155a5eb6
 
 #ifndef MFEM_THREAD_SAFE
    shape_x.SetSize(p + 1);
@@ -8614,11 +8270,7 @@
 void L2_QuadrilateralElement::ProjectDelta(int vertex, Vector &dofs) const
 {
    const int p = Order;
-<<<<<<< HEAD
-   const double *op = poly1d.OpenPoints(p, pt_type);
-=======
    const double *op = poly1d.OpenPoints(p, b_type);
->>>>>>> 155a5eb6
 
 #ifdef MFEM_THREAD_SAFE
    Vector shape_x(p+1), shape_y(p+1);
@@ -8665,11 +8317,7 @@
 
 
 L2Pos_QuadrilateralElement::L2Pos_QuadrilateralElement(const int p)
-<<<<<<< HEAD
-   : PositiveTensorFiniteElement(2, p, (p + 1)*(p + 1))
-=======
    : PositiveTensorFiniteElement(2, p)
->>>>>>> 155a5eb6
 {
 #ifndef MFEM_THREAD_SAFE
    shape_x.SetSize(p + 1);
@@ -8746,13 +8394,8 @@
 }
 
 
-<<<<<<< HEAD
-L2_HexahedronElement::L2_HexahedronElement(const int p, const int type)
-   : NodalTensorFiniteElement(3, p, (p + 1)*(p + 1)*(p + 1), VerifyOpen(type))
-=======
 L2_HexahedronElement::L2_HexahedronElement(const int p, const int btype)
    : NodalTensorFiniteElement(3, p, VerifyOpen(btype))
->>>>>>> 155a5eb6
 {
    const double *op = poly1d.OpenPoints(p, btype);
 
@@ -8821,11 +8464,7 @@
 void L2_HexahedronElement::ProjectDelta(int vertex, Vector &dofs) const
 {
    const int p = Order;
-<<<<<<< HEAD
-   const double *op = poly1d.OpenPoints(p, pt_type);
-=======
    const double *op = poly1d.OpenPoints(p, b_type);
->>>>>>> 155a5eb6
 
 #ifdef MFEM_THREAD_SAFE
    Vector shape_x(p+1), shape_y(p+1);
@@ -8908,11 +8547,7 @@
 
 
 L2Pos_HexahedronElement::L2Pos_HexahedronElement(const int p)
-<<<<<<< HEAD
-   : PositiveTensorFiniteElement(3, p, (p + 1)*(p + 1)*(p + 1))
-=======
    : PositiveTensorFiniteElement(3, p)
->>>>>>> 155a5eb6
 {
 #ifndef MFEM_THREAD_SAFE
    shape_x.SetSize(p + 1);
@@ -9383,13 +9018,8 @@
                                                  const int ob_type)
    : VectorFiniteElement(2, Geometry::SQUARE, 2*(p + 1)*(p + 2), p + 1,
                          H_DIV, FunctionSpace::Qk),
-<<<<<<< HEAD
-     cbasis1d(poly1d.GetBasis(p + 1, VerifyClosed(cp_type))),
-     obasis1d(poly1d.GetBasis(p, VerifyOpen(op_type))),
-=======
      cbasis1d(poly1d.GetBasis(p + 1, VerifyClosed(cb_type))),
      obasis1d(poly1d.GetBasis(p, VerifyOpen(ob_type))),
->>>>>>> 155a5eb6
      dof_map(Dof), dof2nk(Dof)
 {
    const double *cp = poly1d.ClosedPoints(p + 1, cb_type);
@@ -9599,13 +9229,8 @@
                                            const int ob_type)
    : VectorFiniteElement(3, Geometry::CUBE, 3*(p + 1)*(p + 1)*(p + 2), p + 1,
                          H_DIV, FunctionSpace::Qk),
-<<<<<<< HEAD
-     cbasis1d(poly1d.GetBasis(p + 1, VerifyClosed(cp_type))),
-     obasis1d(poly1d.GetBasis(p, VerifyOpen(op_type))),
-=======
      cbasis1d(poly1d.GetBasis(p + 1, VerifyClosed(cb_type))),
      obasis1d(poly1d.GetBasis(p, VerifyOpen(ob_type))),
->>>>>>> 155a5eb6
      dof_map(Dof), dof2nk(Dof)
 {
    const double *cp = poly1d.ClosedPoints(p + 1, cb_type);
@@ -10253,13 +9878,8 @@
                                            const int cb_type, const int ob_type)
    : VectorFiniteElement(3, Geometry::CUBE, 3*p*(p + 1)*(p + 1), p,
                          H_CURL, FunctionSpace::Qk),
-<<<<<<< HEAD
-     cbasis1d(poly1d.GetBasis(p, VerifyClosed(cp_type))),
-     obasis1d(poly1d.GetBasis(p - 1, VerifyOpen(op_type))),
-=======
      cbasis1d(poly1d.GetBasis(p, VerifyClosed(cb_type))),
      obasis1d(poly1d.GetBasis(p - 1, VerifyOpen(ob_type))),
->>>>>>> 155a5eb6
      dof_map(Dof), dof2tk(Dof)
 {
    const double *cp = poly1d.ClosedPoints(p, cb_type);
@@ -10630,13 +10250,8 @@
                                                  const int ob_type)
    : VectorFiniteElement(2, Geometry::SQUARE, 2*p*(p + 1), p,
                          H_CURL, FunctionSpace::Qk),
-<<<<<<< HEAD
-     cbasis1d(poly1d.GetBasis(p, VerifyClosed(cp_type))),
-     obasis1d(poly1d.GetBasis(p - 1, VerifyOpen(op_type))),
-=======
      cbasis1d(poly1d.GetBasis(p, VerifyClosed(cb_type))),
      obasis1d(poly1d.GetBasis(p - 1, VerifyOpen(ob_type))),
->>>>>>> 155a5eb6
      dof_map(Dof), dof2tk(Dof)
 {
    const double *cp = poly1d.ClosedPoints(p, cb_type);
@@ -11247,11 +10862,7 @@
 ND_SegmentElement::ND_SegmentElement(const int p, const int ob_type)
    : VectorFiniteElement(1, Geometry::SEGMENT, p, p - 1,
                          H_CURL, FunctionSpace::Pk),
-<<<<<<< HEAD
-     obasis1d(poly1d.GetBasis(p - 1, VerifyOpen(op_type))),
-=======
      obasis1d(poly1d.GetBasis(p - 1, VerifyOpen(ob_type))),
->>>>>>> 155a5eb6
      dof2tk(Dof)
 {
    const double *op = poly1d.OpenPoints(p - 1, ob_type);
