--- conflicted
+++ resolved
@@ -3061,13 +3061,17 @@
       : VectorCoefficient(fe_.GetDof()), Q(q), fe(fe_) { }
 
    using VectorCoefficient::Eval;
+   virtual void Eval(Vector &V, const ElementTransformation &T) const
+   {
+      V.SetSize(vdim);
+      fe.CalcPhysShape(T, V);
+      V *= Q.Eval(T);
+   }
+#ifdef MFEM_DEPRECATED
    virtual void Eval(Vector &V, ElementTransformation &T,
                      const IntegrationPoint &ip)
-   {
-      V.SetSize(vdim);
-      fe.CalcPhysShape(T, V);
-      V *= Q.Eval(T, ip);
-   }
+   { return Eval(V, T); }
+#endif
 };
 
 }
@@ -3078,34 +3082,7 @@
                                                   ElementTransformation &Trans,
                                                   DenseMatrix &elmat)
 {
-<<<<<<< HEAD
-   // Scalar shape functions scaled by scalar coefficient
-   struct ShapeCoefficient : public VectorCoefficient
-   {
-      Coefficient &Q;
-      const FiniteElement &fe;
-
-      ShapeCoefficient(Coefficient &q, const FiniteElement &fe_)
-         : VectorCoefficient(fe_.GetDof()), Q(q), fe(fe_) { }
-
-      using VectorCoefficient::Eval;
-      virtual void Eval(Vector &V, const ElementTransformation &T) const
-      {
-         V.SetSize(vdim);
-         fe.CalcPhysShape(T, V);
-         V *= Q.Eval(T);
-      }
-#ifdef MFEM_DEPRECATED
-      virtual void Eval(Vector &V, ElementTransformation &T,
-                        const IntegrationPoint &ip)
-      { return Eval(V, T); }
-#endif
-   };
-
-   ShapeCoefficient dom_shape_coeff(Q, dom_fe);
-=======
    internal::ShapeCoefficient dom_shape_coeff(Q, dom_fe);
->>>>>>> 73a4ddfb
 
    elmat.SetSize(ran_fe.GetDof(),dom_fe.GetDof());
 
@@ -3266,22 +3243,27 @@
 {
    VectorCoefficient &VQ;
    const FiniteElement &fe;
-   DenseMatrix vshape;
-   Vector vc;
+   mutable DenseMatrix vshape;
+   mutable Vector vc;
 
    VDotVShapeCoefficient(VectorCoefficient &vq, const FiniteElement &fe_)
       : VectorCoefficient(fe_.GetDof()), VQ(vq), fe(fe_),
         vshape(vdim, vq.GetVDim()), vc(vq.GetVDim()) { }
 
    using VectorCoefficient::Eval;
+   virtual void Eval(Vector &V, const ElementTransformation &T) const
+   {
+      V.SetSize(vdim);
+      VQ.Eval(vc, T);
+      fe.CalcPhysVShape(T, vshape);
+      vshape.Mult(vc, V);
+   }
+
+#ifdef MFEM_DEPRECATED
    virtual void Eval(Vector &V, ElementTransformation &T,
                      const IntegrationPoint &ip)
-   {
-      V.SetSize(vdim);
-      VQ.Eval(vc, T, ip);
-      fe.CalcPhysVShape(T, vshape);
-      vshape.Mult(vc, V);
-   }
+   { return Eval(V, T); }
+#endif
 };
 
 }
@@ -3293,39 +3275,7 @@
    ElementTransformation &Trans,
    DenseMatrix &elmat)
 {
-<<<<<<< HEAD
-   // Vector shape functions dot product with a vector coefficient
-   struct VDotVShapeCoefficient : public VectorCoefficient
-   {
-      VectorCoefficient &VQ;
-      const FiniteElement &fe;
-      mutable DenseMatrix vshape;
-      mutable Vector vc;
-
-      VDotVShapeCoefficient(VectorCoefficient &vq, const FiniteElement &fe_)
-         : VectorCoefficient(fe_.GetDof()), VQ(vq), fe(fe_),
-           vshape(vdim, vq.GetVDim()), vc(vq.GetVDim()) { }
-
-      using VectorCoefficient::Eval;
-      virtual void Eval(Vector &V, const ElementTransformation &T) const
-      {
-         V.SetSize(vdim);
-         VQ.Eval(vc, T);
-         fe.CalcPhysVShape(T, vshape);
-         vshape.Mult(vc, V);
-      }
-
-#ifdef MFEM_DEPRECATED
-      virtual void Eval(Vector &V, ElementTransformation &T,
-                        const IntegrationPoint &ip)
-      { return Eval(V, T); }
-#endif
-   };
-
-   VDotVShapeCoefficient dom_shape_coeff(VQ, dom_fe);
-=======
    internal::VDotVShapeCoefficient dom_shape_coeff(VQ, dom_fe);
->>>>>>> 73a4ddfb
 
    elmat.SetSize(ran_fe.GetDof(),dom_fe.GetDof());
 
