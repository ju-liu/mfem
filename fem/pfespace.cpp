--- conflicted
+++ resolved
@@ -333,28 +333,39 @@
       MFEM_VERIFY(tdof_offsets[0] >= 0 && tdof_offsets[1] >= 0,
                   "overflow in global tdof_offsets");
 
-      // Communicate the neighbor offsets in tdof_nb_offsets
-      GroupTopology &gt = GetGroupTopo();
-      int nsize = gt.GetNumNeighbors()-1;
-      MPI_Request *requests = new MPI_Request[2*nsize];
-      MPI_Status  *statuses = new MPI_Status[2*nsize];
-      tdof_nb_offsets.SetSize(nsize+1);
-      tdof_nb_offsets[0] = tdof_offsets[0];
-
-      int request_counter = 0;
-      // send and receive neighbors' local tdof offsets
-      for (int i = 1; i <= nsize; i++)
-         MPI_Irecv(&tdof_nb_offsets[i], 1, HYPRE_MPI_INT, gt.GetNeighborRank(i),
-                   5365, MyComm, &requests[request_counter++]);
-
-      for (int i = 1; i <= nsize; i++)
-         MPI_Isend(&tdof_nb_offsets[0], 1, HYPRE_MPI_INT, gt.GetNeighborRank(i),
-                   5365, MyComm, &requests[request_counter++]);
-
-      MPI_Waitall(request_counter, requests, statuses);
-
-      delete [] statuses;
-      delete [] requests;
+      if (!pmesh->pncmesh)
+      {
+         // Communicate the neighbor offsets in tdof_nb_offsets
+         GroupTopology &gt = GetGroupTopo();
+         int nsize = gt.GetNumNeighbors()-1;
+         MPI_Request *requests = new MPI_Request[2*nsize];
+         MPI_Status  *statuses = new MPI_Status[2*nsize];
+         tdof_nb_offsets.SetSize(nsize+1);
+         tdof_nb_offsets[0] = tdof_offsets[0];
+
+         int request_counter = 0;
+         // send and receive neighbors' local tdof offsets
+         for (int i = 1; i <= nsize; i++)
+         {
+            MPI_Irecv(&tdof_nb_offsets[i], 1, HYPRE_MPI_INT,
+                      gt.GetNeighborRank(i), 5365, MyComm,
+                      &requests[request_counter++]);
+         }
+         for (int i = 1; i <= nsize; i++)
+         {
+            MPI_Isend(&tdof_nb_offsets[0], 1, HYPRE_MPI_INT,
+                      gt.GetNeighborRank(i), 5365, MyComm,
+                      &requests[request_counter++]);
+         }
+         MPI_Waitall(request_counter, requests, statuses);
+
+         delete [] statuses;
+         delete [] requests;
+      }
+      else
+      {
+         // TODO
+      }
    }
    else
    {
@@ -392,19 +403,14 @@
       return P;
    }
 
-<<<<<<< HEAD
    if (pmesh->pncmesh)
    {
       GetConformingInterpolation();
       return P;
    }
 
-   int  ldof = GetVSize();
-   int  ltdof = TrueVSize();
-=======
    int ldof  = GetVSize();
    int ltdof = TrueVSize();
->>>>>>> 5e2796ac
 
    HYPRE_Int *i_diag = new HYPRE_Int[ldof+1];
    HYPRE_Int *j_diag = new HYPRE_Int[ltdof];
@@ -419,39 +425,7 @@
    HYPRE_Int *col_starts = GetTrueDofOffsets();
    HYPRE_Int *row_starts = GetDofOffsets();
 
-<<<<<<< HEAD
-   cmap   = new int[ldof-ltdof];
-
-   Array<Pair<int, int> > cmap_j_offd(ldof-ltdof);
-
-   if (HYPRE_AssumedPartitionCheck())
-   {
-      int nsize = gt.GetNumNeighbors()-1;
-      MPI_Request *requests = new MPI_Request[2*nsize];
-      MPI_Status  *statuses = new MPI_Status[2*nsize];
-      tdof_nb_offsets.SetSize(nsize+1);
-      tdof_nb_offsets[0] = col_starts[0];
-
-      int request_counter = 0;
-      // send and receive neighbors' local tdof offsets
-      for (i = 1; i <= nsize; i++)
-      {
-         MPI_Irecv(&tdof_nb_offsets[i], 1, MPI_INT, gt.GetNeighborRank(i), 5365,
-                   MyComm, &requests[request_counter++]);
-      }
-      for (i = 1; i <= nsize; i++)
-      {
-         MPI_Isend(&tdof_nb_offsets[0], 1, MPI_INT, gt.GetNeighborRank(i), 5365,
-                   MyComm, &requests[request_counter++]);
-      }
-      MPI_Waitall(request_counter, requests, statuses);
-
-      delete [] statuses;
-      delete [] requests;
-   }
-=======
    Array<Pair<HYPRE_Int, int> > cmap_j_offd(ldof-ltdof);
->>>>>>> 5e2796ac
 
    i_diag[0] = i_offd[0] = 0;
    diag_counter = offd_counter = 0;
@@ -464,20 +438,7 @@
       }
       else
       {
-<<<<<<< HEAD
-         if (HYPRE_AssumedPartitionCheck())
-         {
-            cmap_j_offd[offd_counter].one =
-               tdof_nb_offsets[gt.GetGroupMaster(ldof_group[i])] +
-               ldof_ltdof[i];
-         }
-         else
-         {
-            cmap_j_offd[offd_counter].one = col_starts[proc] + ldof_ltdof[i];
-         }
-=======
          cmap_j_offd[offd_counter].one = GetGlobalTDofNumber(i);
->>>>>>> 5e2796ac
          cmap_j_offd[offd_counter].two = offd_counter;
          offd_counter++;
       }
@@ -644,7 +605,7 @@
    }
 }
 
-HYPRE_Int ParFiniteElementSpace::GetMyDofOffset()
+HYPRE_Int ParFiniteElementSpace::GetMyDofOffset() const
 {
    return HYPRE_AssumedPartitionCheck() ? dof_offsets[0] : dof_offsets[MyRank];
 }
