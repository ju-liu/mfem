// Copyright (c) 2010-2020, Lawrence Livermore National Security, LLC. Produced
// at the Lawrence Livermore National Laboratory. All Rights reserved. See files
// LICENSE and NOTICE for details. LLNL-CODE-806117.
//
// This file is part of the MFEM library. For more information and source code
// availability visit https://mfem.org.
//
// MFEM is free software; you can redistribute it and/or modify it under the
// terms of the BSD-3 license. We welcome feedback and contributions, see file
// CONTRIBUTING.md for details.

#include "../general/forall.hpp"
#include "bilininteg.hpp"
#include "gridfunc.hpp"
#include "libceed/diffusion.hpp"

using namespace std;

namespace mfem
{

// PA Diffusion Integrator

// OCCA 2D Assemble kernel
#ifdef MFEM_USE_OCCA
static void OccaPADiffusionSetup2D(const int D1D,
                                   const int Q1D,
                                   const int NE,
                                   const Array<double> &W,
                                   const Vector &J,
                                   const Vector &C,
                                   Vector &op)
{
   occa::properties props;
   props["defines/D1D"] = D1D;
   props["defines/Q1D"] = Q1D;
   const occa::memory o_W = OccaMemoryRead(W.GetMemory(), W.Size());
   const occa::memory o_J = OccaMemoryRead(J.GetMemory(), J.Size());
   const occa::memory o_C = OccaMemoryRead(C.GetMemory(), C.Size());
   occa::memory o_op = OccaMemoryWrite(op.GetMemory(), op.Size());
   const bool const_c = C.Size() == 1;
   const occa_id_t id = std::make_pair(D1D,Q1D);
   static occa_kernel_t OccaDiffSetup2D_ker;
   if (OccaDiffSetup2D_ker.find(id) == OccaDiffSetup2D_ker.end())
   {
      const occa::kernel DiffusionSetup2D =
         mfem::OccaDev().buildKernel("occa://mfem/fem/occa.okl",
                                     "DiffusionSetup2D", props);
      OccaDiffSetup2D_ker.emplace(id, DiffusionSetup2D);
   }
   OccaDiffSetup2D_ker.at(id)(NE, o_W, o_J, o_C, o_op, const_c);
}

static void OccaPADiffusionSetup3D(const int D1D,
                                   const int Q1D,
                                   const int NE,
                                   const Array<double> &W,
                                   const Vector &J,
                                   const Vector &C,
                                   Vector &op)
{
   occa::properties props;
   props["defines/D1D"] = D1D;
   props["defines/Q1D"] = Q1D;
   const occa::memory o_W = OccaMemoryRead(W.GetMemory(), W.Size());
   const occa::memory o_J = OccaMemoryRead(J.GetMemory(), J.Size());
   const occa::memory o_C = OccaMemoryRead(C.GetMemory(), C.Size());
   occa::memory o_op = OccaMemoryWrite(op.GetMemory(), op.Size());
   const bool const_c = C.Size() == 1;
   const occa_id_t id = std::make_pair(D1D,Q1D);
   static occa_kernel_t OccaDiffSetup3D_ker;
   if (OccaDiffSetup3D_ker.find(id) == OccaDiffSetup3D_ker.end())
   {
      const occa::kernel DiffusionSetup3D =
         mfem::OccaDev().buildKernel("occa://mfem/fem/occa.okl",
                                     "DiffusionSetup3D", props);
      OccaDiffSetup3D_ker.emplace(id, DiffusionSetup3D);
   }
   OccaDiffSetup3D_ker.at(id)(NE, o_W, o_J, o_C, o_op, const_c);
}
#endif // MFEM_USE_OCCA

template<>
void PADiffusionSetup2D<2>(const int Q1D,
                           const int coeffDim,
                           const int NE,
                           const Array<double> &w,
                           const Vector &j,
                           const Vector &c,
                           Vector &d)
{
   const int NQ = Q1D*Q1D;
   const bool symmetric = (coeffDim != 4);
   const bool const_c = c.Size() == 1;
   auto W = w.Read();
   auto J = Reshape(j.Read(), NQ, 2, 2, NE);
   auto C = const_c ? Reshape(c.Read(), 1, 1, 1) : Reshape(c.Read(), coeffDim,
                                                           NQ, NE);
   auto D = Reshape(d.Write(), NQ, symmetric ? 3 : 4, NE);

   MFEM_FORALL(e, NE,
   {
      for (int q = 0; q < NQ; ++q)
      {
         const double J11 = J(q,0,0,e);
         const double J21 = J(q,1,0,e);
         const double J12 = J(q,0,1,e);
         const double J22 = J(q,1,1,e);
         const double w_detJ = W[q] / ((J11*J22)-(J21*J12));
         if (coeffDim == 3 || coeffDim == 4) // Matrix coefficient
         {
            // First compute entries of R = MJ^{-T}, without det J factor.
            const double M11 = C(0, q, e);
            const double M12 = C(1, q, e);
            const double M21 = symmetric ? M12 : C(2, q, e);
            const double M22 = symmetric ? C(2, q, e) : C(3, q, e);
            const double R11 = M11*J22 - M12*J12;
            const double R21 = M21*J22 - M22*J12;
            const double R12 = -M11*J21 + M12*J11;
            const double R22 = -M21*J21 + M22*J11;

            // Now set y to J^{-1}R.
            D(q,0,e) = w_detJ * ( J22*R11 - J12*R21); // 1,1
            D(q,1,e) = w_detJ * (-J21*R11 + J11*R21); // 2,1
            D(q,2,e) = w_detJ * (symmetric ? (-J21*R12 + J11*R22) :
            (J22*R12 - J12*R22)); // 2,2 or 1,2
            if (!symmetric)
            {
               D(q,3,e) = w_detJ * (-J21*R12 + J11*R22); // 2,2
            }
         }
         else // Vector or scalar coefficient
         {
            const double C1 = const_c ? C(0,0,0) : C(0,q,e);
            const double C2 = const_c ? C(0,0,0) : (coeffDim == 2 ? C(1,q,e) : C(0,q,e));
            D(q,0,e) =  w_detJ * (C2*J12*J12 + C1*J22*J22); // 1,1
            D(q,1,e) = -w_detJ * (C2*J12*J11 + C1*J22*J21); // 1,2
            D(q,2,e) =  w_detJ * (C2*J11*J11 + C1*J21*J21); // 2,2
         }
      }
   });
}

// PA Diffusion Assemble 2D kernel with 3D node coords
template<>
void PADiffusionSetup2D<3>(const int Q1D,
                           const int coeffDim,
                           const int NE,
                           const Array<double> &w,
                           const Vector &j,
                           const Vector &c,
                           Vector &d)
{
   MFEM_VERIFY(coeffDim == 1, "Matrix and vector coefficients not supported");
   constexpr int DIM = 2;
   constexpr int SDIM = 3;
   const int NQ = Q1D*Q1D;
   const bool const_c = c.Size() == 1;

   auto W = w.Read();
   auto J = Reshape(j.Read(), NQ, SDIM, DIM, NE);
   auto C = const_c ? Reshape(c.Read(), 1, 1) : Reshape(c.Read(), NQ, NE);

   auto D = Reshape(d.Write(), NQ, 3, NE);
   MFEM_FORALL(e, NE,
   {
      for (int q = 0; q < NQ; ++q)
      {
         const double wq = W[q];
         const double J11 = J(q,0,0,e);
         const double J21 = J(q,1,0,e);
         const double J31 = J(q,2,0,e);
         const double J12 = J(q,0,1,e);
         const double J22 = J(q,1,1,e);
         const double J32 = J(q,2,1,e);
         const double E = J11*J11 + J21*J21 + J31*J31;
         const double G = J12*J12 + J22*J22 + J32*J32;
         const double F = J11*J12 + J21*J22 + J31*J32;
         const double iw = 1.0 / sqrt(E*G - F*F);
         const double coeff = const_c ? C(0,0) : C(q,e);
         const double alpha = wq * coeff * iw;
         D(q,0,e) =  alpha * G; // 1,1
         D(q,1,e) = -alpha * F; // 1,2
         D(q,2,e) =  alpha * E; // 2,2
      }
   });
}

// PA Diffusion Assemble 3D kernel
void PADiffusionSetup3D(const int Q1D,
                        const int coeffDim,
                        const int NE,
                        const Array<double> &w,
                        const Vector &j,
                        const Vector &c,
                        Vector &d)
{
   const int NQ = Q1D*Q1D*Q1D;
   const bool symmetric = (coeffDim != 9);
   const bool const_c = c.Size() == 1;
   auto W = w.Read();
   auto J = Reshape(j.Read(), NQ, 3, 3, NE);
   auto C = const_c ? Reshape(c.Read(), 1, 1, 1) : Reshape(c.Read(), coeffDim, NQ,
                                                           NE);
   auto D = Reshape(d.Write(), NQ, symmetric ? 6 : 9, NE);
   MFEM_FORALL(e, NE,
   {
      for (int q = 0; q < NQ; ++q)
      {
         const double J11 = J(q,0,0,e);
         const double J21 = J(q,1,0,e);
         const double J31 = J(q,2,0,e);
         const double J12 = J(q,0,1,e);
         const double J22 = J(q,1,1,e);
         const double J32 = J(q,2,1,e);
         const double J13 = J(q,0,2,e);
         const double J23 = J(q,1,2,e);
         const double J33 = J(q,2,2,e);
         const double detJ = J11 * (J22 * J33 - J32 * J23) -
         /* */               J21 * (J12 * J33 - J32 * J13) +
         /* */               J31 * (J12 * J23 - J22 * J13);
         const double w_detJ = W[q] / detJ;
         // adj(J)
         const double A11 = (J22 * J33) - (J23 * J32);
         const double A12 = (J32 * J13) - (J12 * J33);
         const double A13 = (J12 * J23) - (J22 * J13);
         const double A21 = (J31 * J23) - (J21 * J33);
         const double A22 = (J11 * J33) - (J13 * J31);
         const double A23 = (J21 * J13) - (J11 * J23);
         const double A31 = (J21 * J32) - (J31 * J22);
         const double A32 = (J31 * J12) - (J11 * J32);
         const double A33 = (J11 * J22) - (J12 * J21);

         if (coeffDim == 6 || coeffDim == 9) // Matrix coefficient version
         {
            // Compute entries of R = MJ^{-T} = M adj(J)^T, without det J.
            const double M11 = C(0, q, e);
            const double M12 = C(1, q, e);
            const double M13 = C(2, q, e);
            const double M21 = (!symmetric) ? C(3, q, e) : M12;
            const double M22 = (!symmetric) ? C(4, q, e) : C(3, q, e);
            const double M23 = (!symmetric) ? C(5, q, e) : C(4, q, e);
            const double M31 = (!symmetric) ? C(6, q, e) : M13;
            const double M32 = (!symmetric) ? C(7, q, e) : M23;
            const double M33 = (!symmetric) ? C(8, q, e) : C(5, q, e);

            const double R11 = M11*A11 + M12*A12 + M13*A13;
            const double R12 = M11*A21 + M12*A22 + M13*A23;
            const double R13 = M11*A31 + M12*A32 + M13*A33;
            const double R21 = M21*A11 + M22*A12 + M23*A13;
            const double R22 = M21*A21 + M22*A22 + M23*A23;
            const double R23 = M21*A31 + M22*A32 + M23*A33;
            const double R31 = M31*A11 + M32*A12 + M33*A13;
            const double R32 = M31*A21 + M32*A22 + M33*A23;
            const double R33 = M31*A31 + M32*A32 + M33*A33;

            // Now set D to J^{-1} R = adj(J) R
            D(q,0,e) = w_detJ * (A11*R11 + A12*R21 + A13*R31); // 1,1
            const double D12 = w_detJ * (A11*R12 + A12*R22 + A13*R32);
            D(q,1,e) = D12; // 1,2
            D(q,2,e) = w_detJ * (A11*R13 + A12*R23 + A13*R33); // 1,3

            const double D21 = w_detJ * (A21*R11 + A22*R21 + A23*R31);
            const double D22 = w_detJ * (A21*R12 + A22*R22 + A23*R32);
            const double D23 = w_detJ * (A21*R13 + A22*R23 + A23*R33);

            const double D33 = w_detJ * (A31*R13 + A32*R23 + A33*R33);

            D(q,3,e) = symmetric ? D22 : D21; // 2,2 or 2,1
            D(q,4,e) = symmetric ? D23 : D22; // 2,3 or 2,2
            D(q,5,e) = symmetric ? D33 : D23; // 3,3 or 2,3

            if (!symmetric)
            {
               D(q,6,e) = w_detJ * (A31*R11 + A32*R21 + A33*R31); // 3,1
               D(q,7,e) = w_detJ * (A31*R12 + A32*R22 + A33*R32); // 3,2
               D(q,8,e) = D33; // 3,3
            }
         }
         else  // Vector or scalar coefficient version
         {
            const double C1 = const_c ? C(0,0,0) : C(0,q,e);
            const double C2 = const_c ? C(0,0,0) : (coeffDim == 3 ? C(1,q,e) : C(0,q,e));
            const double C3 = const_c ? C(0,0,0) : (coeffDim == 3 ? C(2,q,e) : C(0,q,e));

            // detJ J^{-1} J^{-T} = (1/detJ) adj(J) adj(J)^T
            D(q,0,e) = w_detJ * (C1*A11*A11 + C2*A12*A12 + C3*A13*A13); // 1,1
            D(q,1,e) = w_detJ * (C1*A11*A21 + C2*A12*A22 + C3*A13*A23); // 2,1
            D(q,2,e) = w_detJ * (C1*A11*A31 + C2*A12*A32 + C3*A13*A33); // 3,1
            D(q,3,e) = w_detJ * (C1*A21*A21 + C2*A22*A22 + C3*A23*A23); // 2,2
            D(q,4,e) = w_detJ * (C1*A21*A31 + C2*A22*A32 + C3*A23*A33); // 3,2
            D(q,5,e) = w_detJ * (C1*A31*A31 + C2*A32*A32 + C3*A33*A33); // 3,3
         }
      }
   });
}

static void PADiffusionSetup(const int dim,
                             const int sdim,
                             const int D1D,
                             const int Q1D,
                             const int coeffDim,
                             const int NE,
                             const Array<double> &W,
                             const Vector &J,
                             const Vector &C,
                             Vector &D)
{
   if (dim == 1) { MFEM_ABORT("dim==1 not supported in PADiffusionSetup"); }
   if (dim == 2)
   {
#ifdef MFEM_USE_OCCA
      if (DeviceCanUseOcca())
      {
         OccaPADiffusionSetup2D(D1D, Q1D, NE, W, J, C, D);
         return;
      }
#else
      MFEM_CONTRACT_VAR(D1D);
#endif // MFEM_USE_OCCA
      if (sdim == 2) { PADiffusionSetup2D<2>(Q1D, coeffDim, NE, W, J, C, D); }
      if (sdim == 3) { PADiffusionSetup2D<3>(Q1D, coeffDim, NE, W, J, C, D); }
   }
   if (dim == 3)
   {
#ifdef MFEM_USE_OCCA
      if (DeviceCanUseOcca())
      {
         OccaPADiffusionSetup3D(D1D, Q1D, NE, W, J, C, D);
         return;
      }
#endif // MFEM_USE_OCCA
      PADiffusionSetup3D(Q1D, coeffDim, NE, W, J, C, D);
   }
}

void DiffusionIntegrator::SetupPA(const FiniteElementSpace &fes)
{
   // Assuming the same element type
   fespace = &fes;
   Mesh *mesh = fes.GetMesh();
   if (mesh->GetNE() == 0) { return; }
   const FiniteElement &el = *fes.GetFE(0);
   const IntegrationRule *ir = IntRule ? IntRule : &GetRule(el, el);
#ifdef MFEM_USE_CEED
   if (DeviceCanUseCeed())
   {
      if (ceedDataPtr) { delete ceedDataPtr; }
      CeedData* ptr = new CeedData();
      ceedDataPtr = ptr;
      InitCeedCoeff(Q, ptr);
      return CeedPADiffusionAssemble(fes, *ir, *ptr);
   }
#endif
   const int dims = el.GetDim();
   const int symmDims = (dims * (dims + 1)) / 2; // 1x1: 1, 2x2: 3, 3x3: 6
   const int nq = ir->GetNPoints();
   dim = mesh->Dimension();
   ne = fes.GetNE();
   geom = mesh->GetGeometricFactors(*ir, GeometricFactors::JACOBIANS);
   const int sdim = mesh->SpaceDimension();
   maps = &el.GetDofToQuad(*ir, DofToQuad::TENSOR);
   dofs1D = maps->ndof;
   quad1D = maps->nqpt;
   int coeffDim = 1;
   Vector coeff;
   const int MQfullDim = MQ ? MQ->GetHeight() * MQ->GetWidth() : 0;
   if (MQ)
   {
      MFEM_VERIFY(MQ->GetHeight() == dim && MQ->GetWidth() == dim, "");
      const int MQsymmDim = MQ->GetWidth() * (MQ->GetWidth() + 1) / 2;

      const int MQdim = MQ->IsSymmetric() ? MQsymmDim : MQfullDim;
      coeffDim = MQdim;

      coeff.SetSize(MQdim * nq * ne);
      symmetric = MQ ? MQ->IsSymmetric() : true;

      DenseMatrix M;
      Vector Msymm;
      if (symmetric)
      {
         Msymm.SetSize(MQsymmDim);
      }
      else
      {
         M.SetSize(dim);
      }

      auto C = Reshape(coeff.HostWrite(), MQdim, nq, ne);
      for (int e=0; e<ne; ++e)
      {
         ElementTransformation *tr = mesh->GetElementTransformation(e);
         for (int p=0; p<nq; ++p)
         {
            if (MQ->IsSymmetric())
            {
               MQ->EvalSymmetric(Msymm, *tr, ir->IntPoint(p));

               for (int i=0; i<MQsymmDim; ++i)
               {
                  C(i, p, e) = Msymm[i];
               }
            }
            else
            {
               MQ->Eval(M, *tr, ir->IntPoint(p));

               for (int i=0; i<dim; ++i)
                  for (int j=0; j<dim; ++j)
                  {
                     C(j+(i*dim), p, e) = M(i,j);
                  }
            }
         }
      }
   }
   else if (VQ)
   {
      MFEM_VERIFY(VQ->GetVDim() == dim, "");
      coeffDim = VQ->GetVDim();
      coeff.SetSize(coeffDim * nq * ne);
      auto C = Reshape(coeff.HostWrite(), coeffDim, nq, ne);
      Vector D(coeffDim);
      for (int e=0; e<ne; ++e)
      {
         ElementTransformation *tr = mesh->GetElementTransformation(e);
         for (int p=0; p<nq; ++p)
         {
            VQ->Eval(D, *tr, ir->IntPoint(p));
            for (int i=0; i<coeffDim; ++i)
            {
               C(i, p, e) = D[i];
            }
         }
      }
   }
   else if (Q == nullptr)
   {
      coeff.SetSize(1);
      coeff(0) = 1.0;
   }
   else if (ConstantCoefficient* cQ = dynamic_cast<ConstantCoefficient*>(Q))
   {
      coeff.SetSize(1);
      coeff(0) = cQ->constant;
   }
   else if (QuadratureFunctionCoefficient* cQ =
               dynamic_cast<QuadratureFunctionCoefficient*>(Q))
   {
      const QuadratureFunction &qFun = cQ->GetQuadFunction();
      MFEM_VERIFY(qFun.Size() == ne*nq,
                  "Incompatible QuadratureFunction dimension \n");

      MFEM_VERIFY(ir == &qFun.GetSpace()->GetElementIntRule(0),
                  "IntegrationRule used within integrator and in"
                  " QuadratureFunction appear to be different");
      qFun.Read();
      coeff.MakeRef(const_cast<QuadratureFunction &>(qFun),0);
   }
   else
   {
      coeff.SetSize(nq * ne);
      auto C = Reshape(coeff.HostWrite(), nq, ne);
      for (int e = 0; e < ne; ++e)
      {
         ElementTransformation& T = *fes.GetElementTransformation(e);
         for (int q = 0; q < nq; ++q)
         {
            C(q,e) = Q->Eval(T, ir->IntPoint(q));
         }
      }
   }
   pa_data.SetSize((symmetric ? symmDims : MQfullDim) * nq * ne,
                   Device::GetDeviceMemoryType());
   PADiffusionSetup(dim, sdim, dofs1D, quad1D, coeffDim, ne, ir->GetWeights(),
                    geom->J, coeff, pa_data);
}

void DiffusionIntegrator::AssemblePA(const FiniteElementSpace &fes)
{
   SetupPA(fes);
}


template<int T_D1D = 0, int T_Q1D = 0>
static void PADiffusionDiagonal2D(const int NE,
                                  const bool symmetric,
                                  const Array<double> &b,
                                  const Array<double> &g,
                                  const Vector &d,
                                  Vector &y,
                                  const int d1d = 0,
                                  const int q1d = 0)
{
   const int D1D = T_D1D ? T_D1D : d1d;
   const int Q1D = T_Q1D ? T_Q1D : q1d;
   MFEM_VERIFY(D1D <= MAX_D1D, "");
   MFEM_VERIFY(Q1D <= MAX_Q1D, "");
   auto B = Reshape(b.Read(), Q1D, D1D);
   auto G = Reshape(g.Read(), Q1D, D1D);
   // note the different shape for D, if this is a symmetric matrix we only
   // store necessary entries
   auto D = Reshape(d.Read(), Q1D*Q1D, symmetric ? 3 : 4, NE);
   auto Y = Reshape(y.ReadWrite(), D1D, D1D, NE);
   MFEM_FORALL(e, NE,
   {
      const int D1D = T_D1D ? T_D1D : d1d;
      const int Q1D = T_Q1D ? T_Q1D : q1d;
      constexpr int MD1 = T_D1D ? T_D1D : MAX_D1D;
      constexpr int MQ1 = T_Q1D ? T_Q1D : MAX_Q1D;
      // gradphi \cdot Q \gradphi has four terms
      double QD0[MQ1][MD1];
      double QD1[MQ1][MD1];
      double QD2[MQ1][MD1];
      for (int qx = 0; qx < Q1D; ++qx)
      {
         for (int dy = 0; dy < D1D; ++dy)
         {
            QD0[qx][dy] = 0.0;
            QD1[qx][dy] = 0.0;
            QD2[qx][dy] = 0.0;
            for (int qy = 0; qy < Q1D; ++qy)
            {
               const int q = qx + qy * Q1D;
               const double D00 = D(q,0,e);
               const double D10 = D(q,1,e);
               const double D01 = symmetric ? D10 : D(q,2,e);
               const double D11 = symmetric ? D(q,2,e) : D(q,3,e);
               QD0[qx][dy] += B(qy, dy) * B(qy, dy) * D00;
               QD1[qx][dy] += B(qy, dy) * G(qy, dy) * (D01 + D10);
               QD2[qx][dy] += G(qy, dy) * G(qy, dy) * D11;
            }
         }
      }
      for (int dy = 0; dy < D1D; ++dy)
      {
         for (int dx = 0; dx < D1D; ++dx)
         {
            for (int qx = 0; qx < Q1D; ++qx)
            {
               Y(dx,dy,e) += G(qx, dx) * G(qx, dx) * QD0[qx][dy];
               Y(dx,dy,e) += G(qx, dx) * B(qx, dx) * QD1[qx][dy];
               Y(dx,dy,e) += B(qx, dx) * B(qx, dx) * QD2[qx][dy];
            }
         }
      }
   });
}

// Shared memory PA Diffusion Diagonal 2D kernel
template<int T_D1D = 0, int T_Q1D = 0, int T_NBZ = 0>
static void SmemPADiffusionDiagonal2D(const int NE,
                                      const bool symmetric,
                                      const Array<double> &b_,
                                      const Array<double> &g_,
                                      const Vector &d_,
                                      Vector &y_,
                                      const int d1d = 0,
                                      const int q1d = 0)
{
   const int D1D = T_D1D ? T_D1D : d1d;
   const int Q1D = T_Q1D ? T_Q1D : q1d;
   constexpr int NBZ = T_NBZ ? T_NBZ : 1;
   constexpr int MQ1 = T_Q1D ? T_Q1D : MAX_Q1D;
   constexpr int MD1 = T_D1D ? T_D1D : MAX_D1D;
   MFEM_VERIFY(D1D <= MD1, "");
   MFEM_VERIFY(Q1D <= MQ1, "");
   auto b = Reshape(b_.Read(), Q1D, D1D);
   auto g = Reshape(g_.Read(), Q1D, D1D);
   auto D = Reshape(d_.Read(), Q1D*Q1D, symmetric ? 3 : 4, NE);
   auto Y = Reshape(y_.ReadWrite(), D1D, D1D, NE);
   MFEM_FORALL_2D(e, NE, Q1D, Q1D, NBZ,
   {
      const int tidz = MFEM_THREAD_ID(z);
      const int D1D = T_D1D ? T_D1D : d1d;
      const int Q1D = T_Q1D ? T_Q1D : q1d;
      constexpr int NBZ = T_NBZ ? T_NBZ : 1;
      constexpr int MQ1 = T_Q1D ? T_Q1D : MAX_Q1D;
      constexpr int MD1 = T_D1D ? T_D1D : MAX_D1D;
      MFEM_SHARED double BG[2][MQ1*MD1];
      double (*B)[MD1] = (double (*)[MD1]) (BG+0);
      double (*G)[MD1] = (double (*)[MD1]) (BG+1);
      MFEM_SHARED double QD[3][NBZ][MD1][MQ1];
      double (*QD0)[MD1] = (double (*)[MD1])(QD[0] + tidz);
      double (*QD1)[MD1] = (double (*)[MD1])(QD[1] + tidz);
      double (*QD2)[MD1] = (double (*)[MD1])(QD[2] + tidz);
      if (tidz == 0)
      {
         MFEM_FOREACH_THREAD(d,y,D1D)
         {
            MFEM_FOREACH_THREAD(q,x,Q1D)
            {
               B[q][d] = b(q,d);
               G[q][d] = g(q,d);
            }
         }
      }
      MFEM_SYNC_THREAD;
      MFEM_FOREACH_THREAD(qx,x,Q1D)
      {
         MFEM_FOREACH_THREAD(dy,y,D1D)
         {
            QD0[qx][dy] = 0.0;
            QD1[qx][dy] = 0.0;
            QD2[qx][dy] = 0.0;
            for (int qy = 0; qy < Q1D; ++qy)
            {
               const int q = qx + qy * Q1D;
               const double D00 = D(q,0,e);
               const double D10 = D(q,1,e);
               const double D01 = symmetric ? D10 : D(q,2,e);
               const double D11 = symmetric ? D(q,2,e) : D(q,3,e);
               const double By = B[qy][dy];
               const double Gy = G[qy][dy];
               const double BB = By * By;
               const double BG = By * Gy;
               const double GG = Gy * Gy;
               QD0[qx][dy] += BB * D00;
               QD1[qx][dy] += BG * (D01 + D10);
               QD2[qx][dy] += GG * D11;
            }
         }
      }
      MFEM_SYNC_THREAD;
      MFEM_FOREACH_THREAD(dy,y,D1D)
      {
         MFEM_FOREACH_THREAD(dx,x,D1D)
         {
            for (int qx = 0; qx < Q1D; ++qx)
            {
               const double Bx = B[qx][dx];
               const double Gx = G[qx][dx];
               const double BB = Bx * Bx;
               const double BG = Bx * Gx;
               const double GG = Gx * Gx;
               Y(dx,dy,e) += GG * QD0[qx][dy];
               Y(dx,dy,e) += BG * QD1[qx][dy];
               Y(dx,dy,e) += BB * QD2[qx][dy];
            }
         }
      }
   });
}

template<int T_D1D = 0, int T_Q1D = 0>
static void PADiffusionDiagonal3D(const int NE,
                                  const bool symmetric,
                                  const Array<double> &b,
                                  const Array<double> &g,
                                  const Vector &d,
                                  Vector &y,
                                  const int d1d = 0,
                                  const int q1d = 0)
{
   constexpr int DIM = 3;
   const int D1D = T_D1D ? T_D1D : d1d;
   const int Q1D = T_Q1D ? T_Q1D : q1d;
   constexpr int MQ1 = T_Q1D ? T_Q1D : MAX_Q1D;
   constexpr int MD1 = T_D1D ? T_D1D : MAX_D1D;
   MFEM_VERIFY(D1D <= MD1, "");
   MFEM_VERIFY(Q1D <= MQ1, "");
   auto B = Reshape(b.Read(), Q1D, D1D);
   auto G = Reshape(g.Read(), Q1D, D1D);
   auto Q = Reshape(d.Read(), Q1D*Q1D*Q1D, symmetric ? 6 : 9, NE);
   auto Y = Reshape(y.ReadWrite(), D1D, D1D, D1D, NE);
   MFEM_FORALL(e, NE,
   {
      const int D1D = T_D1D ? T_D1D : d1d;
      const int Q1D = T_Q1D ? T_Q1D : q1d;
      constexpr int MD1 = T_D1D ? T_D1D : MAX_D1D;
      constexpr int MQ1 = T_Q1D ? T_Q1D : MAX_Q1D;
      double QQD[MQ1][MQ1][MD1];
      double QDD[MQ1][MD1][MD1];
      for (int i = 0; i < DIM; ++i)
      {
         for (int j = 0; j < DIM; ++j)
         {
            // first tensor contraction, along z direction
            for (int qx = 0; qx < Q1D; ++qx)
            {
               for (int qy = 0; qy < Q1D; ++qy)
               {
                  for (int dz = 0; dz < D1D; ++dz)
                  {
                     QQD[qx][qy][dz] = 0.0;
                     for (int qz = 0; qz < Q1D; ++qz)
                     {
                        const int q = qx + (qy + qz * Q1D) * Q1D;
                        const int ksym = j >= i ?
                        3 - (3-i)*(2-i)/2 + j:
                        3 - (3-j)*(2-j)/2 + i;
                        const int k = symmetric ? ksym : (i*DIM) + j;
                        const double O = Q(q,k,e);
                        const double Bz = B(qz,dz);
                        const double Gz = G(qz,dz);
                        const double L = i==2 ? Gz : Bz;
                        const double R = j==2 ? Gz : Bz;
                        QQD[qx][qy][dz] += L * O * R;
                     }
                  }
               }
            }
            // second tensor contraction, along y direction
            for (int qx = 0; qx < Q1D; ++qx)
            {
               for (int dz = 0; dz < D1D; ++dz)
               {
                  for (int dy = 0; dy < D1D; ++dy)
                  {
                     QDD[qx][dy][dz] = 0.0;
                     for (int qy = 0; qy < Q1D; ++qy)
                     {
                        const double By = B(qy,dy);
                        const double Gy = G(qy,dy);
                        const double L = i==1 ? Gy : By;
                        const double R = j==1 ? Gy : By;
                        QDD[qx][dy][dz] += L * QQD[qx][qy][dz] * R;
                     }
                  }
               }
            }
            // third tensor contraction, along x direction
            for (int dz = 0; dz < D1D; ++dz)
            {
               for (int dy = 0; dy < D1D; ++dy)
               {
                  for (int dx = 0; dx < D1D; ++dx)
                  {
                     for (int qx = 0; qx < Q1D; ++qx)
                     {
                        const double Bx = B(qx,dx);
                        const double Gx = G(qx,dx);
                        const double L = i==0 ? Gx : Bx;
                        const double R = j==0 ? Gx : Bx;
                        Y(dx, dy, dz, e) += L * QDD[qx][dy][dz] * R;
                     }
                  }
               }
            }
         }
      }
   });
}

// Shared memory PA Diffusion Diagonal 3D kernel
template<int T_D1D = 0, int T_Q1D = 0>
static void SmemPADiffusionDiagonal3D(const int NE,
                                      const bool symmetric,
                                      const Array<double> &b_,
                                      const Array<double> &g_,
                                      const Vector &d_,
                                      Vector &y_,
                                      const int d1d = 0,
                                      const int q1d = 0)
{
   constexpr int DIM = 3;
   const int D1D = T_D1D ? T_D1D : d1d;
   const int Q1D = T_Q1D ? T_Q1D : q1d;
   constexpr int MQ1 = T_Q1D ? T_Q1D : MAX_Q1D;
   constexpr int MD1 = T_D1D ? T_D1D : MAX_D1D;
   MFEM_VERIFY(D1D <= MD1, "");
   MFEM_VERIFY(Q1D <= MQ1, "");
   auto b = Reshape(b_.Read(), Q1D, D1D);
   auto g = Reshape(g_.Read(), Q1D, D1D);
   auto D = Reshape(d_.Read(), Q1D*Q1D*Q1D, symmetric ? 6 : 9, NE);
   auto Y = Reshape(y_.ReadWrite(), D1D, D1D, D1D, NE);
   MFEM_FORALL_3D(e, NE, Q1D, Q1D, Q1D,
   {
      const int tidz = MFEM_THREAD_ID(z);
      const int D1D = T_D1D ? T_D1D : d1d;
      const int Q1D = T_Q1D ? T_Q1D : q1d;
      constexpr int MQ1 = T_Q1D ? T_Q1D : MAX_Q1D;
      constexpr int MD1 = T_D1D ? T_D1D : MAX_D1D;
      MFEM_SHARED double BG[2][MQ1*MD1];
      double (*B)[MD1] = (double (*)[MD1]) (BG+0);
      double (*G)[MD1] = (double (*)[MD1]) (BG+1);
      MFEM_SHARED double QQD[MQ1][MQ1][MD1];
      MFEM_SHARED double QDD[MQ1][MD1][MD1];
      if (tidz == 0)
      {
         MFEM_FOREACH_THREAD(d,y,D1D)
         {
            MFEM_FOREACH_THREAD(q,x,Q1D)
            {
               B[q][d] = b(q,d);
               G[q][d] = g(q,d);
            }
         }
      }
      MFEM_SYNC_THREAD;
      for (int i = 0; i < DIM; ++i)
      {
         for (int j = 0; j < DIM; ++j)
         {
            // first tensor contraction, along z direction
            MFEM_FOREACH_THREAD(qx,x,Q1D)
            {
               MFEM_FOREACH_THREAD(qy,y,Q1D)
               {
                  MFEM_FOREACH_THREAD(dz,z,D1D)
                  {
                     QQD[qx][qy][dz] = 0.0;
                     for (int qz = 0; qz < Q1D; ++qz)
                     {
                        const int q = qx + (qy + qz * Q1D) * Q1D;
                        const int ksym = j >= i ?
                                         3 - (3-i)*(2-i)/2 + j:
                                         3 - (3-j)*(2-j)/2 + i;
                        const int k = symmetric ? ksym : (i*DIM) + j;
                        const double O = D(q,k,e);
                        const double Bz = B[qz][dz];
                        const double Gz = G[qz][dz];
                        const double L = i==2 ? Gz : Bz;
                        const double R = j==2 ? Gz : Bz;
                        QQD[qx][qy][dz] += L * O * R;
                     }
                  }
               }
            }
            MFEM_SYNC_THREAD;
            // second tensor contraction, along y direction
            MFEM_FOREACH_THREAD(qx,x,Q1D)
            {
               MFEM_FOREACH_THREAD(dz,z,D1D)
               {
                  MFEM_FOREACH_THREAD(dy,y,D1D)
                  {
                     QDD[qx][dy][dz] = 0.0;
                     for (int qy = 0; qy < Q1D; ++qy)
                     {
                        const double By = B[qy][dy];
                        const double Gy = G[qy][dy];
                        const double L = i==1 ? Gy : By;
                        const double R = j==1 ? Gy : By;
                        QDD[qx][dy][dz] += L * QQD[qx][qy][dz] * R;
                     }
                  }
               }
            }
            MFEM_SYNC_THREAD;
            // third tensor contraction, along x direction
            MFEM_FOREACH_THREAD(dz,z,D1D)
            {
               MFEM_FOREACH_THREAD(dy,y,D1D)
               {
                  MFEM_FOREACH_THREAD(dx,x,D1D)
                  {
                     for (int qx = 0; qx < Q1D; ++qx)
                     {
                        const double Bx = B[qx][dx];
                        const double Gx = G[qx][dx];
                        const double L = i==0 ? Gx : Bx;
                        const double R = j==0 ? Gx : Bx;
                        Y(dx, dy, dz, e) += L * QDD[qx][dy][dz] * R;
                     }
                  }
               }
            }
         }
      }
   });
}

static void PADiffusionAssembleDiagonal(const int dim,
                                        const int D1D,
                                        const int Q1D,
                                        const int NE,
                                        const bool symm,
                                        const Array<double> &B,
                                        const Array<double> &G,
                                        const Vector &D,
                                        Vector &Y)
{
   if (dim == 2)
   {
      switch ((D1D << 4 ) | Q1D)
      {
         case 0x22: return SmemPADiffusionDiagonal2D<2,2,8>(NE,symm,B,G,D,Y);
         case 0x33: return SmemPADiffusionDiagonal2D<3,3,8>(NE,symm,B,G,D,Y);
         case 0x44: return SmemPADiffusionDiagonal2D<4,4,4>(NE,symm,B,G,D,Y);
         case 0x55: return SmemPADiffusionDiagonal2D<5,5,4>(NE,symm,B,G,D,Y);
         case 0x66: return SmemPADiffusionDiagonal2D<6,6,2>(NE,symm,B,G,D,Y);
         case 0x77: return SmemPADiffusionDiagonal2D<7,7,2>(NE,symm,B,G,D,Y);
         case 0x88: return SmemPADiffusionDiagonal2D<8,8,1>(NE,symm,B,G,D,Y);
         case 0x99: return SmemPADiffusionDiagonal2D<9,9,1>(NE,symm,B,G,D,Y);
         default: return PADiffusionDiagonal2D(NE,symm,B,G,D,Y,D1D,Q1D);
      }
   }
   else if (dim == 3)
   {
      switch ((D1D << 4 ) | Q1D)
      {
         case 0x23: return SmemPADiffusionDiagonal3D<2,3>(NE,symm,B,G,D,Y);
         case 0x34: return SmemPADiffusionDiagonal3D<3,4>(NE,symm,B,G,D,Y);
         case 0x45: return SmemPADiffusionDiagonal3D<4,5>(NE,symm,B,G,D,Y);
         case 0x56: return SmemPADiffusionDiagonal3D<5,6>(NE,symm,B,G,D,Y);
         case 0x67: return SmemPADiffusionDiagonal3D<6,7>(NE,symm,B,G,D,Y);
         case 0x78: return SmemPADiffusionDiagonal3D<7,8>(NE,symm,B,G,D,Y);
         case 0x89: return SmemPADiffusionDiagonal3D<8,9>(NE,symm,B,G,D,Y);
         case 0x9A: return SmemPADiffusionDiagonal3D<9,10>(NE,symm,B,G,D,Y);
         default: return PADiffusionDiagonal3D(NE,symm,B,G,D,Y,D1D,Q1D);
      }
   }
   MFEM_ABORT("Unknown kernel.");
}

void DiffusionIntegrator::AssembleDiagonalPA(Vector &diag)
{
<<<<<<< HEAD
   if (pa_data.Size()==0) { SetupPA(*fespace, true); }
   PADiffusionAssembleDiagonal(dim, dofs1D, quad1D, ne, symmetric,
                               maps->B, maps->G, pa_data, diag);
=======
#ifdef MFEM_USE_CEED
   if (DeviceCanUseCeed())
   {
      CeedAssembleDiagonalPA(ceedDataPtr, diag);
   }
   else
#endif
   {
      PADiffusionAssembleDiagonal(dim, dofs1D, quad1D, ne,
                                  maps->B, maps->G, pa_data, diag);
   }
>>>>>>> ba51fe2c
}


#ifdef MFEM_USE_OCCA
// OCCA PA Diffusion Apply 2D kernel
static void OccaPADiffusionApply2D(const int D1D,
                                   const int Q1D,
                                   const int NE,
                                   const Array<double> &B,
                                   const Array<double> &G,
                                   const Array<double> &Bt,
                                   const Array<double> &Gt,
                                   const Vector &D,
                                   const Vector &X,
                                   Vector &Y)
{
   occa::properties props;
   props["defines/D1D"] = D1D;
   props["defines/Q1D"] = Q1D;
   const occa::memory o_B = OccaMemoryRead(B.GetMemory(), B.Size());
   const occa::memory o_G = OccaMemoryRead(G.GetMemory(), G.Size());
   const occa::memory o_Bt = OccaMemoryRead(Bt.GetMemory(), Bt.Size());
   const occa::memory o_Gt = OccaMemoryRead(Gt.GetMemory(), Gt.Size());
   const occa::memory o_D = OccaMemoryRead(D.GetMemory(), D.Size());
   const occa::memory o_X = OccaMemoryRead(X.GetMemory(), X.Size());
   occa::memory o_Y = OccaMemoryReadWrite(Y.GetMemory(), Y.Size());
   const occa_id_t id = std::make_pair(D1D,Q1D);
   if (!Device::Allows(Backend::OCCA_CUDA))
   {
      static occa_kernel_t OccaDiffApply2D_cpu;
      if (OccaDiffApply2D_cpu.find(id) == OccaDiffApply2D_cpu.end())
      {
         const occa::kernel DiffusionApply2D_CPU =
            mfem::OccaDev().buildKernel("occa://mfem/fem/occa.okl",
                                        "DiffusionApply2D_CPU", props);
         OccaDiffApply2D_cpu.emplace(id, DiffusionApply2D_CPU);
      }
      OccaDiffApply2D_cpu.at(id)(NE, o_B, o_G, o_Bt, o_Gt, o_D, o_X, o_Y);
   }
   else
   {
      static occa_kernel_t OccaDiffApply2D_gpu;
      if (OccaDiffApply2D_gpu.find(id) == OccaDiffApply2D_gpu.end())
      {
         const occa::kernel DiffusionApply2D_GPU =
            mfem::OccaDev().buildKernel("occa://mfem/fem/occa.okl",
                                        "DiffusionApply2D_GPU", props);
         OccaDiffApply2D_gpu.emplace(id, DiffusionApply2D_GPU);
      }
      OccaDiffApply2D_gpu.at(id)(NE, o_B, o_G, o_Bt, o_Gt, o_D, o_X, o_Y);
   }
}

// OCCA PA Diffusion Apply 3D kernel
static void OccaPADiffusionApply3D(const int D1D,
                                   const int Q1D,
                                   const int NE,
                                   const Array<double> &B,
                                   const Array<double> &G,
                                   const Array<double> &Bt,
                                   const Array<double> &Gt,
                                   const Vector &D,
                                   const Vector &X,
                                   Vector &Y)
{
   occa::properties props;
   props["defines/D1D"] = D1D;
   props["defines/Q1D"] = Q1D;
   const occa::memory o_B = OccaMemoryRead(B.GetMemory(), B.Size());
   const occa::memory o_G = OccaMemoryRead(G.GetMemory(), G.Size());
   const occa::memory o_Bt = OccaMemoryRead(Bt.GetMemory(), Bt.Size());
   const occa::memory o_Gt = OccaMemoryRead(Gt.GetMemory(), Gt.Size());
   const occa::memory o_D = OccaMemoryRead(D.GetMemory(), D.Size());
   const occa::memory o_X = OccaMemoryRead(X.GetMemory(), X.Size());
   occa::memory o_Y = OccaMemoryReadWrite(Y.GetMemory(), Y.Size());
   const occa_id_t id = std::make_pair(D1D,Q1D);
   if (!Device::Allows(Backend::OCCA_CUDA))
   {
      static occa_kernel_t OccaDiffApply3D_cpu;
      if (OccaDiffApply3D_cpu.find(id) == OccaDiffApply3D_cpu.end())
      {
         const occa::kernel DiffusionApply3D_CPU =
            mfem::OccaDev().buildKernel("occa://mfem/fem/occa.okl",
                                        "DiffusionApply3D_CPU", props);
         OccaDiffApply3D_cpu.emplace(id, DiffusionApply3D_CPU);
      }
      OccaDiffApply3D_cpu.at(id)(NE, o_B, o_G, o_Bt, o_Gt, o_D, o_X, o_Y);
   }
   else
   {
      static occa_kernel_t OccaDiffApply3D_gpu;
      if (OccaDiffApply3D_gpu.find(id) == OccaDiffApply3D_gpu.end())
      {
         const occa::kernel DiffusionApply3D_GPU =
            mfem::OccaDev().buildKernel("occa://mfem/fem/occa.okl",
                                        "DiffusionApply3D_GPU", props);
         OccaDiffApply3D_gpu.emplace(id, DiffusionApply3D_GPU);
      }
      OccaDiffApply3D_gpu.at(id)(NE, o_B, o_G, o_Bt, o_Gt, o_D, o_X, o_Y);
   }
}
#endif // MFEM_USE_OCCA

// PA Diffusion Apply 2D kernel
template<int T_D1D = 0, int T_Q1D = 0>
static void PADiffusionApply2D(const int NE,
                               const bool symmetric,
                               const Array<double> &b_,
                               const Array<double> &g_,
                               const Array<double> &bt_,
                               const Array<double> &gt_,
                               const Vector &d_,
                               const Vector &x_,
                               Vector &y_,
                               const int d1d = 0,
                               const int q1d = 0)
{
   const int D1D = T_D1D ? T_D1D : d1d;
   const int Q1D = T_Q1D ? T_Q1D : q1d;
   MFEM_VERIFY(D1D <= MAX_D1D, "");
   MFEM_VERIFY(Q1D <= MAX_Q1D, "");
   auto B = Reshape(b_.Read(), Q1D, D1D);
   auto G = Reshape(g_.Read(), Q1D, D1D);
   auto Bt = Reshape(bt_.Read(), D1D, Q1D);
   auto Gt = Reshape(gt_.Read(), D1D, Q1D);
   auto D = Reshape(d_.Read(), Q1D*Q1D, symmetric ? 3 : 4, NE);
   auto X = Reshape(x_.Read(), D1D, D1D, NE);
   auto Y = Reshape(y_.ReadWrite(), D1D, D1D, NE);
   MFEM_FORALL(e, NE,
   {
      const int D1D = T_D1D ? T_D1D : d1d;
      const int Q1D = T_Q1D ? T_Q1D : q1d;
      // the following variables are evaluated at compile time
      constexpr int max_D1D = T_D1D ? T_D1D : MAX_D1D;
      constexpr int max_Q1D = T_Q1D ? T_Q1D : MAX_Q1D;

      double grad[max_Q1D][max_Q1D][2];
      for (int qy = 0; qy < Q1D; ++qy)
      {
         for (int qx = 0; qx < Q1D; ++qx)
         {
            grad[qy][qx][0] = 0.0;
            grad[qy][qx][1] = 0.0;
         }
      }
      for (int dy = 0; dy < D1D; ++dy)
      {
         double gradX[max_Q1D][2];
         for (int qx = 0; qx < Q1D; ++qx)
         {
            gradX[qx][0] = 0.0;
            gradX[qx][1] = 0.0;
         }
         for (int dx = 0; dx < D1D; ++dx)
         {
            const double s = X(dx,dy,e);
            for (int qx = 0; qx < Q1D; ++qx)
            {
               gradX[qx][0] += s * B(qx,dx);
               gradX[qx][1] += s * G(qx,dx);
            }
         }
         for (int qy = 0; qy < Q1D; ++qy)
         {
            const double wy  = B(qy,dy);
            const double wDy = G(qy,dy);
            for (int qx = 0; qx < Q1D; ++qx)
            {
               grad[qy][qx][0] += gradX[qx][1] * wy;
               grad[qy][qx][1] += gradX[qx][0] * wDy;
            }
         }
      }
      // Calculate Dxy, xDy in plane
      for (int qy = 0; qy < Q1D; ++qy)
      {
         for (int qx = 0; qx < Q1D; ++qx)
         {
            const int q = qx + qy * Q1D;

            const double O11 = D(q,0,e);
            const double O21 = D(q,1,e);
            const double O12 = symmetric ? O21 : D(q,2,e);
            const double O22 = symmetric ? D(q,2,e) : D(q,3,e);

            const double gradX = grad[qy][qx][0];
            const double gradY = grad[qy][qx][1];

            grad[qy][qx][0] = (O11 * gradX) + (O12 * gradY);
            grad[qy][qx][1] = (O21 * gradX) + (O22 * gradY);
         }
      }
      for (int qy = 0; qy < Q1D; ++qy)
      {
         double gradX[max_D1D][2];
         for (int dx = 0; dx < D1D; ++dx)
         {
            gradX[dx][0] = 0;
            gradX[dx][1] = 0;
         }
         for (int qx = 0; qx < Q1D; ++qx)
         {
            const double gX = grad[qy][qx][0];
            const double gY = grad[qy][qx][1];
            for (int dx = 0; dx < D1D; ++dx)
            {
               const double wx  = Bt(dx,qx);
               const double wDx = Gt(dx,qx);
               gradX[dx][0] += gX * wDx;
               gradX[dx][1] += gY * wx;
            }
         }
         for (int dy = 0; dy < D1D; ++dy)
         {
            const double wy  = Bt(dy,qy);
            const double wDy = Gt(dy,qy);
            for (int dx = 0; dx < D1D; ++dx)
            {
               Y(dx,dy,e) += ((gradX[dx][0] * wy) + (gradX[dx][1] * wDy));
            }
         }
      }
   });
}

// Shared memory PA Diffusion Apply 2D kernel
template<int T_D1D = 0, int T_Q1D = 0, int T_NBZ = 0>
static void SmemPADiffusionApply2D(const int NE,
                                   const bool symmetric,
                                   const Array<double> &b_,
                                   const Array<double> &g_,
                                   const Vector &d_,
                                   const Vector &x_,
                                   Vector &y_,
                                   const int d1d = 0,
                                   const int q1d = 0)
{
   const int D1D = T_D1D ? T_D1D : d1d;
   const int Q1D = T_Q1D ? T_Q1D : q1d;
   constexpr int NBZ = T_NBZ ? T_NBZ : 1;
   constexpr int MQ1 = T_Q1D ? T_Q1D : MAX_Q1D;
   constexpr int MD1 = T_D1D ? T_D1D : MAX_D1D;
   MFEM_VERIFY(D1D <= MD1, "");
   MFEM_VERIFY(Q1D <= MQ1, "");
   auto b = Reshape(b_.Read(), Q1D, D1D);
   auto g = Reshape(g_.Read(), Q1D, D1D);
   auto D = Reshape(d_.Read(), Q1D*Q1D, symmetric ? 3 : 4, NE);
   auto x = Reshape(x_.Read(), D1D, D1D, NE);
   auto Y = Reshape(y_.ReadWrite(), D1D, D1D, NE);
   MFEM_FORALL_2D(e, NE, Q1D, Q1D, NBZ,
   {
      const int tidz = MFEM_THREAD_ID(z);
      const int D1D = T_D1D ? T_D1D : d1d;
      const int Q1D = T_Q1D ? T_Q1D : q1d;
      constexpr int NBZ = T_NBZ ? T_NBZ : 1;
      constexpr int MQ1 = T_Q1D ? T_Q1D : MAX_Q1D;
      constexpr int MD1 = T_D1D ? T_D1D : MAX_D1D;
      MFEM_SHARED double sBG[2][MQ1*MD1];
      double (*B)[MD1] = (double (*)[MD1]) (sBG+0);
      double (*G)[MD1] = (double (*)[MD1]) (sBG+1);
      double (*Bt)[MQ1] = (double (*)[MQ1]) (sBG+0);
      double (*Gt)[MQ1] = (double (*)[MQ1]) (sBG+1);
      MFEM_SHARED double Xz[NBZ][MD1][MD1];
      MFEM_SHARED double GD[2][NBZ][MD1][MQ1];
      MFEM_SHARED double GQ[2][NBZ][MD1][MQ1];
      double (*X)[MD1] = (double (*)[MD1])(Xz + tidz);
      double (*DQ0)[MD1] = (double (*)[MD1])(GD[0] + tidz);
      double (*DQ1)[MD1] = (double (*)[MD1])(GD[1] + tidz);
      double (*QQ0)[MD1] = (double (*)[MD1])(GQ[0] + tidz);
      double (*QQ1)[MD1] = (double (*)[MD1])(GQ[1] + tidz);
      MFEM_FOREACH_THREAD(dy,y,D1D)
      {
         MFEM_FOREACH_THREAD(dx,x,D1D)
         {
            X[dy][dx] = x(dx,dy,e);
         }
      }
      if (tidz == 0)
      {
         MFEM_FOREACH_THREAD(dy,y,D1D)
         {
            MFEM_FOREACH_THREAD(q,x,Q1D)
            {
               B[q][dy] = b(q,dy);
               G[q][dy] = g(q,dy);
            }
         }
      }
      MFEM_SYNC_THREAD;
      MFEM_FOREACH_THREAD(dy,y,D1D)
      {
         MFEM_FOREACH_THREAD(qx,x,Q1D)
         {
            double u = 0.0;
            double v = 0.0;
            for (int dx = 0; dx < D1D; ++dx)
            {
               const double coords = X[dy][dx];
               u += B[qx][dx] * coords;
               v += G[qx][dx] * coords;
            }
            DQ0[dy][qx] = u;
            DQ1[dy][qx] = v;
         }
      }
      MFEM_SYNC_THREAD;
      MFEM_FOREACH_THREAD(qy,y,Q1D)
      {
         MFEM_FOREACH_THREAD(qx,x,Q1D)
         {
            double u = 0.0;
            double v = 0.0;
            for (int dy = 0; dy < D1D; ++dy)
            {
               u += DQ1[dy][qx] * B[qy][dy];
               v += DQ0[dy][qx] * G[qy][dy];
            }
            QQ0[qy][qx] = u;
            QQ1[qy][qx] = v;
         }
      }
      MFEM_SYNC_THREAD;
      MFEM_FOREACH_THREAD(qy,y,Q1D)
      {
         MFEM_FOREACH_THREAD(qx,x,Q1D)
         {
            const int q = (qx + ((qy) * Q1D));
            const double O11 = D(q,0,e);
            const double O21 = D(q,1,e);
            const double O12 = symmetric ? O21 : D(q,2,e);
            const double O22 = symmetric ? D(q,2,e) : D(q,3,e);
            const double gX = QQ0[qy][qx];
            const double gY = QQ1[qy][qx];
            QQ0[qy][qx] = (O11 * gX) + (O12 * gY);
            QQ1[qy][qx] = (O21 * gX) + (O22 * gY);
         }
      }
      MFEM_SYNC_THREAD;
      if (tidz == 0)
      {
         MFEM_FOREACH_THREAD(dy,y,D1D)
         {
            MFEM_FOREACH_THREAD(q,x,Q1D)
            {
               Bt[dy][q] = b(q,dy);
               Gt[dy][q] = g(q,dy);
            }
         }
      }
      MFEM_SYNC_THREAD;
      MFEM_FOREACH_THREAD(qy,y,Q1D)
      {
         MFEM_FOREACH_THREAD(dx,x,D1D)
         {
            double u = 0.0;
            double v = 0.0;
            for (int qx = 0; qx < Q1D; ++qx)
            {
               u += Gt[dx][qx] * QQ0[qy][qx];
               v += Bt[dx][qx] * QQ1[qy][qx];
            }
            DQ0[qy][dx] = u;
            DQ1[qy][dx] = v;
         }
      }
      MFEM_SYNC_THREAD;
      MFEM_FOREACH_THREAD(dy,y,D1D)
      {
         MFEM_FOREACH_THREAD(dx,x,D1D)
         {
            double u = 0.0;
            double v = 0.0;
            for (int qy = 0; qy < Q1D; ++qy)
            {
               u += DQ0[qy][dx] * Bt[dy][qy];
               v += DQ1[qy][dx] * Gt[dy][qy];
            }
            Y(dx,dy,e) += (u + v);
         }
      }
   });
}

// PA Diffusion Apply 3D kernel
template<int T_D1D = 0, int T_Q1D = 0>
static void PADiffusionApply3D(const int NE,
                               const bool symmetric,
                               const Array<double> &b,
                               const Array<double> &g,
                               const Array<double> &bt,
                               const Array<double> &gt,
                               const Vector &d_,
                               const Vector &x_,
                               Vector &y_,
                               int d1d = 0, int q1d = 0)
{
   const int D1D = T_D1D ? T_D1D : d1d;
   const int Q1D = T_Q1D ? T_Q1D : q1d;
   MFEM_VERIFY(D1D <= MAX_D1D, "");
   MFEM_VERIFY(Q1D <= MAX_Q1D, "");
   auto B = Reshape(b.Read(), Q1D, D1D);
   auto G = Reshape(g.Read(), Q1D, D1D);
   auto Bt = Reshape(bt.Read(), D1D, Q1D);
   auto Gt = Reshape(gt.Read(), D1D, Q1D);
   auto D = Reshape(d_.Read(), Q1D*Q1D*Q1D, symmetric ? 6 : 9, NE);
   auto X = Reshape(x_.Read(), D1D, D1D, D1D, NE);
   auto Y = Reshape(y_.ReadWrite(), D1D, D1D, D1D, NE);
   MFEM_FORALL(e, NE,
   {
      const int D1D = T_D1D ? T_D1D : d1d;
      const int Q1D = T_Q1D ? T_Q1D : q1d;
      constexpr int max_D1D = T_D1D ? T_D1D : MAX_D1D;
      constexpr int max_Q1D = T_Q1D ? T_Q1D : MAX_Q1D;
      double grad[max_Q1D][max_Q1D][max_Q1D][3];
      for (int qz = 0; qz < Q1D; ++qz)
      {
         for (int qy = 0; qy < Q1D; ++qy)
         {
            for (int qx = 0; qx < Q1D; ++qx)
            {
               grad[qz][qy][qx][0] = 0.0;
               grad[qz][qy][qx][1] = 0.0;
               grad[qz][qy][qx][2] = 0.0;
            }
         }
      }
      for (int dz = 0; dz < D1D; ++dz)
      {
         double gradXY[max_Q1D][max_Q1D][3];
         for (int qy = 0; qy < Q1D; ++qy)
         {
            for (int qx = 0; qx < Q1D; ++qx)
            {
               gradXY[qy][qx][0] = 0.0;
               gradXY[qy][qx][1] = 0.0;
               gradXY[qy][qx][2] = 0.0;
            }
         }
         for (int dy = 0; dy < D1D; ++dy)
         {
            double gradX[max_Q1D][2];
            for (int qx = 0; qx < Q1D; ++qx)
            {
               gradX[qx][0] = 0.0;
               gradX[qx][1] = 0.0;
            }
            for (int dx = 0; dx < D1D; ++dx)
            {
               const double s = X(dx,dy,dz,e);
               for (int qx = 0; qx < Q1D; ++qx)
               {
                  gradX[qx][0] += s * B(qx,dx);
                  gradX[qx][1] += s * G(qx,dx);
               }
            }
            for (int qy = 0; qy < Q1D; ++qy)
            {
               const double wy  = B(qy,dy);
               const double wDy = G(qy,dy);
               for (int qx = 0; qx < Q1D; ++qx)
               {
                  const double wx  = gradX[qx][0];
                  const double wDx = gradX[qx][1];
                  gradXY[qy][qx][0] += wDx * wy;
                  gradXY[qy][qx][1] += wx  * wDy;
                  gradXY[qy][qx][2] += wx  * wy;
               }
            }
         }
         for (int qz = 0; qz < Q1D; ++qz)
         {
            const double wz  = B(qz,dz);
            const double wDz = G(qz,dz);
            for (int qy = 0; qy < Q1D; ++qy)
            {
               for (int qx = 0; qx < Q1D; ++qx)
               {
                  grad[qz][qy][qx][0] += gradXY[qy][qx][0] * wz;
                  grad[qz][qy][qx][1] += gradXY[qy][qx][1] * wz;
                  grad[qz][qy][qx][2] += gradXY[qy][qx][2] * wDz;
               }
            }
         }
      }
      // Calculate Dxyz, xDyz, xyDz in plane
      for (int qz = 0; qz < Q1D; ++qz)
      {
         for (int qy = 0; qy < Q1D; ++qy)
         {
            for (int qx = 0; qx < Q1D; ++qx)
            {
               const int q = qx + (qy + qz * Q1D) * Q1D;
               const double O11 = D(q,0,e);
               const double O12 = D(q,1,e);
               const double O13 = D(q,2,e);
               const double O21 = symmetric ? O12 : D(q,3,e);
               const double O22 = symmetric ? D(q,3,e) : D(q,4,e);
               const double O23 = symmetric ? D(q,4,e) : D(q,5,e);
               const double O31 = symmetric ? O13 : D(q,6,e);
               const double O32 = symmetric ? O23 : D(q,7,e);
               const double O33 = symmetric ? D(q,5,e) : D(q,8,e);
               const double gradX = grad[qz][qy][qx][0];
               const double gradY = grad[qz][qy][qx][1];
               const double gradZ = grad[qz][qy][qx][2];
               grad[qz][qy][qx][0] = (O11*gradX)+(O12*gradY)+(O13*gradZ);
               grad[qz][qy][qx][1] = (O21*gradX)+(O22*gradY)+(O23*gradZ);
               grad[qz][qy][qx][2] = (O31*gradX)+(O32*gradY)+(O33*gradZ);
            }
         }
      }
      for (int qz = 0; qz < Q1D; ++qz)
      {
         double gradXY[max_D1D][max_D1D][3];
         for (int dy = 0; dy < D1D; ++dy)
         {
            for (int dx = 0; dx < D1D; ++dx)
            {
               gradXY[dy][dx][0] = 0;
               gradXY[dy][dx][1] = 0;
               gradXY[dy][dx][2] = 0;
            }
         }
         for (int qy = 0; qy < Q1D; ++qy)
         {
            double gradX[max_D1D][3];
            for (int dx = 0; dx < D1D; ++dx)
            {
               gradX[dx][0] = 0;
               gradX[dx][1] = 0;
               gradX[dx][2] = 0;
            }
            for (int qx = 0; qx < Q1D; ++qx)
            {
               const double gX = grad[qz][qy][qx][0];
               const double gY = grad[qz][qy][qx][1];
               const double gZ = grad[qz][qy][qx][2];
               for (int dx = 0; dx < D1D; ++dx)
               {
                  const double wx  = Bt(dx,qx);
                  const double wDx = Gt(dx,qx);
                  gradX[dx][0] += gX * wDx;
                  gradX[dx][1] += gY * wx;
                  gradX[dx][2] += gZ * wx;
               }
            }
            for (int dy = 0; dy < D1D; ++dy)
            {
               const double wy  = Bt(dy,qy);
               const double wDy = Gt(dy,qy);
               for (int dx = 0; dx < D1D; ++dx)
               {
                  gradXY[dy][dx][0] += gradX[dx][0] * wy;
                  gradXY[dy][dx][1] += gradX[dx][1] * wDy;
                  gradXY[dy][dx][2] += gradX[dx][2] * wy;
               }
            }
         }
         for (int dz = 0; dz < D1D; ++dz)
         {
            const double wz  = Bt(dz,qz);
            const double wDz = Gt(dz,qz);
            for (int dy = 0; dy < D1D; ++dy)
            {
               for (int dx = 0; dx < D1D; ++dx)
               {
                  Y(dx,dy,dz,e) +=
                     ((gradXY[dy][dx][0] * wz) +
                      (gradXY[dy][dx][1] * wz) +
                      (gradXY[dy][dx][2] * wDz));
               }
            }
         }
      }
   });
}

// Half of B and G are stored in shared to get B, Bt, G and Gt.
// Indices computation for SmemPADiffusionApply3D.
static MFEM_HOST_DEVICE inline int qi(const int q, const int d, const int Q)
{
   return (q<=d) ? q : Q-1-q;
}

static MFEM_HOST_DEVICE inline int dj(const int q, const int d, const int D)
{
   return (q<=d) ? d : D-1-d;
}

static MFEM_HOST_DEVICE inline int qk(const int q, const int d, const int Q)
{
   return (q<=d) ? Q-1-q : q;
}

static MFEM_HOST_DEVICE inline int dl(const int q, const int d, const int D)
{
   return (q<=d) ? D-1-d : d;
}

static MFEM_HOST_DEVICE inline double sign(const int q, const int d)
{
   return (q<=d) ? -1.0 : 1.0;
}

template<int T_D1D = 0, int T_Q1D = 0>
static void SmemPADiffusionApply3D(const int NE,
                                   const bool symmetric,
                                   const Array<double> &b_,
                                   const Array<double> &g_,
                                   const Vector &d_,
                                   const Vector &x_,
                                   Vector &y_,
                                   const int d1d = 0,
                                   const int q1d = 0)
{
   const int D1D = T_D1D ? T_D1D : d1d;
   const int Q1D = T_Q1D ? T_Q1D : q1d;
   constexpr int M1Q = T_Q1D ? T_Q1D : MAX_Q1D;
   constexpr int M1D = T_D1D ? T_D1D : MAX_D1D;
   MFEM_VERIFY(D1D <= M1D, "");
   MFEM_VERIFY(Q1D <= M1Q, "");
   auto b = Reshape(b_.Read(), Q1D, D1D);
   auto g = Reshape(g_.Read(), Q1D, D1D);
   auto d = Reshape(d_.Read(), Q1D, Q1D, Q1D, symmetric ? 6 : 9, NE);
   auto x = Reshape(x_.Read(), D1D, D1D, D1D, NE);
   auto y = Reshape(y_.ReadWrite(), D1D, D1D, D1D, NE);
   MFEM_FORALL_3D(e, NE, Q1D, Q1D, 1,
   {
      const int D1D = T_D1D ? T_D1D : d1d;
      const int Q1D = T_Q1D ? T_Q1D : q1d;
      constexpr int MQ1 = T_Q1D ? T_Q1D : MAX_Q1D;
      constexpr int MD1 = T_D1D ? T_D1D : MAX_D1D;
      constexpr int MDQ = (MQ1 > MD1) ? MQ1 : MD1;
      MFEM_SHARED double sBG[MQ1*MD1];
      double (*B)[MD1] = (double (*)[MD1]) sBG;
      double (*G)[MD1] = (double (*)[MD1]) sBG;
      double (*Bt)[MQ1] = (double (*)[MQ1]) sBG;
      double (*Gt)[MQ1] = (double (*)[MQ1]) sBG;
      MFEM_SHARED double sm0[3][MDQ*MDQ*MDQ];
      MFEM_SHARED double sm1[3][MDQ*MDQ*MDQ];
      double (*X)[MD1][MD1]    = (double (*)[MD1][MD1]) (sm0+2);
      double (*DDQ0)[MD1][MQ1] = (double (*)[MD1][MQ1]) (sm0+0);
      double (*DDQ1)[MD1][MQ1] = (double (*)[MD1][MQ1]) (sm0+1);
      double (*DQQ0)[MQ1][MQ1] = (double (*)[MQ1][MQ1]) (sm1+0);
      double (*DQQ1)[MQ1][MQ1] = (double (*)[MQ1][MQ1]) (sm1+1);
      double (*DQQ2)[MQ1][MQ1] = (double (*)[MQ1][MQ1]) (sm1+2);
      double (*QQQ0)[MQ1][MQ1] = (double (*)[MQ1][MQ1]) (sm0+0);
      double (*QQQ1)[MQ1][MQ1] = (double (*)[MQ1][MQ1]) (sm0+1);
      double (*QQQ2)[MQ1][MQ1] = (double (*)[MQ1][MQ1]) (sm0+2);
      double (*QQD0)[MQ1][MD1] = (double (*)[MQ1][MD1]) (sm1+0);
      double (*QQD1)[MQ1][MD1] = (double (*)[MQ1][MD1]) (sm1+1);
      double (*QQD2)[MQ1][MD1] = (double (*)[MQ1][MD1]) (sm1+2);
      double (*QDD0)[MD1][MD1] = (double (*)[MD1][MD1]) (sm0+0);
      double (*QDD1)[MD1][MD1] = (double (*)[MD1][MD1]) (sm0+1);
      double (*QDD2)[MD1][MD1] = (double (*)[MD1][MD1]) (sm0+2);
      MFEM_FOREACH_THREAD(dy,y,D1D)
      {
         MFEM_FOREACH_THREAD(dx,x,D1D)
         {
            MFEM_UNROLL(MD1)
            for (int dz = 0; dz < D1D; ++dz)
            {
               X[dz][dy][dx] = x(dx,dy,dz,e);
            }
         }
         MFEM_FOREACH_THREAD(qx,x,Q1D)
         {
            const int i = qi(qx,dy,Q1D);
            const int j = dj(qx,dy,D1D);
            const int k = qk(qx,dy,Q1D);
            const int l = dl(qx,dy,D1D);
            B[i][j] = b(qx,dy);
            G[k][l] = g(qx,dy) * sign(qx,dy);
         }
      }
      MFEM_SYNC_THREAD;
      MFEM_FOREACH_THREAD(dy,y,D1D)
      {
         MFEM_FOREACH_THREAD(qx,x,Q1D)
         {
            double u[D1D], v[D1D];
            MFEM_UNROLL(MD1)
            for (int dz = 0; dz < D1D; dz++) { u[dz] = v[dz] = 0.0; }
            MFEM_UNROLL(MD1)
            for (int dx = 0; dx < D1D; ++dx)
            {
               const int i = qi(qx,dx,Q1D);
               const int j = dj(qx,dx,D1D);
               const int k = qk(qx,dx,Q1D);
               const int l = dl(qx,dx,D1D);
               const double s = sign(qx,dx);
               MFEM_UNROLL(MD1)
               for (int dz = 0; dz < D1D; ++dz)
               {
                  const double coords = X[dz][dy][dx];
                  u[dz] += coords * B[i][j];
                  v[dz] += coords * G[k][l] * s;
               }
            }
            MFEM_UNROLL(MD1)
            for (int dz = 0; dz < D1D; ++dz)
            {
               DDQ0[dz][dy][qx] = u[dz];
               DDQ1[dz][dy][qx] = v[dz];
            }
         }
      }
      MFEM_SYNC_THREAD;
      MFEM_FOREACH_THREAD(qy,y,Q1D)
      {
         MFEM_FOREACH_THREAD(qx,x,Q1D)
         {
            double u[D1D], v[D1D], w[D1D];
            MFEM_UNROLL(MD1)
            for (int dz = 0; dz < D1D; dz++) { u[dz] = v[dz] = w[dz] = 0.0; }
            MFEM_UNROLL(MD1)
            for (int dy = 0; dy < D1D; ++dy)
            {
               const int i = qi(qy,dy,Q1D);
               const int j = dj(qy,dy,D1D);
               const int k = qk(qy,dy,Q1D);
               const int l = dl(qy,dy,D1D);
               const double s = sign(qy,dy);
               MFEM_UNROLL(MD1)
               for (int dz = 0; dz < D1D; dz++)
               {
                  u[dz] += DDQ1[dz][dy][qx] * B[i][j];
                  v[dz] += DDQ0[dz][dy][qx] * G[k][l] * s;
                  w[dz] += DDQ0[dz][dy][qx] * B[i][j];
               }
            }
            MFEM_UNROLL(MD1)
            for (int dz = 0; dz < D1D; dz++)
            {
               DQQ0[dz][qy][qx] = u[dz];
               DQQ1[dz][qy][qx] = v[dz];
               DQQ2[dz][qy][qx] = w[dz];
            }
         }
      }
      MFEM_SYNC_THREAD;
      MFEM_FOREACH_THREAD(qy,y,Q1D)
      {
         MFEM_FOREACH_THREAD(qx,x,Q1D)
         {
            double u[Q1D], v[Q1D], w[Q1D];
            MFEM_UNROLL(MQ1)
            for (int qz = 0; qz < Q1D; qz++) { u[qz] = v[qz] = w[qz] = 0.0; }
            MFEM_UNROLL(MD1)
            for (int dz = 0; dz < D1D; ++dz)
            {
               MFEM_UNROLL(MQ1)
               for (int qz = 0; qz < Q1D; qz++)
               {
                  const int i = qi(qz,dz,Q1D);
                  const int j = dj(qz,dz,D1D);
                  const int k = qk(qz,dz,Q1D);
                  const int l = dl(qz,dz,D1D);
                  const double s = sign(qz,dz);
                  u[qz] += DQQ0[dz][qy][qx] * B[i][j];
                  v[qz] += DQQ1[dz][qy][qx] * B[i][j];
                  w[qz] += DQQ2[dz][qy][qx] * G[k][l] * s;
               }
            }
            MFEM_UNROLL(MQ1)
            for (int qz = 0; qz < Q1D; qz++)
            {
               const double O11 = d(qx,qy,qz,0,e);
               const double O12 = d(qx,qy,qz,1,e);
               const double O13 = d(qx,qy,qz,2,e);
               const double O21 = symmetric ? O12 : d(qx,qy,qz,3,e);
               const double O22 = symmetric ? d(qx,qy,qz,3,e) : d(qx,qy,qz,4,e);
               const double O23 = symmetric ? d(qx,qy,qz,4,e) : d(qx,qy,qz,5,e);
               const double O31 = symmetric ? O13 : d(qx,qy,qz,6,e);
               const double O32 = symmetric ? O23 : d(qx,qy,qz,7,e);
               const double O33 = symmetric ? d(qx,qy,qz,5,e) : d(qx,qy,qz,8,e);
               const double gX = u[qz];
               const double gY = v[qz];
               const double gZ = w[qz];
               QQQ0[qz][qy][qx] = (O11*gX) + (O12*gY) + (O13*gZ);
               QQQ1[qz][qy][qx] = (O21*gX) + (O22*gY) + (O23*gZ);
               QQQ2[qz][qy][qx] = (O31*gX) + (O32*gY) + (O33*gZ);
            }
         }
      }
      MFEM_SYNC_THREAD;
      MFEM_FOREACH_THREAD(d,y,D1D)
      {
         MFEM_FOREACH_THREAD(q,x,Q1D)
         {
            const int i = qi(q,d,Q1D);
            const int j = dj(q,d,D1D);
            const int k = qk(q,d,Q1D);
            const int l = dl(q,d,D1D);
            Bt[j][i] = b(q,d);
            Gt[l][k] = g(q,d) * sign(q,d);
         }
      }
      MFEM_SYNC_THREAD;
      MFEM_FOREACH_THREAD(qy,y,Q1D)
      {
         MFEM_FOREACH_THREAD(dx,x,D1D)
         {
            double u[Q1D], v[Q1D], w[Q1D];
            MFEM_UNROLL(MQ1)
            for (int qz = 0; qz < Q1D; ++qz) { u[qz] = v[qz] = w[qz] = 0.0; }
            MFEM_UNROLL(MQ1)
            for (int qx = 0; qx < Q1D; ++qx)
            {
               const int i = qi(qx,dx,Q1D);
               const int j = dj(qx,dx,D1D);
               const int k = qk(qx,dx,Q1D);
               const int l = dl(qx,dx,D1D);
               const double s = sign(qx,dx);
               MFEM_UNROLL(MQ1)
               for (int qz = 0; qz < Q1D; ++qz)
               {
                  u[qz] += QQQ0[qz][qy][qx] * Gt[l][k] * s;
                  v[qz] += QQQ1[qz][qy][qx] * Bt[j][i];
                  w[qz] += QQQ2[qz][qy][qx] * Bt[j][i];
               }
            }
            MFEM_UNROLL(MQ1)
            for (int qz = 0; qz < Q1D; ++qz)
            {
               QQD0[qz][qy][dx] = u[qz];
               QQD1[qz][qy][dx] = v[qz];
               QQD2[qz][qy][dx] = w[qz];
            }
         }
      }
      MFEM_SYNC_THREAD;
      MFEM_FOREACH_THREAD(dy,y,D1D)
      {
         MFEM_FOREACH_THREAD(dx,x,D1D)
         {
            double u[Q1D], v[Q1D], w[Q1D];
            MFEM_UNROLL(MQ1)
            for (int qz = 0; qz < Q1D; ++qz) { u[qz] = v[qz] = w[qz] = 0.0; }
            MFEM_UNROLL(MQ1)
            for (int qy = 0; qy < Q1D; ++qy)
            {
               const int i = qi(qy,dy,Q1D);
               const int j = dj(qy,dy,D1D);
               const int k = qk(qy,dy,Q1D);
               const int l = dl(qy,dy,D1D);
               const double s = sign(qy,dy);
               MFEM_UNROLL(MQ1)
               for (int qz = 0; qz < Q1D; ++qz)
               {
                  u[qz] += QQD0[qz][qy][dx] * Bt[j][i];
                  v[qz] += QQD1[qz][qy][dx] * Gt[l][k] * s;
                  w[qz] += QQD2[qz][qy][dx] * Bt[j][i];
               }
            }
            MFEM_UNROLL(MQ1)
            for (int qz = 0; qz < Q1D; ++qz)
            {
               QDD0[qz][dy][dx] = u[qz];
               QDD1[qz][dy][dx] = v[qz];
               QDD2[qz][dy][dx] = w[qz];
            }
         }
      }
      MFEM_SYNC_THREAD;
      MFEM_FOREACH_THREAD(dy,y,D1D)
      {
         MFEM_FOREACH_THREAD(dx,x,D1D)
         {
            double u[D1D], v[D1D], w[D1D];
            MFEM_UNROLL(MD1)
            for (int dz = 0; dz < D1D; ++dz) { u[dz] = v[dz] = w[dz] = 0.0; }
            MFEM_UNROLL(MQ1)
            for (int qz = 0; qz < Q1D; ++qz)
            {
               MFEM_UNROLL(MD1)
               for (int dz = 0; dz < D1D; ++dz)
               {
                  const int i = qi(qz,dz,Q1D);
                  const int j = dj(qz,dz,D1D);
                  const int k = qk(qz,dz,Q1D);
                  const int l = dl(qz,dz,D1D);
                  const double s = sign(qz,dz);
                  u[dz] += QDD0[qz][dy][dx] * Bt[j][i];
                  v[dz] += QDD1[qz][dy][dx] * Bt[j][i];
                  w[dz] += QDD2[qz][dy][dx] * Gt[l][k] * s;
               }
            }
            MFEM_UNROLL(MD1)
            for (int dz = 0; dz < D1D; ++dz)
            {
               y(dx,dy,dz,e) += (u[dz] + v[dz] + w[dz]);
            }
         }
      }
   });
}

static void PADiffusionApply(const int dim,
                             const int D1D,
                             const int Q1D,
                             const int NE,
                             const bool symm,
                             const Array<double> &B,
                             const Array<double> &G,
                             const Array<double> &Bt,
                             const Array<double> &Gt,
                             const Vector &D,
                             const Vector &X,
                             Vector &Y)
{
#ifdef MFEM_USE_OCCA
   if (DeviceCanUseOcca())
   {
      if (dim == 2)
      {
         OccaPADiffusionApply2D(D1D,Q1D,NE,B,G,Bt,Gt,D,X,Y);
         return;
      }
      if (dim == 3)
      {
         OccaPADiffusionApply3D(D1D,Q1D,NE,B,G,Bt,Gt,D,X,Y);
         return;
      }
      MFEM_ABORT("OCCA PADiffusionApply unknown kernel!");
   }
#endif // MFEM_USE_OCCA
   const int ID = (D1D << 4 ) | Q1D;

   if (dim == 2)
   {
      switch (ID)
      {
         case 0x22: return SmemPADiffusionApply2D<2,2,16>(NE,symm,B,G,D,X,Y);
         case 0x33: return SmemPADiffusionApply2D<3,3,16>(NE,symm,B,G,D,X,Y);
         case 0x44: return SmemPADiffusionApply2D<4,4,8>(NE,symm,B,G,D,X,Y);
         case 0x55: return SmemPADiffusionApply2D<5,5,8>(NE,symm,B,G,D,X,Y);
         case 0x66: return SmemPADiffusionApply2D<6,6,4>(NE,symm,B,G,D,X,Y);
         case 0x77: return SmemPADiffusionApply2D<7,7,4>(NE,symm,B,G,D,X,Y);
         case 0x88: return SmemPADiffusionApply2D<8,8,2>(NE,symm,B,G,D,X,Y);
         case 0x99: return SmemPADiffusionApply2D<9,9,2>(NE,symm,B,G,D,X,Y);
         default:   return PADiffusionApply2D(NE,symm,B,G,Bt,Gt,D,X,Y,D1D,Q1D);
      }
   }

   if (dim == 3)
   {
      switch (ID)
      {
         case 0x23: return SmemPADiffusionApply3D<2,3>(NE,symm,B,G,D,X,Y);
         case 0x34: return SmemPADiffusionApply3D<3,4>(NE,symm,B,G,D,X,Y);
         case 0x45: return SmemPADiffusionApply3D<4,5>(NE,symm,B,G,D,X,Y);
         case 0x46: return SmemPADiffusionApply3D<4,6>(NE,symm,B,G,D,X,Y);
         case 0x56: return SmemPADiffusionApply3D<5,6>(NE,symm,B,G,D,X,Y);
         case 0x58: return SmemPADiffusionApply3D<5,8>(NE,symm,B,G,D,X,Y);
         case 0x67: return SmemPADiffusionApply3D<6,7>(NE,symm,B,G,D,X,Y);
         case 0x78: return SmemPADiffusionApply3D<7,8>(NE,symm,B,G,D,X,Y);
         case 0x89: return SmemPADiffusionApply3D<8,9>(NE,symm,B,G,D,X,Y);
         default:   return PADiffusionApply3D(NE,symm,B,G,Bt,Gt,D,X,Y,D1D,Q1D);
      }
   }
   MFEM_ABORT("Unknown kernel.");
}

// PA Diffusion Apply kernel
void DiffusionIntegrator::AddMultPA(const Vector &x, Vector &y) const
{
#ifdef MFEM_USE_CEED
   if (DeviceCanUseCeed())
   {
      CeedAddMultPA(ceedDataPtr, x, y);
   }
   else
#endif
   {
      PADiffusionApply(dim, dofs1D, quad1D, ne, symmetric,
                       maps->B, maps->G, maps->Bt, maps->Gt,
                       pa_data, x, y);
   }
}

} // namespace mfem<|MERGE_RESOLUTION|>--- conflicted
+++ resolved
@@ -907,11 +907,6 @@
 
 void DiffusionIntegrator::AssembleDiagonalPA(Vector &diag)
 {
-<<<<<<< HEAD
-   if (pa_data.Size()==0) { SetupPA(*fespace, true); }
-   PADiffusionAssembleDiagonal(dim, dofs1D, quad1D, ne, symmetric,
-                               maps->B, maps->G, pa_data, diag);
-=======
 #ifdef MFEM_USE_CEED
    if (DeviceCanUseCeed())
    {
@@ -920,10 +915,10 @@
    else
 #endif
    {
-      PADiffusionAssembleDiagonal(dim, dofs1D, quad1D, ne,
+      if (pa_data.Size()==0) { SetupPA(*fespace, true); }
+      PADiffusionAssembleDiagonal(dim, dofs1D, quad1D, ne, symmetric,
                                   maps->B, maps->G, pa_data, diag);
    }
->>>>>>> ba51fe2c
 }
 
 
