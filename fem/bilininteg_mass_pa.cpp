// Copyright (c) 2010-2020, Lawrence Livermore National Security, LLC. Produced
// at the Lawrence Livermore National Laboratory. All Rights reserved. See files
// LICENSE and NOTICE for details. LLNL-CODE-806117.
//
// This file is part of the MFEM library. For more information and source code
// availability visit https://mfem.org.
//
// MFEM is free software; you can redistribute it and/or modify it under the
// terms of the BSD-3 license. We welcome feedback and contributions, see file
// CONTRIBUTING.md for details.

#include "../general/forall.hpp"
#include "bilininteg.hpp"
#include "gridfunc.hpp"
#include "libceed/mass.hpp"

using namespace std;

namespace mfem
{

// PA Mass Integrator

// PA Mass Assemble kernel

void MassIntegrator::SetupPA(const FiniteElementSpace &fes)
{
   // Assuming the same element type
   fespace = &fes;
   Mesh *mesh = fes.GetMesh();
   if (mesh->GetNE() == 0) { return; }
   const FiniteElement &el = *fes.GetFE(0);
   ElementTransformation *T = mesh->GetElementTransformation(0);
   const IntegrationRule *ir = IntRule ? IntRule : &GetRule(el, el, *T);
#ifdef MFEM_USE_CEED
   if (DeviceCanUseCeed())
   {
      if (ceedDataPtr) { delete ceedDataPtr; }
      CeedData* ptr = new CeedData();
      ceedDataPtr = ptr;
      InitCeedCoeff(Q, ptr);
      return CeedPAMassAssemble(fes, *ir, *ptr);
   }
#endif
   dim = mesh->Dimension();
   ne = fes.GetMesh()->GetNE();
   nq = ir->GetNPoints();
   const DofToQuad::Mode mode = DofToQuad::TENSOR;
   const int flags = GeometricFactors::JACOBIANS |
                     GeometricFactors::COORDINATES;
   geom = mesh->GetGeometricFactors(*ir, flags, mode);
   maps = &el.GetDofToQuad(*ir, mode);
   dofs1D = maps->ndof;
   quad1D = maps->nqpt;
   pa_data.SetSize(ne*nq, Device::GetDeviceMemoryType());
   Vector coeff;
   if (Q == nullptr)
   {
      coeff.SetSize(1);
      coeff(0) = 1.0;
   }
   else if (ConstantCoefficient* cQ = dynamic_cast<ConstantCoefficient*>(Q))
   {
      coeff.SetSize(1);
      coeff(0) = cQ->constant;
   }
   else if (QuadratureFunctionCoefficient* cQ =
               dynamic_cast<QuadratureFunctionCoefficient*>(Q))
   {
      const QuadratureFunction &qFun = cQ->GetQuadFunction();
      MFEM_VERIFY(qFun.Size() == nq * ne,
                  "Incompatible QuadratureFunction dimension \n");

      MFEM_VERIFY(ir == &qFun.GetSpace()->GetElementIntRule(0),
                  "IntegrationRule used within integrator and in"
                  " QuadratureFunction appear to be different");
      qFun.Read();
      coeff.MakeRef(const_cast<QuadratureFunction &>(qFun),0);
   }
   else
   {
      coeff.SetSize(nq * ne);
      auto C = Reshape(coeff.HostWrite(), nq, ne);
      for (int e = 0; e < ne; ++e)
      {
         ElementTransformation& T = *fes.GetElementTransformation(e);
         for (int q = 0; q < nq; ++q)
         {
            C(q,e) = Q->Eval(T, ir->IntPoint(q));
         }
      }
   }
   if (dim==1) { MFEM_ABORT("Not supported yet... stay tuned!"); }
   if (dim==2)
   {
      const int NE = ne;
      const int Q1D = quad1D;
      const bool const_c = coeff.Size() == 1;
      const auto W = Reshape(ir->GetWeights().Read(), Q1D,Q1D);
      const auto J = Reshape(geom->J.Read(), Q1D,Q1D,2,2,NE);
      const auto C = const_c ? Reshape(coeff.Read(), 1,1,1) :
                     Reshape(coeff.Read(), Q1D,Q1D,NE);
      auto v = Reshape(pa_data.Write(), Q1D,Q1D, NE);
      MFEM_FORALL_2D(e, NE, Q1D,Q1D,1,
      {
         MFEM_FOREACH_THREAD(qx,x,Q1D)
         {
            MFEM_FOREACH_THREAD(qy,y,Q1D)
            {
               const double J11 = J(qx,qy,0,0,e);
               const double J12 = J(qx,qy,1,0,e);
               const double J21 = J(qx,qy,0,1,e);
               const double J22 = J(qx,qy,1,1,e);
               const double detJ = (J11*J22)-(J21*J12);
               const double coeff = const_c ? C(0,0,0) : C(qx,qy,e);
               v(qx,qy,e) =  W(qx,qy) * coeff * detJ;
            }
         }
      });
   }
   if (dim==3)
   {
      const int NE = ne;
      const int Q1D = quad1D;
      const bool const_c = coeff.Size() == 1;
<<<<<<< HEAD
      const auto W = Reshape(ir->GetWeights().Read(),Q1D,Q1D,Q1D);
      const auto J = Reshape(geom->J.Read(), Q1D,Q1D,Q1D,3,3,NE);
      const auto C = const_c ?
                     Reshape(coeff.Read(), 1,1,1,1) :
                     Reshape(coeff.Read(), Q1D,Q1D,Q1D,NE);
      auto V = Reshape(pa_data.Write(), Q1D,Q1D,Q1D,NE);
=======
      const auto W = Reshape(ir->GetWeights().Read(), Q1D,Q1D,Q1D);
      const auto J = Reshape(geom->J.Read(), Q1D,Q1D,Q1D,3,3,NE);
      const auto C = const_c ? Reshape(coeff.Read(), 1,1,1,1) :
                     Reshape(coeff.Read(), Q1D,Q1D,Q1D,NE);
      auto v = Reshape(pa_data.Write(), Q1D,Q1D,Q1D,NE);
>>>>>>> 3005dee1
      MFEM_FORALL_3D(e, NE, Q1D, Q1D, Q1D,
      {
         MFEM_FOREACH_THREAD(qx,x,Q1D)
         {
            MFEM_FOREACH_THREAD(qy,y,Q1D)
            {
               MFEM_FOREACH_THREAD(qz,z,Q1D)
               {
                  const double J11 = J(qx,qy,qz,0,0,e);
<<<<<<< HEAD
                  const double J12 = J(qx,qy,qz,0,1,e);
                  const double J13 = J(qx,qy,qz,0,2,e);
                  const double J21 = J(qx,qy,qz,1,0,e);
                  const double J22 = J(qx,qy,qz,1,1,e);
                  const double J23 = J(qx,qy,qz,1,2,e);
                  const double J31 = J(qx,qy,qz,2,0,e);
                  const double J32 = J(qx,qy,qz,2,1,e);
=======
                  const double J21 = J(qx,qy,qz,1,0,e);
                  const double J31 = J(qx,qy,qz,2,0,e);
                  const double J12 = J(qx,qy,qz,0,1,e);
                  const double J22 = J(qx,qy,qz,1,1,e);
                  const double J32 = J(qx,qy,qz,2,1,e);
                  const double J13 = J(qx,qy,qz,0,2,e);
                  const double J23 = J(qx,qy,qz,1,2,e);
>>>>>>> 3005dee1
                  const double J33 = J(qx,qy,qz,2,2,e);
                  const double detJ = J11 * (J22 * J33 - J32 * J23) -
                  /* */               J21 * (J12 * J33 - J32 * J13) +
                  /* */               J31 * (J12 * J23 - J22 * J13);
                  const double coeff = const_c ? C(0,0,0,0) : C(qx,qy,qz,e);
<<<<<<< HEAD
                  V(qx,qy,qz,e) = W(qx,qy,qz) * coeff * detJ;
=======
                  v(qx,qy,qz,e) = W(qx,qy,qz) * coeff * detJ;
>>>>>>> 3005dee1
               }
            }
         }
      });
   }
}

void MassIntegrator::AssemblePA(const FiniteElementSpace &fes)
{
   SetupPA(fes);
}


template<int T_D1D = 0, int T_Q1D = 0>
static void PAMassAssembleDiagonal2D(const int NE,
                                     const Array<double> &b,
                                     const Vector &d,
                                     Vector &y,
                                     const int d1d = 0,
                                     const int q1d = 0)
{
   const int D1D = T_D1D ? T_D1D : d1d;
   const int Q1D = T_Q1D ? T_Q1D : q1d;
   MFEM_VERIFY(D1D <= MAX_D1D, "");
   MFEM_VERIFY(Q1D <= MAX_Q1D, "");
   auto B = Reshape(b.Read(), Q1D, D1D);
   auto D = Reshape(d.Read(), Q1D, Q1D, NE);
   auto Y = Reshape(y.ReadWrite(), D1D, D1D, NE);
   MFEM_FORALL(e, NE,
   {
      const int D1D = T_D1D ? T_D1D : d1d;
      const int Q1D = T_Q1D ? T_Q1D : q1d;
      constexpr int MD1 = T_D1D ? T_D1D : MAX_D1D;
      constexpr int MQ1 = T_Q1D ? T_Q1D : MAX_Q1D;
      double QD[MQ1][MD1];
      for (int qx = 0; qx < Q1D; ++qx)
      {
         for (int dy = 0; dy < D1D; ++dy)
         {
            QD[qx][dy] = 0.0;
            for (int qy = 0; qy < Q1D; ++qy)
            {
               QD[qx][dy] += B(qy, dy) * B(qy, dy) * D(qx, qy, e);
            }
         }
      }
      for (int dy = 0; dy < D1D; ++dy)
      {
         for (int dx = 0; dx < D1D; ++dx)
         {
            for (int qx = 0; qx < Q1D; ++qx)
            {
               Y(dx,dy,e) += B(qx, dx) * B(qx, dx) * QD[qx][dy];
            }
         }
      }
   });
}

template<int T_D1D = 0, int T_Q1D = 0, int T_NBZ = 0>
static void SmemPAMassAssembleDiagonal2D(const int NE,
                                         const Array<double> &b_,
                                         const Vector &d_,
                                         Vector &y_,
                                         const int d1d = 0,
                                         const int q1d = 0)
{
   const int D1D = T_D1D ? T_D1D : d1d;
   const int Q1D = T_Q1D ? T_Q1D : q1d;
   constexpr int NBZ = T_NBZ ? T_NBZ : 1;
   constexpr int MQ1 = T_Q1D ? T_Q1D : MAX_Q1D;
   constexpr int MD1 = T_D1D ? T_D1D : MAX_D1D;
   MFEM_VERIFY(D1D <= MD1, "");
   MFEM_VERIFY(Q1D <= MQ1, "");
   auto b = Reshape(b_.Read(), Q1D, D1D);
   auto D = Reshape(d_.Read(), Q1D, Q1D, NE);
   auto Y = Reshape(y_.ReadWrite(), D1D, D1D, NE);
   MFEM_FORALL_2D(e, NE, Q1D, Q1D, NBZ,
   {
      const int tidz = MFEM_THREAD_ID(z);
      const int D1D = T_D1D ? T_D1D : d1d;
      const int Q1D = T_Q1D ? T_Q1D : q1d;
      constexpr int NBZ = T_NBZ ? T_NBZ : 1;
      constexpr int MQ1 = T_Q1D ? T_Q1D : MAX_Q1D;
      constexpr int MD1 = T_D1D ? T_D1D : MAX_D1D;
      MFEM_SHARED double B[MQ1][MD1];
      MFEM_SHARED double QDZ[NBZ][MQ1][MD1];
      double (*QD)[MD1] = (double (*)[MD1])(QDZ + tidz);
      if (tidz == 0)
      {
         MFEM_FOREACH_THREAD(d,y,D1D)
         {
            MFEM_FOREACH_THREAD(q,x,Q1D)
            {
               B[q][d] = b(q,d);
            }
         }
      }
      MFEM_SYNC_THREAD;
      MFEM_FOREACH_THREAD(qx,x,Q1D)
      {
         MFEM_FOREACH_THREAD(dy,y,D1D)
         {
            QD[qx][dy] = 0.0;
            for (int qy = 0; qy < Q1D; ++qy)
            {
               QD[qx][dy] += B[qy][dy] * B[qy][dy] * D(qx, qy, e);
            }
         }
      }
      MFEM_SYNC_THREAD;
      MFEM_FOREACH_THREAD(dy,y,D1D)
      {
         MFEM_FOREACH_THREAD(dx,x,D1D)
         {
            for (int qx = 0; qx < Q1D; ++qx)
            {
               // might need absolute values on next line
               Y(dx,dy,e) += B[qx][dx] * B[qx][dx] * QD[qx][dy];
            }
         }
      }
   });
}

template<int T_D1D = 0, int T_Q1D = 0>
static void PAMassAssembleDiagonal3D(const int NE,
                                     const Array<double> &b,
                                     const Vector &d,
                                     Vector &y,
                                     const int d1d = 0,
                                     const int q1d = 0)
{
   const int D1D = T_D1D ? T_D1D : d1d;
   const int Q1D = T_Q1D ? T_Q1D : q1d;
   MFEM_VERIFY(D1D <= MAX_D1D, "");
   MFEM_VERIFY(Q1D <= MAX_Q1D, "");
   auto B = Reshape(b.Read(), Q1D, D1D);
   auto D = Reshape(d.Read(), Q1D, Q1D, Q1D, NE);
   auto Y = Reshape(y.ReadWrite(), D1D, D1D, D1D, NE);
   MFEM_FORALL(e, NE,
   {
      const int D1D = T_D1D ? T_D1D : d1d;
      const int Q1D = T_Q1D ? T_Q1D : q1d;
      constexpr int MD1 = T_D1D ? T_D1D : MAX_D1D;
      constexpr int MQ1 = T_Q1D ? T_Q1D : MAX_Q1D;
      double QQD[MQ1][MQ1][MD1];
      double QDD[MQ1][MD1][MD1];
      for (int qx = 0; qx < Q1D; ++qx)
      {
         for (int qy = 0; qy < Q1D; ++qy)
         {
            for (int dz = 0; dz < D1D; ++dz)
            {
               QQD[qx][qy][dz] = 0.0;
               for (int qz = 0; qz < Q1D; ++qz)
               {
                  QQD[qx][qy][dz] += B(qz, dz) * B(qz, dz) * D(qx, qy, qz, e);
               }
            }
         }
      }
      for (int qx = 0; qx < Q1D; ++qx)
      {
         for (int dz = 0; dz < D1D; ++dz)
         {
            for (int dy = 0; dy < D1D; ++dy)
            {
               QDD[qx][dy][dz] = 0.0;
               for (int qy = 0; qy < Q1D; ++qy)
               {
                  QDD[qx][dy][dz] += B(qy, dy) * B(qy, dy) * QQD[qx][qy][dz];
               }
            }
         }
      }
      for (int dz = 0; dz < D1D; ++dz)
      {
         for (int dy = 0; dy < D1D; ++dy)
         {
            for (int dx = 0; dx < D1D; ++dx)
            {
               double t = 0.0;
               for (int qx = 0; qx < Q1D; ++qx)
               {
                  t += B(qx, dx) * B(qx, dx) * QDD[qx][dy][dz];
               }
               Y(dx, dy, dz, e) += t;
            }
         }
      }
   });
}

template<int T_D1D = 0, int T_Q1D = 0>
static void SmemPAMassAssembleDiagonal3D(const int NE,
                                         const Array<double> &b_,
                                         const Vector &d_,
                                         Vector &y_,
                                         const int d1d = 0,
                                         const int q1d = 0)
{
   const int D1D = T_D1D ? T_D1D : d1d;
   const int Q1D = T_Q1D ? T_Q1D : q1d;
   constexpr int MQ1 = T_Q1D ? T_Q1D : MAX_Q1D;
   constexpr int MD1 = T_D1D ? T_D1D : MAX_D1D;
   MFEM_VERIFY(D1D <= MD1, "");
   MFEM_VERIFY(Q1D <= MQ1, "");
   auto b = Reshape(b_.Read(), Q1D, D1D);
   auto D = Reshape(d_.Read(), Q1D, Q1D, Q1D, NE);
   auto Y = Reshape(y_.ReadWrite(), D1D, D1D, D1D, NE);
   MFEM_FORALL_3D(e, NE, Q1D, Q1D, Q1D,
   {
      const int tidz = MFEM_THREAD_ID(z);
      const int D1D = T_D1D ? T_D1D : d1d;
      const int Q1D = T_Q1D ? T_Q1D : q1d;
      constexpr int MD1 = T_D1D ? T_D1D : MAX_D1D;
      constexpr int MQ1 = T_Q1D ? T_Q1D : MAX_Q1D;
      MFEM_SHARED double B[MQ1][MD1];
      MFEM_SHARED double QQD[MQ1][MQ1][MD1];
      MFEM_SHARED double QDD[MQ1][MD1][MD1];
      if (tidz == 0)
      {
         MFEM_FOREACH_THREAD(d,y,D1D)
         {
            MFEM_FOREACH_THREAD(q,x,Q1D)
            {
               B[q][d] = b(q,d);
            }
         }
      }
      MFEM_SYNC_THREAD;
      MFEM_FOREACH_THREAD(qx,x,Q1D)
      {
         MFEM_FOREACH_THREAD(qy,y,Q1D)
         {
            MFEM_FOREACH_THREAD(dz,z,D1D)
            {
               QQD[qx][qy][dz] = 0.0;
               for (int qz = 0; qz < Q1D; ++qz)
               {
                  QQD[qx][qy][dz] += B[qz][dz] * B[qz][dz] * D(qx, qy, qz, e);
               }
            }
         }
      }
      MFEM_SYNC_THREAD;
      MFEM_FOREACH_THREAD(qx,x,Q1D)
      {
         MFEM_FOREACH_THREAD(dz,z,D1D)
         {
            MFEM_FOREACH_THREAD(dy,y,D1D)
            {
               QDD[qx][dy][dz] = 0.0;
               for (int qy = 0; qy < Q1D; ++qy)
               {
                  QDD[qx][dy][dz] += B[qy][dy] * B[qy][dy] * QQD[qx][qy][dz];
               }
            }
         }
      }
      MFEM_SYNC_THREAD;
      MFEM_FOREACH_THREAD(dz,z,D1D)
      {
         MFEM_FOREACH_THREAD(dy,y,D1D)
         {
            MFEM_FOREACH_THREAD(dx,x,D1D)
            {
               double t = 0.0;
               for (int qx = 0; qx < Q1D; ++qx)
               {
                  t += B[qx][dx] * B[qx][dx] * QDD[qx][dy][dz];
               }
               Y(dx, dy, dz, e) += t;
            }
         }
      }
   });
}

static void PAMassAssembleDiagonal(const int dim, const int D1D,
                                   const int Q1D, const int NE,
                                   const Array<double> &B,
                                   const Vector &D,
                                   Vector &Y)
{
   if (dim == 2)
   {
      switch ((D1D << 4 ) | Q1D)
      {
         case 0x22: return SmemPAMassAssembleDiagonal2D<2,2,16>(NE,B,D,Y);
         case 0x33: return SmemPAMassAssembleDiagonal2D<3,3,16>(NE,B,D,Y);
         case 0x44: return SmemPAMassAssembleDiagonal2D<4,4,8>(NE,B,D,Y);
         case 0x55: return SmemPAMassAssembleDiagonal2D<5,5,8>(NE,B,D,Y);
         case 0x66: return SmemPAMassAssembleDiagonal2D<6,6,4>(NE,B,D,Y);
         case 0x77: return SmemPAMassAssembleDiagonal2D<7,7,4>(NE,B,D,Y);
         case 0x88: return SmemPAMassAssembleDiagonal2D<8,8,2>(NE,B,D,Y);
         case 0x99: return SmemPAMassAssembleDiagonal2D<9,9,2>(NE,B,D,Y);
         default:   return PAMassAssembleDiagonal2D(NE,B,D,Y,D1D,Q1D);
      }
   }
   else if (dim == 3)
   {
      switch ((D1D << 4 ) | Q1D)
      {
         case 0x23: return SmemPAMassAssembleDiagonal3D<2,3>(NE,B,D,Y);
         case 0x24: return SmemPAMassAssembleDiagonal3D<2,4>(NE,B,D,Y);
         case 0x26: return SmemPAMassAssembleDiagonal3D<2,6>(NE,B,D,Y);
         case 0x34: return SmemPAMassAssembleDiagonal3D<3,4>(NE,B,D,Y);
         case 0x35: return SmemPAMassAssembleDiagonal3D<3,5>(NE,B,D,Y);
         case 0x45: return SmemPAMassAssembleDiagonal3D<4,5>(NE,B,D,Y);
         case 0x48: return SmemPAMassAssembleDiagonal3D<4,8>(NE,B,D,Y);
         case 0x56: return SmemPAMassAssembleDiagonal3D<5,6>(NE,B,D,Y);
         case 0x67: return SmemPAMassAssembleDiagonal3D<6,7>(NE,B,D,Y);
         case 0x78: return SmemPAMassAssembleDiagonal3D<7,8>(NE,B,D,Y);
         case 0x89: return SmemPAMassAssembleDiagonal3D<8,9>(NE,B,D,Y);
         default:   return PAMassAssembleDiagonal3D(NE,B,D,Y,D1D,Q1D);
      }
   }
   MFEM_ABORT("Unknown kernel.");
}

void MassIntegrator::AssembleDiagonalPA(Vector &diag)
{
#ifdef MFEM_USE_CEED
   if (DeviceCanUseCeed())
   {
      CeedAssembleDiagonalPA(ceedDataPtr, diag);
   }
   else
#endif
   {
      PAMassAssembleDiagonal(dim, dofs1D, quad1D, ne, maps->B, pa_data, diag);
   }
}


#ifdef MFEM_USE_OCCA
// OCCA PA Mass Apply 2D kernel
static void OccaPAMassApply2D(const int D1D,
                              const int Q1D,
                              const int NE,
                              const Array<double> &B,
                              const Array<double> &Bt,
                              const Vector &D,
                              const Vector &X,
                              Vector &Y)
{
   occa::properties props;
   props["defines/D1D"] = D1D;
   props["defines/Q1D"] = Q1D;
   const occa::memory o_B = OccaMemoryRead(B.GetMemory(), B.Size());
   const occa::memory o_Bt = OccaMemoryRead(Bt.GetMemory(), Bt.Size());
   const occa::memory o_D = OccaMemoryRead(D.GetMemory(), D.Size());
   const occa::memory o_X = OccaMemoryRead(X.GetMemory(), X.Size());
   occa::memory o_Y = OccaMemoryReadWrite(Y.GetMemory(), Y.Size());
   const occa_id_t id = std::make_pair(D1D,Q1D);
   if (!Device::Allows(Backend::OCCA_CUDA))
   {
      static occa_kernel_t OccaMassApply2D_cpu;
      if (OccaMassApply2D_cpu.find(id) == OccaMassApply2D_cpu.end())
      {
         const occa::kernel MassApply2D_CPU =
            mfem::OccaDev().buildKernel("occa://mfem/fem/occa.okl",
                                        "MassApply2D_CPU", props);
         OccaMassApply2D_cpu.emplace(id, MassApply2D_CPU);
      }
      OccaMassApply2D_cpu.at(id)(NE, o_B, o_Bt, o_D, o_X, o_Y);
   }
   else
   {
      static occa_kernel_t OccaMassApply2D_gpu;
      if (OccaMassApply2D_gpu.find(id) == OccaMassApply2D_gpu.end())
      {
         const occa::kernel MassApply2D_GPU =
            mfem::OccaDev().buildKernel("occa://mfem/fem/occa.okl",
                                        "MassApply2D_GPU", props);
         OccaMassApply2D_gpu.emplace(id, MassApply2D_GPU);
      }
      OccaMassApply2D_gpu.at(id)(NE, o_B, o_Bt, o_D, o_X, o_Y);
   }
}

// OCCA PA Mass Apply 3D kernel
static void OccaPAMassApply3D(const int D1D,
                              const int Q1D,
                              const int NE,
                              const Array<double> &B,
                              const Array<double> &Bt,
                              const Vector &D,
                              const Vector &X,
                              Vector &Y)
{
   occa::properties props;
   props["defines/D1D"] = D1D;
   props["defines/Q1D"] = Q1D;
   const occa::memory o_B = OccaMemoryRead(B.GetMemory(), B.Size());
   const occa::memory o_Bt = OccaMemoryRead(Bt.GetMemory(), Bt.Size());
   const occa::memory o_D = OccaMemoryRead(D.GetMemory(), D.Size());
   const occa::memory o_X = OccaMemoryRead(X.GetMemory(), X.Size());
   occa::memory o_Y = OccaMemoryReadWrite(Y.GetMemory(), Y.Size());
   const occa_id_t id = std::make_pair(D1D,Q1D);
   if (!Device::Allows(Backend::OCCA_CUDA))
   {
      static occa_kernel_t OccaMassApply3D_cpu;
      if (OccaMassApply3D_cpu.find(id) == OccaMassApply3D_cpu.end())
      {
         const occa::kernel MassApply3D_CPU =
            mfem::OccaDev().buildKernel("occa://mfem/fem/occa.okl",
                                        "MassApply3D_CPU", props);
         OccaMassApply3D_cpu.emplace(id, MassApply3D_CPU);
      }
      OccaMassApply3D_cpu.at(id)(NE, o_B, o_Bt, o_D, o_X, o_Y);
   }
   else
   {
      static occa_kernel_t OccaMassApply3D_gpu;
      if (OccaMassApply3D_gpu.find(id) == OccaMassApply3D_gpu.end())
      {
         const occa::kernel MassApply3D_GPU =
            mfem::OccaDev().buildKernel("occa://mfem/fem/occa.okl",
                                        "MassApply3D_GPU", props);
         OccaMassApply3D_gpu.emplace(id, MassApply3D_GPU);
      }
      OccaMassApply3D_gpu.at(id)(NE, o_B, o_Bt, o_D, o_X, o_Y);
   }
}
#endif // MFEM_USE_OCCA

template<int T_D1D = 0, int T_Q1D = 0>
static void PAMassApply2D(const int NE,
                          const Array<double> &b_,
                          const Array<double> &bt_,
                          const Vector &d_,
                          const Vector &x_,
                          Vector &y_,
                          const int d1d = 0,
                          const int q1d = 0)
{
   const int D1D = T_D1D ? T_D1D : d1d;
   const int Q1D = T_Q1D ? T_Q1D : q1d;
   MFEM_VERIFY(D1D <= MAX_D1D, "");
   MFEM_VERIFY(Q1D <= MAX_Q1D, "");
   auto B = Reshape(b_.Read(), Q1D, D1D);
   auto Bt = Reshape(bt_.Read(), D1D, Q1D);
   auto D = Reshape(d_.Read(), Q1D, Q1D, NE);
   auto X = Reshape(x_.Read(), D1D, D1D, NE);
   auto Y = Reshape(y_.ReadWrite(), D1D, D1D, NE);
   MFEM_FORALL(e, NE,
   {
      const int D1D = T_D1D ? T_D1D : d1d; // nvcc workaround
      const int Q1D = T_Q1D ? T_Q1D : q1d;
      // the following variables are evaluated at compile time
      constexpr int max_D1D = T_D1D ? T_D1D : MAX_D1D;
      constexpr int max_Q1D = T_Q1D ? T_Q1D : MAX_Q1D;
      double sol_xy[max_Q1D][max_Q1D];
      for (int qy = 0; qy < Q1D; ++qy)
      {
         for (int qx = 0; qx < Q1D; ++qx)
         {
            sol_xy[qy][qx] = 0.0;
         }
      }
      for (int dy = 0; dy < D1D; ++dy)
      {
         double sol_x[max_Q1D];
         for (int qy = 0; qy < Q1D; ++qy)
         {
            sol_x[qy] = 0.0;
         }
         for (int dx = 0; dx < D1D; ++dx)
         {
            const double s = X(dx,dy,e);
            for (int qx = 0; qx < Q1D; ++qx)
            {
               sol_x[qx] += B(qx,dx)* s;
            }
         }
         for (int qy = 0; qy < Q1D; ++qy)
         {
            const double d2q = B(qy,dy);
            for (int qx = 0; qx < Q1D; ++qx)
            {
               sol_xy[qy][qx] += d2q * sol_x[qx];
            }
         }
      }
      for (int qy = 0; qy < Q1D; ++qy)
      {
         for (int qx = 0; qx < Q1D; ++qx)
         {
            sol_xy[qy][qx] *= D(qx,qy,e);
         }
      }
      for (int qy = 0; qy < Q1D; ++qy)
      {
         double sol_x[max_D1D];
         for (int dx = 0; dx < D1D; ++dx)
         {
            sol_x[dx] = 0.0;
         }
         for (int qx = 0; qx < Q1D; ++qx)
         {
            const double s = sol_xy[qy][qx];
            for (int dx = 0; dx < D1D; ++dx)
            {
               sol_x[dx] += Bt(dx,qx) * s;
            }
         }
         for (int dy = 0; dy < D1D; ++dy)
         {
            const double q2d = Bt(dy,qy);
            for (int dx = 0; dx < D1D; ++dx)
            {
               Y(dx,dy,e) += q2d * sol_x[dx];
            }
         }
      }
   });
}

template<int T_D1D = 0, int T_Q1D = 0, int T_NBZ = 0>
static void SmemPAMassApply2D(const int NE,
                              const Array<double> &b_,
                              const Array<double> &bt_,
                              const Vector &d_,
                              const Vector &x_,
                              Vector &y_,
                              const int d1d = 0,
                              const int q1d = 0)
{
   MFEM_CONTRACT_VAR(bt_);
   const int D1D = T_D1D ? T_D1D : d1d;
   const int Q1D = T_Q1D ? T_Q1D : q1d;
   constexpr int NBZ = T_NBZ ? T_NBZ : 1;
   constexpr int MQ1 = T_Q1D ? T_Q1D : MAX_Q1D;
   constexpr int MD1 = T_D1D ? T_D1D : MAX_D1D;
   MFEM_VERIFY(D1D <= MD1, "");
   MFEM_VERIFY(Q1D <= MQ1, "");
   auto b = Reshape(b_.Read(), Q1D, D1D);
   auto D = Reshape(d_.Read(), Q1D, Q1D, NE);
   auto x = Reshape(x_.Read(), D1D, D1D, NE);
   auto Y = Reshape(y_.ReadWrite(), D1D, D1D, NE);
   MFEM_FORALL_2D(e, NE, Q1D, Q1D, NBZ,
   {
      const int tidz = MFEM_THREAD_ID(z);
      const int D1D = T_D1D ? T_D1D : d1d;
      const int Q1D = T_Q1D ? T_Q1D : q1d;
      constexpr int NBZ = T_NBZ ? T_NBZ : 1;
      constexpr int MQ1 = T_Q1D ? T_Q1D : MAX_Q1D;
      constexpr int MD1 = T_D1D ? T_D1D : MAX_D1D;
      constexpr int MDQ = (MQ1 > MD1) ? MQ1 : MD1;
      MFEM_SHARED double BBt[MQ1*MD1];
      double (*B)[MD1] = (double (*)[MD1]) BBt;
      double (*Bt)[MQ1] = (double (*)[MQ1]) BBt;
      MFEM_SHARED double sm0[NBZ][MDQ*MDQ];
      MFEM_SHARED double sm1[NBZ][MDQ*MDQ];
      double (*X)[MD1] = (double (*)[MD1]) (sm0 + tidz);
      double (*DQ)[MQ1] = (double (*)[MQ1]) (sm1 + tidz);
      double (*QQ)[MQ1] = (double (*)[MQ1]) (sm0 + tidz);
      double (*QD)[MD1] = (double (*)[MD1]) (sm1 + tidz);
      MFEM_FOREACH_THREAD(dy,y,D1D)
      {
         MFEM_FOREACH_THREAD(dx,x,D1D)
         {
            X[dy][dx] = x(dx,dy,e);
         }
      }
      if (tidz == 0)
      {
         MFEM_FOREACH_THREAD(dy,y,D1D)
         {
            MFEM_FOREACH_THREAD(q,x,Q1D)
            {
               B[q][dy] = b(q,dy);
            }
         }
      }
      MFEM_SYNC_THREAD;
      MFEM_FOREACH_THREAD(dy,y,D1D)
      {
         MFEM_FOREACH_THREAD(qx,x,Q1D)
         {
            double dq = 0.0;
            for (int dx = 0; dx < D1D; ++dx)
            {
               dq += X[dy][dx] * B[qx][dx];
            }
            DQ[dy][qx] = dq;
         }
      }
      MFEM_SYNC_THREAD;
      MFEM_FOREACH_THREAD(qy,y,Q1D)
      {
         MFEM_FOREACH_THREAD(qx,x,Q1D)
         {
            double qq = 0.0;
            for (int dy = 0; dy < D1D; ++dy)
            {
               qq += DQ[dy][qx] * B[qy][dy];
            }
            QQ[qy][qx] = qq * D(qx, qy, e);
         }
      }
      MFEM_SYNC_THREAD;
      if (tidz == 0)
      {
         MFEM_FOREACH_THREAD(dy,y,D1D)
         {
            MFEM_FOREACH_THREAD(q,x,Q1D)
            {
               Bt[dy][q] = b(q,dy);
            }
         }
      }
      MFEM_SYNC_THREAD;
      MFEM_FOREACH_THREAD(qy,y,Q1D)
      {
         MFEM_FOREACH_THREAD(dx,x,D1D)
         {
            double dq = 0.0;
            for (int qx = 0; qx < Q1D; ++qx)
            {
               dq += QQ[qy][qx] * Bt[dx][qx];
            }
            QD[qy][dx] = dq;
         }
      }
      MFEM_SYNC_THREAD;
      MFEM_FOREACH_THREAD(dy,y,D1D)
      {
         MFEM_FOREACH_THREAD(dx,x,D1D)
         {
            double dd = 0.0;
            for (int qy = 0; qy < Q1D; ++qy)
            {
               dd += (QD[qy][dx] * Bt[dy][qy]);
            }
            Y(dx, dy, e) += dd;
         }
      }
   });
}

template<int T_D1D = 0, int T_Q1D = 0>
static void PAMassApply3D(const int NE,
                          const Array<double> &b_,
                          const Array<double> &bt_,
                          const Vector &d_,
                          const Vector &x_,
                          Vector &y_,
                          const int d1d = 0,
                          const int q1d = 0)
{
   const int D1D = T_D1D ? T_D1D : d1d;
   const int Q1D = T_Q1D ? T_Q1D : q1d;
   MFEM_VERIFY(D1D <= MAX_D1D, "");
   MFEM_VERIFY(Q1D <= MAX_Q1D, "");
   auto B = Reshape(b_.Read(), Q1D, D1D);
   auto Bt = Reshape(bt_.Read(), D1D, Q1D);
   auto D = Reshape(d_.Read(), Q1D, Q1D, Q1D, NE);
   auto X = Reshape(x_.Read(), D1D, D1D, D1D, NE);
   auto Y = Reshape(y_.ReadWrite(), D1D, D1D, D1D, NE);
   MFEM_FORALL(e, NE,
   {
      const int D1D = T_D1D ? T_D1D : d1d;
      const int Q1D = T_Q1D ? T_Q1D : q1d;
      constexpr int max_D1D = T_D1D ? T_D1D : MAX_D1D;
      constexpr int max_Q1D = T_Q1D ? T_Q1D : MAX_Q1D;
      double sol_xyz[max_Q1D][max_Q1D][max_Q1D];
      for (int qz = 0; qz < Q1D; ++qz)
      {
         for (int qy = 0; qy < Q1D; ++qy)
         {
            for (int qx = 0; qx < Q1D; ++qx)
            {
               sol_xyz[qz][qy][qx] = 0.0;
            }
         }
      }
      for (int dz = 0; dz < D1D; ++dz)
      {
         double sol_xy[max_Q1D][max_Q1D];
         for (int qy = 0; qy < Q1D; ++qy)
         {
            for (int qx = 0; qx < Q1D; ++qx)
            {
               sol_xy[qy][qx] = 0.0;
            }
         }
         for (int dy = 0; dy < D1D; ++dy)
         {
            double sol_x[max_Q1D];
            for (int qx = 0; qx < Q1D; ++qx)
            {
               sol_x[qx] = 0;
            }
            for (int dx = 0; dx < D1D; ++dx)
            {
               const double s = X(dx,dy,dz,e);
               for (int qx = 0; qx < Q1D; ++qx)
               {
                  sol_x[qx] += B(qx,dx) * s;
               }
            }
            for (int qy = 0; qy < Q1D; ++qy)
            {
               const double wy = B(qy,dy);
               for (int qx = 0; qx < Q1D; ++qx)
               {
                  sol_xy[qy][qx] += wy * sol_x[qx];
               }
            }
         }
         for (int qz = 0; qz < Q1D; ++qz)
         {
            const double wz = B(qz,dz);
            for (int qy = 0; qy < Q1D; ++qy)
            {
               for (int qx = 0; qx < Q1D; ++qx)
               {
                  sol_xyz[qz][qy][qx] += wz * sol_xy[qy][qx];
               }
            }
         }
      }
      for (int qz = 0; qz < Q1D; ++qz)
      {
         for (int qy = 0; qy < Q1D; ++qy)
         {
            for (int qx = 0; qx < Q1D; ++qx)
            {
               sol_xyz[qz][qy][qx] *= D(qx,qy,qz,e);
            }
         }
      }
      for (int qz = 0; qz < Q1D; ++qz)
      {
         double sol_xy[max_D1D][max_D1D];
         for (int dy = 0; dy < D1D; ++dy)
         {
            for (int dx = 0; dx < D1D; ++dx)
            {
               sol_xy[dy][dx] = 0;
            }
         }
         for (int qy = 0; qy < Q1D; ++qy)
         {
            double sol_x[max_D1D];
            for (int dx = 0; dx < D1D; ++dx)
            {
               sol_x[dx] = 0;
            }
            for (int qx = 0; qx < Q1D; ++qx)
            {
               const double s = sol_xyz[qz][qy][qx];
               for (int dx = 0; dx < D1D; ++dx)
               {
                  sol_x[dx] += Bt(dx,qx) * s;
               }
            }
            for (int dy = 0; dy < D1D; ++dy)
            {
               const double wy = Bt(dy,qy);
               for (int dx = 0; dx < D1D; ++dx)
               {
                  sol_xy[dy][dx] += wy * sol_x[dx];
               }
            }
         }
         for (int dz = 0; dz < D1D; ++dz)
         {
            const double wz = Bt(dz,qz);
            for (int dy = 0; dy < D1D; ++dy)
            {
               for (int dx = 0; dx < D1D; ++dx)
               {
                  Y(dx,dy,dz,e) += wz * sol_xy[dy][dx];
               }
            }
         }
      }
   });
}

template<int T_D1D = 0, int T_Q1D = 0>
static void SmemPAMassApply3D(const int NE,
                              const Array<double> &b_,
                              const Array<double> &bt_,
                              const Vector &d_,
                              const Vector &x_,
                              Vector &y_,
                              const int d1d = 0,
                              const int q1d = 0)
{
   MFEM_CONTRACT_VAR(bt_);
   const int D1D = T_D1D ? T_D1D : d1d;
   const int Q1D = T_Q1D ? T_Q1D : q1d;
   constexpr int M1Q = T_Q1D ? T_Q1D : MAX_Q1D;
   constexpr int M1D = T_D1D ? T_D1D : MAX_D1D;
   MFEM_VERIFY(D1D <= M1D, "");
   MFEM_VERIFY(Q1D <= M1Q, "");
   auto b = Reshape(b_.Read(), Q1D, D1D);
   auto d = Reshape(d_.Read(), Q1D, Q1D, Q1D, NE);
   auto x = Reshape(x_.Read(), D1D, D1D, D1D, NE);
   auto y = Reshape(y_.ReadWrite(), D1D, D1D, D1D, NE);
   MFEM_FORALL_3D(e, NE, Q1D, Q1D, 1,
   {
      const int D1D = T_D1D ? T_D1D : d1d;
      const int Q1D = T_Q1D ? T_Q1D : q1d;
      constexpr int MQ1 = T_Q1D ? T_Q1D : MAX_Q1D;
      constexpr int MD1 = T_D1D ? T_D1D : MAX_D1D;
      constexpr int MDQ = (MQ1 > MD1) ? MQ1 : MD1;
      MFEM_SHARED double sDQ[MQ1*MD1];
      double (*B)[MD1] = (double (*)[MD1]) sDQ;
      double (*Bt)[MQ1] = (double (*)[MQ1]) sDQ;
      MFEM_SHARED double sm0[MDQ*MDQ*MDQ];
      MFEM_SHARED double sm1[MDQ*MDQ*MDQ];
      double (*X)[MD1][MD1]   = (double (*)[MD1][MD1]) sm0;
      double (*DDQ)[MD1][MQ1] = (double (*)[MD1][MQ1]) sm1;
      double (*DQQ)[MQ1][MQ1] = (double (*)[MQ1][MQ1]) sm0;
      double (*QQQ)[MQ1][MQ1] = (double (*)[MQ1][MQ1]) sm1;
      double (*QQD)[MQ1][MD1] = (double (*)[MQ1][MD1]) sm0;
      double (*QDD)[MD1][MD1] = (double (*)[MD1][MD1]) sm1;
      MFEM_FOREACH_THREAD(dy,y,D1D)
      {
         MFEM_FOREACH_THREAD(dx,x,D1D)
         {
            MFEM_UNROLL(MD1)
            for (int dz = 0; dz < D1D; ++dz)
            {
               X[dz][dy][dx] = x(dx,dy,dz,e);
            }
         }
         MFEM_FOREACH_THREAD(dx,x,Q1D)
         {
            B[dx][dy] = b(dx,dy);
         }
      }
      MFEM_SYNC_THREAD;
      MFEM_FOREACH_THREAD(dy,y,D1D)
      {
         MFEM_FOREACH_THREAD(qx,x,Q1D)
         {
            double u[D1D];
            MFEM_UNROLL(MD1)
            for (int dz = 0; dz < D1D; dz++)
            {
               u[dz] = 0;
            }
            MFEM_UNROLL(MD1)
            for (int dx = 0; dx < D1D; ++dx)
            {
               MFEM_UNROLL(MD1)
               for (int dz = 0; dz < D1D; ++dz)
               {
                  u[dz] += X[dz][dy][dx] * B[qx][dx];
               }
            }
            MFEM_UNROLL(MD1)
            for (int dz = 0; dz < D1D; ++dz)
            {
               DDQ[dz][dy][qx] = u[dz];
            }
         }
      }
      MFEM_SYNC_THREAD;
      MFEM_FOREACH_THREAD(qy,y,Q1D)
      {
         MFEM_FOREACH_THREAD(qx,x,Q1D)
         {
            double u[D1D];
            MFEM_UNROLL(MD1)
            for (int dz = 0; dz < D1D; dz++)
            {
               u[dz] = 0;
            }
            MFEM_UNROLL(MD1)
            for (int dy = 0; dy < D1D; ++dy)
            {
               MFEM_UNROLL(MD1)
               for (int dz = 0; dz < D1D; dz++)
               {
                  u[dz] += DDQ[dz][dy][qx] * B[qy][dy];
               }
            }
            MFEM_UNROLL(MD1)
            for (int dz = 0; dz < D1D; dz++)
            {
               DQQ[dz][qy][qx] = u[dz];
            }
         }
      }
      MFEM_SYNC_THREAD;
      MFEM_FOREACH_THREAD(qy,y,Q1D)
      {
         MFEM_FOREACH_THREAD(qx,x,Q1D)
         {
            double u[Q1D];
            MFEM_UNROLL(MQ1)
            for (int qz = 0; qz < Q1D; qz++)
            {
               u[qz] = 0;
            }
            MFEM_UNROLL(MD1)
            for (int dz = 0; dz < D1D; ++dz)
            {
               MFEM_UNROLL(MQ1)
               for (int qz = 0; qz < Q1D; qz++)
               {
                  u[qz] += DQQ[dz][qy][qx] * B[qz][dz];
               }
            }
            MFEM_UNROLL(MQ1)
            for (int qz = 0; qz < Q1D; qz++)
            {
               QQQ[qz][qy][qx] = u[qz] * d(qx,qy,qz,e);
            }
         }
      }
      MFEM_SYNC_THREAD;
      MFEM_FOREACH_THREAD(d,y,D1D)
      {
         MFEM_FOREACH_THREAD(q,x,Q1D)
         {
            Bt[d][q] = b(q,d);
         }
      }
      MFEM_SYNC_THREAD;
      MFEM_FOREACH_THREAD(qy,y,Q1D)
      {
         MFEM_FOREACH_THREAD(dx,x,D1D)
         {
            double u[Q1D];
            MFEM_UNROLL(MQ1)
            for (int qz = 0; qz < Q1D; ++qz)
            {
               u[qz] = 0;
            }
            MFEM_UNROLL(MQ1)
            for (int qx = 0; qx < Q1D; ++qx)
            {
               MFEM_UNROLL(MQ1)
               for (int qz = 0; qz < Q1D; ++qz)
               {
                  u[qz] += QQQ[qz][qy][qx] * Bt[dx][qx];
               }
            }
            MFEM_UNROLL(MQ1)
            for (int qz = 0; qz < Q1D; ++qz)
            {
               QQD[qz][qy][dx] = u[qz];
            }
         }
      }
      MFEM_SYNC_THREAD;
      MFEM_FOREACH_THREAD(dy,y,D1D)
      {
         MFEM_FOREACH_THREAD(dx,x,D1D)
         {
            double u[Q1D];
            MFEM_UNROLL(MQ1)
            for (int qz = 0; qz < Q1D; ++qz)
            {
               u[qz] = 0;
            }
            MFEM_UNROLL(MQ1)
            for (int qy = 0; qy < Q1D; ++qy)
            {
               MFEM_UNROLL(MQ1)
               for (int qz = 0; qz < Q1D; ++qz)
               {
                  u[qz] += QQD[qz][qy][dx] * Bt[dy][qy];
               }
            }
            MFEM_UNROLL(MQ1)
            for (int qz = 0; qz < Q1D; ++qz)
            {
               QDD[qz][dy][dx] = u[qz];
            }
         }
      }
      MFEM_SYNC_THREAD;
      MFEM_FOREACH_THREAD(dy,y,D1D)
      {
         MFEM_FOREACH_THREAD(dx,x,D1D)
         {
            double u[D1D];
            MFEM_UNROLL(MD1)
            for (int dz = 0; dz < D1D; ++dz)
            {
               u[dz] = 0;
            }
            MFEM_UNROLL(MQ1)
            for (int qz = 0; qz < Q1D; ++qz)
            {
               MFEM_UNROLL(MD1)
               for (int dz = 0; dz < D1D; ++dz)
               {
                  u[dz] += QDD[qz][dy][dx] * Bt[dz][qz];
               }
            }
            MFEM_UNROLL(MD1)
            for (int dz = 0; dz < D1D; ++dz)
            {
               y(dx,dy,dz,e) += u[dz];
            }
         }
      }
   });
}

static void PAMassApply(const int dim,
                        const int D1D,
                        const int Q1D,
                        const int NE,
                        const Array<double> &B,
                        const Array<double> &Bt,
                        const Vector &D,
                        const Vector &X,
                        Vector &Y)
{
#ifdef MFEM_USE_OCCA
   if (DeviceCanUseOcca())
   {
      if (dim == 2)
      {
         return OccaPAMassApply2D(D1D,Q1D,NE,B,Bt,D,X,Y);
      }
      if (dim == 3)
      {
         return OccaPAMassApply3D(D1D,Q1D,NE,B,Bt,D,X,Y);
      }
      MFEM_ABORT("OCCA PA Mass Apply unknown kernel!");
   }
#endif // MFEM_USE_OCCA
   const int id = (D1D << 4) | Q1D;
   if (dim == 2)
   {
      switch (id)
      {
         case 0x22: return SmemPAMassApply2D<2,2,16>(NE,B,Bt,D,X,Y);
         case 0x24: return SmemPAMassApply2D<2,4,16>(NE,B,Bt,D,X,Y);
         case 0x33: return SmemPAMassApply2D<3,3,16>(NE,B,Bt,D,X,Y);
         case 0x34: return SmemPAMassApply2D<3,4,16>(NE,B,Bt,D,X,Y);
         case 0x35: return SmemPAMassApply2D<3,5,16>(NE,B,Bt,D,X,Y);
         case 0x36: return SmemPAMassApply2D<3,6,16>(NE,B,Bt,D,X,Y);
         case 0x44: return SmemPAMassApply2D<4,4,8>(NE,B,Bt,D,X,Y);
         case 0x46: return SmemPAMassApply2D<4,6,8>(NE,B,Bt,D,X,Y);
         case 0x48: return SmemPAMassApply2D<4,8,4>(NE,B,Bt,D,X,Y);
         case 0x55: return SmemPAMassApply2D<5,5,8>(NE,B,Bt,D,X,Y);
         case 0x57: return SmemPAMassApply2D<5,7,8>(NE,B,Bt,D,X,Y);
         case 0x58: return SmemPAMassApply2D<5,8,2>(NE,B,Bt,D,X,Y);
         case 0x66: return SmemPAMassApply2D<6,6,4>(NE,B,Bt,D,X,Y);
         case 0x77: return SmemPAMassApply2D<7,7,4>(NE,B,Bt,D,X,Y);
         case 0x88: return SmemPAMassApply2D<8,8,2>(NE,B,Bt,D,X,Y);
         case 0x99: return SmemPAMassApply2D<9,9,2>(NE,B,Bt,D,X,Y);
         default:   return PAMassApply2D(NE,B,Bt,D,X,Y,D1D,Q1D);
      }
      mfem::out << "Unknown 2D kernel 0x" << std::hex << id << std::endl;
   }
   else if (dim == 3)
   {
      switch (id)
      {
         case 0x23: return SmemPAMassApply3D<2,3>(NE,B,Bt,D,X,Y);
         case 0x24: return SmemPAMassApply3D<2,4>(NE,B,Bt,D,X,Y);
         case 0x34: return SmemPAMassApply3D<3,4>(NE,B,Bt,D,X,Y);
         case 0x35: return SmemPAMassApply3D<3,5>(NE,B,Bt,D,X,Y);
         case 0x36: return SmemPAMassApply3D<3,6>(NE,B,Bt,D,X,Y);
         case 0x37: return SmemPAMassApply3D<3,7>(NE,B,Bt,D,X,Y);
         case 0x45: return SmemPAMassApply3D<4,5>(NE,B,Bt,D,X,Y);
         case 0x46: return SmemPAMassApply3D<4,6>(NE,B,Bt,D,X,Y);
         case 0x48: return SmemPAMassApply3D<4,8>(NE,B,Bt,D,X,Y);
         case 0x56: return SmemPAMassApply3D<5,6>(NE,B,Bt,D,X,Y);
         case 0x58: return SmemPAMassApply3D<5,8>(NE,B,Bt,D,X,Y);
         case 0x67: return SmemPAMassApply3D<6,7>(NE,B,Bt,D,X,Y);
         case 0x78: return SmemPAMassApply3D<7,8>(NE,B,Bt,D,X,Y);
         case 0x89: return SmemPAMassApply3D<8,9>(NE,B,Bt,D,X,Y);
         case 0x9A: return SmemPAMassApply3D<9,10>(NE,B,Bt,D,X,Y);
         default:   return PAMassApply3D(NE,B,Bt,D,X,Y,D1D,Q1D);
      }
      mfem::out << "Unknown 3D kernel 0x" << std::hex << id << std::endl;
   }
   MFEM_ABORT("Unknown kernel.");
}

void MassIntegrator::AddMultPA(const Vector &x, Vector &y) const
{
#ifdef MFEM_USE_CEED
   if (DeviceCanUseCeed())
   {
      CeedAddMultPA(ceedDataPtr, x, y);
   }
   else
#endif
   {
      PAMassApply(dim, dofs1D, quad1D, ne, maps->B, maps->Bt, pa_data, x, y);
   }
}

} // namespace mfem<|MERGE_RESOLUTION|>--- conflicted
+++ resolved
@@ -123,20 +123,11 @@
       const int NE = ne;
       const int Q1D = quad1D;
       const bool const_c = coeff.Size() == 1;
-<<<<<<< HEAD
-      const auto W = Reshape(ir->GetWeights().Read(),Q1D,Q1D,Q1D);
-      const auto J = Reshape(geom->J.Read(), Q1D,Q1D,Q1D,3,3,NE);
-      const auto C = const_c ?
-                     Reshape(coeff.Read(), 1,1,1,1) :
-                     Reshape(coeff.Read(), Q1D,Q1D,Q1D,NE);
-      auto V = Reshape(pa_data.Write(), Q1D,Q1D,Q1D,NE);
-=======
       const auto W = Reshape(ir->GetWeights().Read(), Q1D,Q1D,Q1D);
       const auto J = Reshape(geom->J.Read(), Q1D,Q1D,Q1D,3,3,NE);
       const auto C = const_c ? Reshape(coeff.Read(), 1,1,1,1) :
                      Reshape(coeff.Read(), Q1D,Q1D,Q1D,NE);
       auto v = Reshape(pa_data.Write(), Q1D,Q1D,Q1D,NE);
->>>>>>> 3005dee1
       MFEM_FORALL_3D(e, NE, Q1D, Q1D, Q1D,
       {
          MFEM_FOREACH_THREAD(qx,x,Q1D)
@@ -146,15 +137,6 @@
                MFEM_FOREACH_THREAD(qz,z,Q1D)
                {
                   const double J11 = J(qx,qy,qz,0,0,e);
-<<<<<<< HEAD
-                  const double J12 = J(qx,qy,qz,0,1,e);
-                  const double J13 = J(qx,qy,qz,0,2,e);
-                  const double J21 = J(qx,qy,qz,1,0,e);
-                  const double J22 = J(qx,qy,qz,1,1,e);
-                  const double J23 = J(qx,qy,qz,1,2,e);
-                  const double J31 = J(qx,qy,qz,2,0,e);
-                  const double J32 = J(qx,qy,qz,2,1,e);
-=======
                   const double J21 = J(qx,qy,qz,1,0,e);
                   const double J31 = J(qx,qy,qz,2,0,e);
                   const double J12 = J(qx,qy,qz,0,1,e);
@@ -162,17 +144,12 @@
                   const double J32 = J(qx,qy,qz,2,1,e);
                   const double J13 = J(qx,qy,qz,0,2,e);
                   const double J23 = J(qx,qy,qz,1,2,e);
->>>>>>> 3005dee1
                   const double J33 = J(qx,qy,qz,2,2,e);
                   const double detJ = J11 * (J22 * J33 - J32 * J23) -
                   /* */               J21 * (J12 * J33 - J32 * J13) +
                   /* */               J31 * (J12 * J23 - J22 * J13);
                   const double coeff = const_c ? C(0,0,0,0) : C(qx,qy,qz,e);
-<<<<<<< HEAD
-                  V(qx,qy,qz,e) = W(qx,qy,qz) * coeff * detJ;
-=======
                   v(qx,qy,qz,e) = W(qx,qy,qz) * coeff * detJ;
->>>>>>> 3005dee1
                }
             }
          }
