//                                MFEM Example 1
//
// Compile with: make ex1
//
// Sample runs:  ex1 -m ../data/square-disc.mesh
//               ex1 -m ../data/star.mesh
//               ex1 -m ../data/escher.mesh
//               ex1 -m ../data/fichera.mesh
//               ex1 -m ../data/square-disc-p2.vtk -o 2
//               ex1 -m ../data/square-disc-p3.mesh -o 3
//               ex1 -m ../data/square-disc-nurbs.mesh -o -1
//               ex1 -m ../data/disc-nurbs.mesh -o -1
//               ex1 -m ../data/pipe-nurbs.mesh -o -1
//               ex1 -m ../data/star-surf.mesh
//               ex1 -m ../data/square-disc-surf.mesh
//
// Description:  This example code demonstrates the use of MFEM to define a
//               simple finite element discretization of the Laplace problem
//               -Delta u = 1 with homogeneous Dirichlet boundary conditions.
//               Specifically, we discretize using a FE space of the specified
//               order, or if order < 1 using an isoparametric/isogeometric
//               space (i.e. quadratic for quadratic curvilinear mesh, NURBS for
//               NURBS mesh, etc.)
//
//               The example highlights the use of mesh refinement, finite
//               element grid functions, as well as linear and bilinear forms
//               corresponding to the left-hand side and right-hand side of the
//               discrete linear system. We also cover the explicit elimination
//               of boundary conditions on all boundary edges, and the optional
//               connection to the GLVis tool for visualization.

#include "mfem.hpp"
#include <fstream>
#include <iostream>

using namespace std;
using namespace mfem;

int main(int argc, char *argv[])
{
   // 1. Parse command-line options.
   const char *mesh_file = "../data/star.mesh";
   int order = 1;
   bool visualization = 1;

   OptionsParser args(argc, argv);
   args.AddOption(&mesh_file, "-m", "--mesh",
                  "Mesh file to use.");
   args.AddOption(&order, "-o", "--order",
                  "Finite element order (polynomial degree) or -1 for"
                  " isoparametric space.");
   args.AddOption(&visualization, "-vis", "--visualization", "-no-vis",
                  "--no-visualization",
                  "Enable or disable GLVis visualization.");
   args.Parse();
   if (!args.Good())
   {
      args.PrintUsage(cout);
      return 1;
   }
   args.PrintOptions(cout);

   // 2. Read the mesh from the given mesh file. We can handle triangular,
   //    quadrilateral, tetrahedral, hexahedral, surface and volume meshes with
   //    the same code.
   Mesh *mesh;
   ifstream imesh(mesh_file);
   if (!imesh)
   {
      cerr << "\nCan not open mesh file: " << mesh_file << '\n' << endl;
      return 2;
   }
   mesh = new Mesh(imesh, 1, 1);
   imesh.close();
   int dim = mesh->Dimension();

   // 3. Refine the mesh to increase the resolution. In this example we do
   //    'ref_levels' of uniform refinement. We choose 'ref_levels' to be the
   //    largest number that gives a final mesh with no more than 50,000
   //    elements.
   /*{
      int ref_levels =
         (int)floor(log(50000./mesh->GetNE())/log(2.)/dim);
      for (int l = 0; l < ref_levels; l++)
      {
         mesh->UniformRefinement();
<<<<<<< HEAD
   }*/
   {
      Array<Refinement> refs;
      refs.Append(Refinement(0, 1));
      mesh->GeneralRefinement(refs, 1);
   }
   /*mesh->UniformRefinement();
   mesh->UniformRefinement();*/
   {
      Array<Refinement> refs;
      refs.Append(Refinement(0, 2));
      mesh->GeneralRefinement(refs, 1);
=======
      }
>>>>>>> 332c69c1
   }
   //mesh->UniformRefinement();

   // 4. Define a finite element space on the mesh. Here we use continuous
   //    Lagrange finite elements of the specified order. If order < 1, we
   //    instead use an isoparametric/isogeometric space.
   FiniteElementCollection *fec;
   if (order > 0)
   {
      fec = new H1_FECollection(order, dim);
   }
   else if (mesh->GetNodes())
   {
      fec = mesh->GetNodes()->OwnFEC();
   }
   else
   {
      fec = new H1_FECollection(order = 1, dim);
   }
   FiniteElementSpace *fespace = new FiniteElementSpace(mesh, fec);
   cout << "Number of unknowns: " << fespace->GetVSize() << endl;
   fespace->GetConformingProlongation()->Print();

   // 5. Set up the linear form b(.) which corresponds to the right-hand side of
   //    the FEM linear system, which in this case is (1,phi_i) where phi_i are
   //    the basis functions in the finite element fespace.
   LinearForm *b = new LinearForm(fespace);
   ConstantCoefficient one(1.0);
   b->AddDomainIntegrator(new DomainLFIntegrator(one));
   b->Assemble();

   // 6. Define the solution vector x as a finite element grid function
   //    corresponding to fespace. Initialize x with initial guess of zero,
   //    which satisfies the boundary conditions.
   GridFunction x(fespace);
   x = 0.0;

   // 7. Set up the bilinear form a(.,.) on the finite element space
   //    corresponding to the Laplacian operator -Delta, by adding the Diffusion
   //    domain integrator and imposing homogeneous Dirichlet boundary
   //    conditions. The boundary conditions are implemented by marking all the
   //    boundary attributes from the mesh as essential (Dirichlet). After
   //    assembly and finalizing we extract the corresponding sparse matrix A.
   BilinearForm *a = new BilinearForm(fespace);
   a->AddDomainIntegrator(new DiffusionIntegrator(one));
   a->Assemble();
   a->ConformingAssemble(x, *b);
   Array<int> ess_bdr(mesh->bdr_attributes.Max());
   ess_bdr = 1;
   a->EliminateEssentialBC(ess_bdr, x, *b);
   a->Finalize();
   const SparseMatrix &A = a->SpMat();

#ifndef MFEM_USE_SUITESPARSE
   // 8. Define a simple symmetric Gauss-Seidel preconditioner and use it to
   //    solve the system Ax=b with PCG.
   GSSmoother M(A);
   PCG(A, M, *b, x, 1, 200, 1e-12, 0.0);
#else
   // 8. If MFEM was compiled with SuiteSparse, use UMFPACK to solve the system.
   UMFPackSolver umf_solver;
   umf_solver.Control[UMFPACK_ORDERING] = UMFPACK_ORDERING_METIS;
   umf_solver.SetOperator(A);
   umf_solver.Mult(*b, x);
#endif
   x.ConformingProlongate();

   // 9. Save the refined mesh and the solution. This output can be viewed later
   //    using GLVis: "glvis -m refined.mesh -g sol.gf".
   ofstream mesh_ofs("refined.mesh");
   mesh_ofs.precision(8);
   mesh->Print(mesh_ofs);
   ofstream sol_ofs("sol.gf");
   sol_ofs.precision(8);
   x.Save(sol_ofs);

   // 10. Send the solution by socket to a GLVis server.
   if (visualization)
   {
      char vishost[] = "localhost";
      int  visport   = 19916;
      socketstream sol_sock(vishost, visport);
      sol_sock.precision(8);
      sol_sock << "solution\n" << *mesh << x << flush;
   }

   // 11. Free the used memory.
   delete a;
   delete b;
   delete fespace;
   if (order > 0)
   {
      delete fec;
   }
   delete mesh;

   return 0;
}<|MERGE_RESOLUTION|>--- conflicted
+++ resolved
@@ -84,7 +84,7 @@
       for (int l = 0; l < ref_levels; l++)
       {
          mesh->UniformRefinement();
-<<<<<<< HEAD
+      }
    }*/
    {
       Array<Refinement> refs;
@@ -97,9 +97,6 @@
       Array<Refinement> refs;
       refs.Append(Refinement(0, 2));
       mesh->GeneralRefinement(refs, 1);
-=======
-      }
->>>>>>> 332c69c1
    }
    //mesh->UniformRefinement();
 
