//                                MFEM Example 9
//                             SUNDIALS Modification
//
// Compile with: make ex9
//
// Sample runs:
<<<<<<< HEAD
//    ex9 -m ../../data/periodic-segment.mesh -p 1 -r 2 -dt 0.005 -s 11
//    ex9 -m ../../data/periodic-square.mesh  -p 1 -r 2 -dt 0.005 -tf 9 -s 12
//    ex9 -m ../../data/periodic-hexagon.mesh -dt 0.0018 -vs 25 -s 11
//    ex9 -m ../../data/periodic-hexagon.mesh -dt 0.01 -vs 15 -s 13
//    ex9 -m ../../data/amr-quad.mesh -p 1 -r 2 -dt 0.002 -tf 9 -s 13
//    ex9 -m ../../data/star-q3.mesh -p 1 -r 2 -dt 0.002 -tf 9 -s 13
//    ex9 -m ../../data/disc-nurbs.mesh -p 1 -r 3 -dt 0.005 -tf 9 -s 11
//    ex9 -m ../../data/periodic-cube.mesh -p 0 -r 2 -o 2 -dt 0.02 -tf 8 -s 12
=======
//    ex9 -m ../../data/periodic-segment.mesh -p 0 -r 2 -dt 0.005
//    ex9 -m ../../data/periodic-square.mesh -p 0 -r 2 -dt 0.01 -tf 10
//    ex9 -m ../../data/periodic-hexagon.mesh -p 0 -r 2 -dt 0.01 -tf 10
//    ex9 -m ../../data/periodic-square.mesh -p 1 -r 2 -dt 0.005 -tf 9
//    ex9 -m ../../data/periodic-hexagon.mesh -p 1 -r 2 -dt 0.005 -tf 9
//    ex9 -m ../../data/amr-quad.mesh -p 1 -r 2 -dt 0.002 -tf 9
//    ex9 -m ../../data/star-q3.mesh -p 1 -r 2 -dt 0.005 -tf 9
//    ex9 -m ../../data/disc-nurbs.mesh -p 1 -r 3 -dt 0.005 -tf 9
//    ex9 -m ../../data/disc-nurbs.mesh -p 2 -r 3 -dt 0.005 -tf 9
//    ex9 -m ../../data/periodic-square.mesh -p 3 -r 4 -dt 0.0025 -tf 9 -vs 20
//    ex9 -m ../../data/periodic-cube.mesh -p 0 -r 2 -o 2 -dt 0.02 -tf 8
//    ex9 -m ../../data/periodic-hexagon.mesh -s 11 -dt 0.0018 -vs 25
//    ex9 -m ../../data/periodic-hexagon.mesh -s 13 -dt 0.01 -vs 15
>>>>>>> 976006a6
//
// Description:  This example code solves the time-dependent advection equation
//               du/dt + v.grad(u) = 0, where v is a given fluid velocity, and
//               u0(x)=u(0,x) is a given initial condition.
//
//               The example demonstrates the use of Discontinuous Galerkin (DG)
//               bilinear forms in MFEM (face integrators), the use of explicit
//               ODE time integrators, the definition of periodic boundary
//               conditions through periodic meshes, as well as the use of GLVis
//               for persistent visualization of a time-evolving solution. The
//               saving of time-dependent data files for external visualization
//               with VisIt (visit.llnl.gov) is also illustrated.

#include "mfem.hpp"
#include <fstream>
#include <iostream>
#include <algorithm>

#ifndef MFEM_USE_SUNDIALS
#error This example requires that MFEM is built with MFEM_USE_SUNDIALS=YES
#endif

using namespace std;
using namespace mfem;

// Choice for the problem setup. The fluid velocity, initial condition and
// inflow boundary condition are chosen based on this parameter.
int problem;

// Velocity coefficient
void velocity_function(const Vector &x, Vector &v);

// Initial condition
double u0_function(const Vector &x);

// Inflow boundary condition
double inflow_function(const Vector &x);

// Mesh bounding box
Vector bb_min, bb_max;


/** A time-dependent operator for the right-hand side of the ODE. The DG weak
    form of du/dt = -v.grad(u) is M du/dt = K u + b, where M and K are the mass
    and advection matrices, and b describes the flow on the boundary. This can
    be written as a general ODE, du/dt = M^{-1} (K u + b), and this class is
    used to evaluate the right-hand side. */
class FE_Evolution : public TimeDependentOperator
{
private:
   SparseMatrix &M, &K;
   const Vector &b;
   DSmoother M_prec;
   CGSolver M_solver;

   mutable Vector z;

public:
   FE_Evolution(SparseMatrix &_M, SparseMatrix &_K, const Vector &_b);

   virtual void Mult(const Vector &x, Vector &y) const;

   virtual ~FE_Evolution() { }
};


int main(int argc, char *argv[])
{
   // 1. Parse command-line options.
   problem = 0;
   const char *mesh_file = "../../data/periodic-hexagon.mesh";
   int ref_levels = 2;
   int order = 3;
   int ode_solver_type = 4;
   double t_final = 10.0;
   double dt = 0.01;
   bool visualization = true;
   bool visit = false;
   bool binary = false;
   int vis_steps = 5;

   int precision = 8;
   cout.precision(precision);

   OptionsParser args(argc, argv);
   args.AddOption(&mesh_file, "-m", "--mesh",
                  "Mesh file to use.");
   args.AddOption(&problem, "-p", "--problem",
                  "Problem setup to use. See options in velocity_function().");
   args.AddOption(&ref_levels, "-r", "--refine",
                  "Number of times to refine the mesh uniformly.");
   args.AddOption(&order, "-o", "--order",
                  "Order (degree) of the finite elements.");
   args.AddOption(&ode_solver_type, "-s", "--ode-solver",
                  "ODE solver: 1 - Forward Euler,\n\t"
                  "            2 - RK2 SSP, 3 - RK3 SSP, 4 - RK4, 6 - RK6,\n\t"
                  "            11 - CVODE (adaptive order) explicit,\n\t"
                  "            12 - ARKODE default (4th order) explicit,\n\t"
                  "            13 - ARKODE RK8.");
   args.AddOption(&t_final, "-tf", "--t-final",
                  "Final time; start time is 0.");
   args.AddOption(&dt, "-dt", "--time-step",
                  "Time step.");
   args.AddOption(&visualization, "-vis", "--visualization", "-no-vis",
                  "--no-visualization",
                  "Enable or disable GLVis visualization.");
   args.AddOption(&visit, "-visit", "--visit-datafiles", "-no-visit",
                  "--no-visit-datafiles",
                  "Save data files for VisIt (visit.llnl.gov) visualization.");
   args.AddOption(&binary, "-binary", "--binary-datafiles", "-ascii",
                  "--ascii-datafiles",
                  "Use binary (Sidre) or ascii format for VisIt data files.");
   args.AddOption(&vis_steps, "-vs", "--visualization-steps",
                  "Visualize every n-th timestep.");
   args.Parse();
   if (!args.Good())
   {
      args.PrintUsage(cout);
      return 1;
   }
   args.PrintOptions(cout);

   // 2. Read the mesh from the given mesh file. We can handle geometrically
   //    periodic meshes in this code.
   Mesh *mesh = new Mesh(mesh_file, 1, 1);
   int dim = mesh->Dimension();

   // 3. Define the ODE solver used for time integration. Several explicit
   //    Runge-Kutta methods are available.
   ODESolver *ode_solver = NULL;
   CVODESolver *cvode = NULL;
   ARKODESolver *arkode = NULL;
   const int rk_order = FEHLBERG_13_7_8;
   switch (ode_solver_type)
   {
      case 1: ode_solver = new ForwardEulerSolver; break;
      case 2: ode_solver = new RK2Solver(1.0); break;
      case 3: ode_solver = new RK3SSPSolver; break;
      case 4: ode_solver = new RK4Solver; break;
      case 6: ode_solver = new RK6Solver; break;
      case 11:
         cvode = new CVODESolver(CV_ADAMS, CV_FUNCTIONAL, dt, 1.0e-2, 1.0e-2);
         ode_solver = cvode; break;
      case 12:
         arkode = new ARKODESolver(false, 1.0e-2, 1.0e-4);
         ode_solver = arkode; break;
      case 13:
         arkode = new ARKODESolver(false, rk_order, dt, 1.0e-2, 1.0e-4);
         ode_solver = arkode; break;
      default:
         cout << "Unknown ODE solver type: " << ode_solver_type << '\n';
         return 3;
   }

   // 4. Refine the mesh to increase the resolution. In this example we do
   //    'ref_levels' of uniform refinement, where 'ref_levels' is a
   //    command-line parameter. If the mesh is of NURBS type, we convert it to
   //    a (piecewise-polynomial) high-order mesh.
   for (int lev = 0; lev < ref_levels; lev++)
   {
      mesh->UniformRefinement();
   }
   if (mesh->NURBSext)
   {
      mesh->SetCurvature(max(order, 1));
   }
   mesh->GetBoundingBox(bb_min, bb_max, max(order, 1));

   // 5. Define the discontinuous DG finite element space of the given
   //    polynomial order on the refined mesh.
   DG_FECollection fec(order, dim);
   FiniteElementSpace fes(mesh, &fec);

   cout << "Number of unknowns: " << fes.GetVSize() << endl;

   // 6. Set up and assemble the bilinear and linear forms corresponding to the
   //    DG discretization. The DGTraceIntegrator involves integrals over mesh
   //    interior faces.
   VectorFunctionCoefficient velocity(dim, velocity_function);
   FunctionCoefficient inflow(inflow_function);
   FunctionCoefficient u0(u0_function);

   BilinearForm m(&fes);
   m.AddDomainIntegrator(new MassIntegrator);
   BilinearForm k(&fes);
   k.AddDomainIntegrator(new ConvectionIntegrator(velocity, -1.0));
   k.AddInteriorFaceIntegrator(
      new TransposeIntegrator(new DGTraceIntegrator(velocity, 1.0, -0.5)));
   k.AddBdrFaceIntegrator(
      new TransposeIntegrator(new DGTraceIntegrator(velocity, 1.0, -0.5)));

   LinearForm b(&fes);
   b.AddBdrFaceIntegrator(
      new BoundaryFlowIntegrator(inflow, velocity, -1.0, -0.5));

   m.Assemble();
   m.Finalize();
   int skip_zeros = 0;
   k.Assemble(skip_zeros);
   k.Finalize(skip_zeros);
   b.Assemble();

   // 7. Define the initial conditions, save the corresponding grid function to
   //    a file and (optionally) save data in the VisIt format and initialize
   //    GLVis visualization.
   GridFunction u(&fes);
   u.ProjectCoefficient(u0);

   {
      ofstream omesh("ex9.mesh");
      omesh.precision(precision);
      mesh->Print(omesh);
      ofstream osol("ex9-init.gf");
      osol.precision(precision);
      u.Save(osol);
   }

   // Create data collection for solution output: either VisItDataCollection for
   // ascii data files, or SidreDataCollection for binary data files.
   DataCollection *dc = NULL;
   if (visit)
   {
      if (binary)
      {
#ifdef MFEM_USE_SIDRE
         dc = new SidreDataCollection("Example9", mesh);
#else
         MFEM_ABORT("Must build with MFEM_USE_SIDRE=YES for binary output.");
#endif
      }
      else
      {
         dc = new VisItDataCollection("Example9", mesh);
         dc->SetPrecision(precision);
      }
      dc->RegisterField("solution", &u);
      dc->SetCycle(0);
      dc->SetTime(0.0);
      dc->Save();
   }

   socketstream sout;
   if (visualization)
   {
      char vishost[] = "localhost";
      int  visport   = 19916;
      sout.open(vishost, visport);
      if (!sout)
      {
         cout << "Unable to connect to GLVis server at "
              << vishost << ':' << visport << endl;
         visualization = false;
         cout << "GLVis visualization disabled.\n";
      }
      else
      {
         sout.precision(precision);
         sout << "solution\n" << *mesh << u;
         sout << "pause\n";
         sout << flush;
         cout << "GLVis visualization paused."
              << " Press space (in the GLVis window) to resume it.\n";
      }
   }

   // 8. Define the time-dependent evolution operator describing the ODE
   //    right-hand side, and perform time-integration (looping over the time
   //    iterations, ti, with a time-step dt).
   FE_Evolution adv(m.SpMat(), k.SpMat(), b);

   double t = 0.0;
   adv.SetTime(t);
   ode_solver->Init(adv);

   bool done = false;
   for (int ti = 0; !done; )
   {
      double dt_real = min(dt, t_final - t);
      ode_solver->Step(u, t, dt_real);
      ti++;

      done = (t >= t_final - 1e-8*dt);

      if (done || ti % vis_steps == 0)
      {
         cout << "time step: " << ti << ", time: " << t << endl;
         if (cvode) { cvode->PrintInfo(); }
         if (arkode) { arkode->PrintInfo(); }

         if (visualization)
         {
            sout << "solution\n" << *mesh << u << flush;
         }

         if (visit)
         {
            dc->SetCycle(ti);
            dc->SetTime(t);
            dc->Save();
         }
      }
   }

   // 9. Save the final solution. This output can be viewed later using GLVis:
   //    "glvis -m ex9.mesh -g ex9-final.gf".
   {
      ofstream osol("ex9-final.gf");
      osol.precision(precision);
      u.Save(osol);
   }

   // 10. Free the used memory.
   delete ode_solver;
   delete dc;

   return 0;
}


// Implementation of class FE_Evolution
FE_Evolution::FE_Evolution(SparseMatrix &_M, SparseMatrix &_K, const Vector &_b)
   : TimeDependentOperator(_M.Size()), M(_M), K(_K), b(_b), z(_M.Size())
{
   M_solver.SetPreconditioner(M_prec);
   M_solver.SetOperator(M);

   M_solver.iterative_mode = false;
   M_solver.SetRelTol(1e-9);
   M_solver.SetAbsTol(0.0);
   M_solver.SetMaxIter(100);
   M_solver.SetPrintLevel(0);
}

void FE_Evolution::Mult(const Vector &x, Vector &y) const
{
   // y = M^{-1} (K x + b)
   K.Mult(x, z);
   z += b;
   M_solver.Mult(z, y);
}


// Velocity coefficient
void velocity_function(const Vector &x, Vector &v)
{
   int dim = x.Size();

   // map to the reference [-1,1] domain
   Vector X(dim);
   for (int i = 0; i < dim; i++)
   {
      double center = (bb_min[i] + bb_max[i]) * 0.5;
      X(i) = 2 * (x(i) - center) / (bb_max[i] - bb_min[i]);
   }

   switch (problem)
   {
      case 0:
      {
         // Translations in 1D, 2D, and 3D
         switch (dim)
         {
            case 1: v(0) = 1.0; break;
            case 2: v(0) = sqrt(2./3.); v(1) = sqrt(1./3.); break;
            case 3: v(0) = sqrt(3./6.); v(1) = sqrt(2./6.); v(2) = sqrt(1./6.);
               break;
         }
         break;
      }
      case 1:
      case 2:
      {
         // Clockwise rotation in 2D around the origin
         const double w = M_PI/2;
         switch (dim)
         {
            case 1: v(0) = 1.0; break;
            case 2: v(0) = w*X(1); v(1) = -w*X(0); break;
            case 3: v(0) = w*X(1); v(1) = -w*X(0); v(2) = 0.0; break;
         }
         break;
      }
      case 3:
      {
         // Clockwise twisting rotation in 2D around the origin
         const double w = M_PI/2;
         double d = max((X(0)+1.)*(1.-X(0)),0.) * max((X(1)+1.)*(1.-X(1)),0.);
         d = d*d;
         switch (dim)
         {
            case 1: v(0) = 1.0; break;
            case 2: v(0) = d*w*X(1); v(1) = -d*w*X(0); break;
            case 3: v(0) = d*w*X(1); v(1) = -d*w*X(0); v(2) = 0.0; break;
         }
         break;
      }
   }
}

// Initial condition
double u0_function(const Vector &x)
{
   int dim = x.Size();

   // map to the reference [-1,1] domain
   Vector X(dim);
   for (int i = 0; i < dim; i++)
   {
      double center = (bb_min[i] + bb_max[i]) * 0.5;
      X(i) = 2 * (x(i) - center) / (bb_max[i] - bb_min[i]);
   }

   switch (problem)
   {
      case 0:
      case 1:
      {
         switch (dim)
         {
            case 1:
               return exp(-40.*pow(X(0)-0.5,2));
            case 2:
            case 3:
            {
               double rx = 0.45, ry = 0.25, cx = 0., cy = -0.2, w = 10.;
               if (dim == 3)
               {
                  const double s = (1. + 0.25*cos(2*M_PI*X(2)));
                  rx *= s;
                  ry *= s;
               }
               return ( erfc(w*(X(0)-cx-rx))*erfc(-w*(X(0)-cx+rx)) *
                        erfc(w*(X(1)-cy-ry))*erfc(-w*(X(1)-cy+ry)) )/16;
            }
         }
      }
      case 2:
      {
         double x_ = X(0), y_ = X(1), rho, phi;
         rho = hypot(x_, y_);
         phi = atan2(y_, x_);
         return pow(sin(M_PI*rho),2)*sin(3*phi);
      }
      case 3:
      {
         const double f = M_PI;
         return sin(f*X(0))*sin(f*X(1));
      }
   }
   return 0.0;
}

// Inflow boundary condition (zero for the problems considered in this example)
double inflow_function(const Vector &x)
{
   switch (problem)
   {
      case 0:
      case 1:
      case 2:
      case 3: return 0.0;
   }
   return 0.0;
}<|MERGE_RESOLUTION|>--- conflicted
+++ resolved
@@ -4,7 +4,6 @@
 // Compile with: make ex9
 //
 // Sample runs:
-<<<<<<< HEAD
 //    ex9 -m ../../data/periodic-segment.mesh -p 1 -r 2 -dt 0.005 -s 11
 //    ex9 -m ../../data/periodic-square.mesh  -p 1 -r 2 -dt 0.005 -tf 9 -s 12
 //    ex9 -m ../../data/periodic-hexagon.mesh -dt 0.0018 -vs 25 -s 11
@@ -13,21 +12,6 @@
 //    ex9 -m ../../data/star-q3.mesh -p 1 -r 2 -dt 0.002 -tf 9 -s 13
 //    ex9 -m ../../data/disc-nurbs.mesh -p 1 -r 3 -dt 0.005 -tf 9 -s 11
 //    ex9 -m ../../data/periodic-cube.mesh -p 0 -r 2 -o 2 -dt 0.02 -tf 8 -s 12
-=======
-//    ex9 -m ../../data/periodic-segment.mesh -p 0 -r 2 -dt 0.005
-//    ex9 -m ../../data/periodic-square.mesh -p 0 -r 2 -dt 0.01 -tf 10
-//    ex9 -m ../../data/periodic-hexagon.mesh -p 0 -r 2 -dt 0.01 -tf 10
-//    ex9 -m ../../data/periodic-square.mesh -p 1 -r 2 -dt 0.005 -tf 9
-//    ex9 -m ../../data/periodic-hexagon.mesh -p 1 -r 2 -dt 0.005 -tf 9
-//    ex9 -m ../../data/amr-quad.mesh -p 1 -r 2 -dt 0.002 -tf 9
-//    ex9 -m ../../data/star-q3.mesh -p 1 -r 2 -dt 0.005 -tf 9
-//    ex9 -m ../../data/disc-nurbs.mesh -p 1 -r 3 -dt 0.005 -tf 9
-//    ex9 -m ../../data/disc-nurbs.mesh -p 2 -r 3 -dt 0.005 -tf 9
-//    ex9 -m ../../data/periodic-square.mesh -p 3 -r 4 -dt 0.0025 -tf 9 -vs 20
-//    ex9 -m ../../data/periodic-cube.mesh -p 0 -r 2 -o 2 -dt 0.02 -tf 8
-//    ex9 -m ../../data/periodic-hexagon.mesh -s 11 -dt 0.0018 -vs 25
-//    ex9 -m ../../data/periodic-hexagon.mesh -s 13 -dt 0.01 -vs 15
->>>>>>> 976006a6
 //
 // Description:  This example code solves the time-dependent advection equation
 //               du/dt + v.grad(u) = 0, where v is a given fluid velocity, and
