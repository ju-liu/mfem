# Copyright (c) 2010, Lawrence Livermore National Security, LLC. Produced at the
# Lawrence Livermore National Laboratory. LLNL-CODE-443211. All Rights reserved.
# See file COPYRIGHT for details.
#
# This file is part of the MFEM library. For more information and source code
# availability see http://mfem.googlecode.com.
#
# MFEM is free software; you can redistribute it and/or modify it under the
# terms of the GNU Lesser General Public License (as published by the Free
# Software Foundation) version 2.1 dated February 1999.

# Serial compiler
CC = g++
OPTS = -O3
DEBUG_OPTS = -g
LIB_OPTS = -I$(MFEM_DIR) $(SUITESPARSE_OPT)
COPTS = $(OPTS) $(LIB_OPTS)
LIBS = $(MFEM_LIB) $(LAPACK_LIBS) $(OPENMP_LIBS) $(SUITESPARSE_LIB)\
 $(POSIX_CLOCKS_LIB)

# Parallel compiler
MPICC = mpicxx
MPIOPTS = $(OPTS) $(LIB_OPTS) -I$(HYPRE_DIR)/include
MPIDEBUG_OPTS = $(DEBUG_OPTS) $(LIB_OPTS) -I$(HYPRE_DIR)/include
MPILIBS = $(LIBS) -L$(METIS_DIR) -lmetis -L$(HYPRE_DIR)/lib -lHYPRE

# The MFEM library
MFEM_DIR = ..
MFEM_LIB = -L$(MFEM_DIR) -lmfem

# The METIS and HYPRE libraries (needed for the parallel examples)
METIS_DIR = ../../metis-4.0
HYPRE_DIR = ../../hypre-2.8.0b/src/hypre

# Enable experimental OpenMP support
USE_OPENMP = NO
OPENMP_LIBS_NO  =
OPENMP_LIBS_YES = -fopenmp
OPENMP_LIBS     = $(OPENMP_LIBS_$(USE_OPENMP))

# The LAPACK and BLAS libraries (needed if MFEM was compiled with LAPACK support)
USE_LAPACK = NO
LAPACK_DIR = $(HOME)/lapack
LAPACK_LIB = -L$(LAPACK_DIR) -llapack
BLAS_DIR   = $(HOME)/lapack
BLAS_LIB   = -L$(LAPACK_DIR) -lblas -lgfortran
# on a Mac:
# BLAS_LIB   = -L$(LAPACK_DIR) -lblas
LAPACK_LIBS_NO  =
LAPACK_LIBS_YES = $(LAPACK_LIB) $(BLAS_LIB)
LAPACK_LIBS     = $(LAPACK_LIBS_$(USE_LAPACK))

# The SuiteSparse library
USE_SUITESPARSE = NO
SUITESPARSE_DIR = ../../SuiteSparse
SUITESPARSE_OPT_NO  =
SUITESPARSE_OPT_YES = -I$(SUITESPARSE_DIR)/include
SUITESPARSE_OPT     = $(SUITESPARSE_OPT_$(USE_SUITESPARSE))
SUITESPARSE_LIB_NO  =
SUITESPARSE_LIB_YES = -L$(SUITESPARSE_DIR)/lib -lumfpack -lcholmod -lcolamd\
 -lamd -lcamd -lccolamd -lsuitesparseconfig -lrt -L$(METIS_DIR) -lmetis\
 $(LAPACK_LIB) $(BLAS_LIB)
SUITESPARSE_LIB     = $(SUITESPARSE_LIB_$(USE_SUITESPARSE))

<<<<<<< HEAD
serial: ex1 ex2 ex3 ex4 ex5
=======
# The high-resolution POSIX clocks may need -lrt
USE_POSIX_CLOCKS = NO
POSIX_CLOCKS_LIB_NO  =
POSIX_CLOCKS_LIB_YES = -lrt
POSIX_CLOCKS_LIB = $(POSIX_CLOCKS_LIB_$(USE_POSIX_CLOCKS))

serial: ex1 ex2 ex3 ex4
>>>>>>> 9dfcb363

parallel: ex1p ex2p ex3p ex4p ex5p

ex1: ex1.cpp
	$(CC) $(COPTS) ex1.cpp -o ex1 $(LIBS)

ex1p: ex1p.cpp
	$(MPICC) $(MPIOPTS) ex1p.cpp -o ex1p $(MPILIBS)

ex2: ex2.cpp
	$(CC) $(COPTS) ex2.cpp -o ex2 $(LIBS)

ex2p: ex2p.cpp
	$(MPICC) $(MPIOPTS) ex2p.cpp -o ex2p $(MPILIBS)

ex3: ex3.cpp
	$(CC) $(COPTS) ex3.cpp -o ex3 $(LIBS)

ex3p: ex3p.cpp
	$(MPICC) $(MPIOPTS) ex3p.cpp -o ex3p $(MPILIBS)

ex4: ex4.cpp
	$(CC) $(COPTS) ex4.cpp -o ex4 $(LIBS)

ex4p: ex4p.cpp
	$(MPICC) $(MPIOPTS) ex4p.cpp -o ex4p $(MPILIBS)

ex5: ex5.cpp
	$(CC) $(OPTS) ex5.cpp -o ex5 $(LIBS)
	
ex5p: ex5p.cpp
	$(MPICC) $(MPIOPTS) ex5p.cpp -o ex5p $(MPILIBS)

debug:
	$(MAKE) "OPTS=$(DEBUG_OPTS)" serial

pdebug:
	$(MAKE) "MPIOPTS=$(MPIDEBUG_OPTS)" parallel

clean:
	rm -f *.o *~ ex1 ex1p ex2 ex2p ex3 ex3p ex4 ex4p ex5 ex5p
	rm -f refined.mesh displaced.mesh sol.* mesh.* ex5.mesh sol_u.* sol_p.*<|MERGE_RESOLUTION|>--- conflicted
+++ resolved
@@ -62,17 +62,13 @@
  $(LAPACK_LIB) $(BLAS_LIB)
 SUITESPARSE_LIB     = $(SUITESPARSE_LIB_$(USE_SUITESPARSE))
 
-<<<<<<< HEAD
-serial: ex1 ex2 ex3 ex4 ex5
-=======
 # The high-resolution POSIX clocks may need -lrt
 USE_POSIX_CLOCKS = NO
 POSIX_CLOCKS_LIB_NO  =
 POSIX_CLOCKS_LIB_YES = -lrt
 POSIX_CLOCKS_LIB = $(POSIX_CLOCKS_LIB_$(USE_POSIX_CLOCKS))
 
-serial: ex1 ex2 ex3 ex4
->>>>>>> 9dfcb363
+serial: ex1 ex2 ex3 ex4 ex5
 
 parallel: ex1p ex2p ex3p ex4p ex5p
 
@@ -101,7 +97,7 @@
 	$(MPICC) $(MPIOPTS) ex4p.cpp -o ex4p $(MPILIBS)
 
 ex5: ex5.cpp
-	$(CC) $(OPTS) ex5.cpp -o ex5 $(LIBS)
+	$(CC) $(COPTS) ex5.cpp -o ex5 $(LIBS)
 	
 ex5p: ex5p.cpp
 	$(MPICC) $(MPIOPTS) ex5p.cpp -o ex5p $(MPILIBS)
