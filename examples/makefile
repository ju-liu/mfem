# Copyright (c) 2010, Lawrence Livermore National Security, LLC. Produced at the
# Lawrence Livermore National Laboratory. LLNL-CODE-443211. All Rights reserved.
# See file COPYRIGHT for details.
#
# This file is part of the MFEM library. For more information and source code
# availability see http://mfem.org.
#
# MFEM is free software; you can redistribute it and/or modify it under the
# terms of the GNU Lesser General Public License (as published by the Free
# Software Foundation) version 2.1 dated February 1999.

# Use the MFEM build directory
MFEM_DIR = ..
CONFIG_MK = $(MFEM_DIR)/config/config.mk
# Use the MFEM install directory
# MFEM_DIR = ../mfem
# CONFIG_MK = $(MFEM_DIR)/config.mk

ifneq (clean,$(MAKECMDGOALS))
   -include $(CONFIG_MK)
endif

ifeq ($(MFEM_USE_MPI),NO)
<<<<<<< HEAD
   EXAMPLES = ex1 ex2 ex3 ex4 ex5 ex6 ex7 ex8 ex9 ex9_test_profile ex10 ex14
=======
   EXAMPLES = ex1 ex2 ex3 ex4 ex5 ex6 ex7 ex8 ex9 ex10 ex14 ex15
>>>>>>> 32b7e8bc
else
   EXAMPLES = ex1p ex2p ex3p ex4p ex5p ex6p ex7p ex8p ex9p ex10p ex11p ex12p ex13p ex14p ex15p
endif

.PHONY: all clean

# Remove built-in rule
%: %.cpp

# Replace the default implicit rule for *.cpp files
%: %.cpp $(CONFIG_MK) $(MFEM_LIB_FILE)
	$(MFEM_CXX) $(MFEM_FLAGS) $(@).cpp -o $@ $(MFEM_LIBS)

all: $(EXAMPLES)

# Generate an error message if the MFEM library is not built and exit
$(CONFIG_MK) $(MFEM_LIB_FILE):
	$(error The MFEM library is not built)

clean:
	rm -f *.o *~ ex1 ex1p ex2 ex2p ex3 ex3p ex4 ex4p ex5 ex5p ex6 ex6p ex7 ex7p
	rm -f ex8 ex8p ex9 ex9p ex10 ex10p ex11p ex12p ex13p ex14 ex14p ex15 ex15p
	rm -f refined.mesh displaced.mesh mesh.* ex5.mesh
	rm -rf Example5* Example9* Example15*
	rm -f sphere_refined.* sol.* sol_u.* sol_p.*
	rm -f ex9.mesh ex9-mesh.* ex9-init.* ex9-final.*
	rm -f deformed.* velocity.* elastic_energy.* mode_*
	rm -rf *.dSYM *.TVD.*breakpoints<|MERGE_RESOLUTION|>--- conflicted
+++ resolved
@@ -21,11 +21,7 @@
 endif
 
 ifeq ($(MFEM_USE_MPI),NO)
-<<<<<<< HEAD
-   EXAMPLES = ex1 ex2 ex3 ex4 ex5 ex6 ex7 ex8 ex9 ex9_test_profile ex10 ex14
-=======
-   EXAMPLES = ex1 ex2 ex3 ex4 ex5 ex6 ex7 ex8 ex9 ex10 ex14 ex15
->>>>>>> 32b7e8bc
+   EXAMPLES = ex1 ex2 ex3 ex4 ex5 ex6 ex7 ex8 ex9 ex9_test_profile ex10 ex14 ex15
 else
    EXAMPLES = ex1p ex2p ex3p ex4p ex5p ex6p ex7p ex8p ex9p ex10p ex11p ex12p ex13p ex14p ex15p
 endif
