//                       MFEM Example 25 - Parallel Version
//
// Compile with: make ex25p
//
// Sample runs:  mpirun -np 4 ex25p -o 2 -f 1.0 -rs 1 -rp 1 -prob 0
//               mpirun -np 4 ex25p -o 3 -f 10.0 -rs 1 -rp 1 -prob 1
//               mpirun -np 4 ex25p -o 3 -f 5.0 -rs 3 -rp 1 -prob 2
//               mpirun -np 4 ex25p -o 2 -f 1.0 -rs 1 -rp 1 -prob 3
//               mpirun -np 4 ex25p -o 2 -f 1.0 -rs 2 -rp 2 -prob 0 -m ../data/beam-quad.mesh
//               mpirun -np 4 ex25p -o 2 -f 8.0 -rs 2 -rp 2 -prob 4 -m ../data/inline-quad.mesh
//               mpirun -np 4 ex25p -o 2 -f 2.0 -rs 1 -rp 1 -prob 4 -m ../data/inline-hex.mesh
//
// Device sample runs:
//               mpirun -np 4 ex25p -o 1 -f 3.0 -rs 3 -rp 1 -prob 2 -pa -d cuda
//               mpirun -np 4 ex25p -o 2 -f 1.0 -rs 1 -rp 1 -prob 3 -pa -d cuda
//
// Description:  This example code solves a simple electromagnetic wave
//               propagation problem corresponding to the second order
//               indefinite Maxwell equation
//
//                  (1/mu) * curl curl E - \omega^2 * epsilon E = f
//
//               with a Perfectly Matched Layer (PML).
//
//               The example demonstrates discretization with Nedelec finite
//               elements in 2D or 3D, as well as the use of complex-valued
//               bilinear and linear forms. Several test problems are included,
//               with prob = 0-3 having known exact solutions, see "On perfectly
//               matched layers for discontinuous Petrov-Galerkin methods" by
//               Vaziri Astaneh, Keith, Demkowicz, Comput Mech 63, 2019.
//
//               We recommend viewing Example 22 before viewing this example.

#include "mfem.hpp"
#include <fstream>
#include <iostream>

#ifdef _WIN32
#define jn(n, x) _jn(n, x)
#define yn(n, x) _yn(n, x)
#endif

using namespace std;
using namespace mfem;

// Class for setting up a simple Cartesian PML region
class CartesianPML
{
private:
   Mesh *mesh;

   int dim;

   // Length of the PML Region in each direction
   Array2D<double> length;

   // Computational Domain Boundary
   Array2D<double> comp_dom_bdr;

   // Domain Boundary
   Array2D<double> dom_bdr;

   // Integer Array identifying elements in the PML
   // 0: in the PML, 1: not in the PML
   Array<int> elems;

   // Compute Domain and Computational Domain Boundaries
   void SetBoundaries();

public:
   // Constructor
   CartesianPML(Mesh *mesh_,Array2D<double> length_);

   // Return Computational Domain Boundary
   Array2D<double> GetCompDomainBdr() {return comp_dom_bdr;}

   // Return Domain Boundary
   Array2D<double> GetDomainBdr() {return dom_bdr;}

   // Return Markers list for elements
   Array<int> * GetMarkedPMLElements() {return &elems;}

   // Mark elements in the PML region
   void SetAttributes(ParMesh *pmesh);

   // PML complex stretching function
   void StretchFunction(const Vector &x, vector<complex<double>> &dxs);
};

// Class for returning the PML coefficients of the bilinear form
class PMLDiagMatrixCoefficient : public VectorCoefficient
{
private:
   CartesianPML * pml = nullptr;
   void (*Function)(const Vector &, CartesianPML * , Vector &);
public:
   PMLDiagMatrixCoefficient(int dim, void(*F)(const Vector &, CartesianPML *,
                                              Vector &),
                            CartesianPML * pml_)
      : VectorCoefficient(dim), pml(pml_), Function(F)
   {}

   using VectorCoefficient::Eval;

   virtual void Eval(Vector &K, ElementTransformation &T,
                     const IntegrationPoint &ip)
   {
      double x[3];
      Vector transip(x, 3);
      T.Transform(ip, transip);
      K.SetSize(vdim);
      (*Function)(transip, pml, K);
   }
};

void maxwell_solution(const Vector &x, vector<complex<double>> &Eval);

void E_bdr_data_Re(const Vector &x, Vector &E);
void E_bdr_data_Im(const Vector &x, Vector &E);

void E_exact_Re(const Vector &x, Vector &E);
void E_exact_Im(const Vector &x, Vector &E);

void source(const Vector &x, Vector & f);

// Functions for computing the necessary coefficients after PML stretching.
// J is the Jacobian matrix of the stretching function
void detJ_JT_J_inv_Re(const Vector &x, CartesianPML * pml, Vector & D);
void detJ_JT_J_inv_Im(const Vector &x, CartesianPML * pml, Vector & D);
void detJ_JT_J_inv_abs(const Vector &x, CartesianPML * pml, Vector & D);

void detJ_inv_JT_J_Re(const Vector &x, CartesianPML * pml, Vector & D);
void detJ_inv_JT_J_Im(const Vector &x, CartesianPML * pml, Vector & D);
void detJ_inv_JT_J_abs(const Vector &x, CartesianPML * pml, Vector & D);

Array2D<double> comp_domain_bdr;
Array2D<double> domain_bdr;

double mu = 1.0;
double epsilon = 1.0;
double omega;
int dim;
bool exact_known = false;

enum prob_type
{
   beam,     // Wave propagating in a beam-like domain
   disc,     // Point source propagating in the square-disc domain
   lshape,   // Point source propagating in the L-shape domain
   fichera,  // Point source propagating in the fichera domain
   load_src  // Approximated point source with PML all around
};
prob_type prob;

int main(int argc, char *argv[])
{
   // 1. Initialize MPI.
   int num_procs, myid;
   MPI_Init(&argc, &argv);
   MPI_Comm_size(MPI_COMM_WORLD, &num_procs);
   MPI_Comm_rank(MPI_COMM_WORLD, &myid);

   // 2. Parse command-line options.
   const char *mesh_file = nullptr;
   int order = 1;
   int ref_levels = 1;
   int par_ref_levels = 2;
   int iprob = 4;
   double freq = 5.0;
   bool herm_conv = true;
   bool slu_solver  = false;
   bool mumps_solver = false;
   bool visualization = 1;
   bool pa = false;
   const char *device_config = "cpu";

   OptionsParser args(argc, argv);
   args.AddOption(&mesh_file, "-m", "--mesh",
                  "Mesh file to use.");
   args.AddOption(&order, "-o", "--order",
                  "Finite element order (polynomial degree).");
   args.AddOption(&iprob, "-prob", "--problem", "Problem case"
                  " 0: beam, 1: disc, 2: lshape, 3: fichera, 4: General");
   args.AddOption(&ref_levels, "-rs", "--refinements-serial",
                  "Number of serial refinements");
   args.AddOption(&par_ref_levels, "-rp", "--refinements-parallel",
                  "Number of parallel refinements");
   args.AddOption(&mu, "-mu", "--permeability",
                  "Permeability of free space (or 1/(spring constant)).");
   args.AddOption(&epsilon, "-eps", "--permittivity",
                  "Permittivity of free space (or mass constant).");
   args.AddOption(&freq, "-f", "--frequency",
                  "Frequency (in Hz).");
   args.AddOption(&herm_conv, "-herm", "--hermitian", "-no-herm",
                  "--no-hermitian", "Use convention for Hermitian operators.");
#ifdef MFEM_USE_SUPERLU
   args.AddOption(&slu_solver, "-slu", "--superlu", "-no-slu",
                  "--no-superlu", "Use the SuperLU Solver.");
#endif
#ifdef MFEM_USE_MUMPS
   args.AddOption(&mumps_solver, "-mumps", "--mumps-solver", "-no-mumps",
                  "--no-mumps-solver", "Use the MUMPS Solver.");
#endif
   args.AddOption(&visualization, "-vis", "--visualization", "-no-vis",
                  "--no-visualization",
                  "Enable or disable GLVis visualization.");
   args.AddOption(&pa, "-pa", "--partial-assembly", "-no-pa",
                  "--no-partial-assembly", "Enable Partial Assembly.");
   args.AddOption(&device_config, "-d", "--device",
                  "Device configuration string, see Device::Configure().");
   args.Parse();
   if (slu_solver && mumps_solver)
   {
      if (myid == 0)
         cout << "WARNING: Both SuperLU and MUMPS have been selected,"
              << " please choose either one." << endl
              << "         Defaulting to SuperLU." << endl;
      mumps_solver = false;
   }

   if (iprob > 4) { iprob = 4; }
   prob = (prob_type)iprob;

   // 3. Enable hardware devices such as GPUs, and programming models such as
   //    CUDA, OCCA, RAJA and OpenMP based on command line options.
   Device device(device_config);
   if (myid == 0) { device.Print(); }

   // 4. Setup the (serial) mesh on all processors.
   if (!mesh_file)
   {
      exact_known = true;
      switch (prob)
      {
         case beam:
            mesh_file = "../data/beam-hex.mesh";
            break;
         case disc:
            mesh_file = "../data/square-disc.mesh";
            break;
         case lshape:
            mesh_file = "../data/l-shape.mesh";
            break;
         case fichera:
            mesh_file = "../data/fichera.mesh";
            break;
         default:
            exact_known = false;
            mesh_file = "../data/inline-quad.mesh";
            break;
      }
   }

   if (!args.Good())
   {
      if (myid == 0)
      {
         args.PrintUsage(cout);
      }
      MPI_Finalize();
      return 1;
   }
   if (myid == 0)
   {
      args.PrintOptions(cout);
   }

   Mesh * mesh = new Mesh(mesh_file, 1, 1);
   dim = mesh->Dimension();

   // Angular frequency
   omega = 2.0 * M_PI * freq;

   // Setup PML length
   Array2D<double> length(dim, 2); length = 0.0;

   // 5. Setup the Cartesian PML region.
   switch (prob)
   {
      case disc:
         length = 0.2;
         break;
      case lshape:
         length(0, 0) = 0.1;
         length(1, 0) = 0.1;
         break;
      case fichera:
         length(0, 1) = 0.5;
         length(1, 1) = 0.5;
         length(2, 1) = 0.5;
         break;
      case beam:
         length(0, 1) = 2.0;
         break;
      default:
         length = 0.25;
         break;
   }
   CartesianPML * pml = new CartesianPML(mesh,length);
   comp_domain_bdr = pml->GetCompDomainBdr();
   domain_bdr = pml->GetDomainBdr();

   // 6. Refine the serial mesh on all processors to increase the resolution.
   for (int l = 0; l < ref_levels; l++)
   {
      mesh->UniformRefinement();
   }

   // 7. Define a parallel mesh by a partitioning of the serial mesh.
   ParMesh *pmesh = new ParMesh(MPI_COMM_WORLD, *mesh);
   delete mesh;
   {
      for (int l = 0; l < par_ref_levels; l++)
      {
         pmesh->UniformRefinement();
      }
   }

<<<<<<< HEAD
   // 7. Set element attributes in order to distinguish elements in the PML
=======
   // 7a. Reorient mesh in case of a tet mesh
   pmesh->ReorientTetMesh();

   // 8. Set element attributes in order to distinguish elements in the PML
>>>>>>> 3f9443d4
   pml->SetAttributes(pmesh);

   // 9. Define a parallel finite element space on the parallel mesh. Here we
   //    use the Nedelec finite elements of the specified order.
   FiniteElementCollection *fec = new ND_FECollection(order, dim);
   ParFiniteElementSpace *fespace = new ParFiniteElementSpace(pmesh, fec);
   HYPRE_Int size = fespace->GlobalTrueVSize();
   if (myid == 0)
   {
      cout << "Number of finite element unknowns: " << size << endl;
   }

   // 10. Determine the list of true (i.e. parallel conforming) essential
   //     boundary dofs. In this example, the boundary conditions are defined
   //     based on the specific mesh and the problem type.
   Array<int> ess_tdof_list;
   Array<int> ess_bdr;
   if (pmesh->bdr_attributes.Size())
   {
      ess_bdr.SetSize(pmesh->bdr_attributes.Max());
      ess_bdr = 1;
      if (prob == lshape || prob == fichera)
      {
         ess_bdr = 0;
         for (int j = 0; j < pmesh->GetNBE(); j++)
         {
            Vector center(dim);
            int bdrgeom = pmesh->GetBdrElementBaseGeometry(j);
            ElementTransformation * tr = pmesh->GetBdrElementTransformation(j);
            tr->Transform(Geometries.GetCenter(bdrgeom),center);
            int k = pmesh->GetBdrAttribute(j);
            switch (prob)
            {
               case lshape:
                  if (center[0] == 1.0 || center[0] == 0.5 || center[1] == 0.5)
                  {
                     ess_bdr[k - 1] = 1;
                  }
                  break;
               case fichera:
                  if (center[0] == -1.0 || center[0] == 0.0 ||
                      center[1] ==  0.0 || center[2] == 0.0)
                  {
                     ess_bdr[k - 1] = 1;
                  }
                  break;
               default:
                  break;
            }
         }
      }
   }
   fespace->GetEssentialTrueDofs(ess_bdr, ess_tdof_list);

   // 11. Setup Complex Operator convention
   ComplexOperator::Convention conv =
      herm_conv ? ComplexOperator::HERMITIAN : ComplexOperator::BLOCK_SYMMETRIC;

   // 12. Set up the parallel linear form b(.) which corresponds to the
   //     right-hand side of the FEM linear system.
   VectorFunctionCoefficient f(dim, source);
   ParComplexLinearForm b(fespace, conv);
   if (prob == load_src)
   {
      b.AddDomainIntegrator(NULL, new VectorFEDomainLFIntegrator(f));
   }
   b.Vector::operator=(0.0);
   b.Assemble();

   // 13. Define the solution vector x as a parallel complex finite element grid
   //     function corresponding to fespace.
   ParComplexGridFunction x(fespace);
   x = 0.0;
   VectorFunctionCoefficient E_Re(dim, E_bdr_data_Re);
   VectorFunctionCoefficient E_Im(dim, E_bdr_data_Im);
   x.ProjectBdrCoefficientTangent(E_Re, E_Im, ess_bdr);

   // 14. Set up the parallel sesquilinear form a(.,.)
   //
   //     In Comp
   //     Domain:   1/mu (Curl E, Curl F) - omega^2 * epsilon (E,F)
   //
   //     In PML:   1/mu (1/det(J) J^T J Curl E, Curl F)
   //               - omega^2 * epsilon (det(J) * (J^T J)^-1 * E, F)
   //
   //     where J denotes the Jacobian Matrix of the PML Stretching function
   Array<int> attr;
   Array<int> attrPML;
   if (pmesh->attributes.Size())
   {
      attr.SetSize(pmesh->attributes.Max());
      attrPML.SetSize(pmesh->attributes.Max());
      attr = 0;   attr[0] = 1;
      attrPML = 0;
      if (pmesh->attributes.Max() > 1)
      {
         attrPML[1] = 1;
      }
   }

   ConstantCoefficient muinv(1.0/mu);
   ConstantCoefficient omeg(-pow(omega, 2) * epsilon);
   RestrictedCoefficient restr_muinv(muinv,attr);
   RestrictedCoefficient restr_omeg(omeg,attr);

   // Integrators inside the computational domain (excluding the PML region)
   ParSesquilinearForm a(fespace, conv);
   a.AddDomainIntegrator(new CurlCurlIntegrator(restr_muinv),NULL);
   a.AddDomainIntegrator(new VectorFEMassIntegrator(restr_omeg),NULL);

   int cdim = (dim == 2) ? 1 : dim;
   PMLDiagMatrixCoefficient pml_c1_Re(cdim,detJ_inv_JT_J_Re, pml);
   PMLDiagMatrixCoefficient pml_c1_Im(cdim,detJ_inv_JT_J_Im, pml);
   ScalarVectorProductCoefficient c1_Re(muinv,pml_c1_Re);
   ScalarVectorProductCoefficient c1_Im(muinv,pml_c1_Im);
   VectorRestrictedCoefficient restr_c1_Re(c1_Re,attrPML);
   VectorRestrictedCoefficient restr_c1_Im(c1_Im,attrPML);

   PMLDiagMatrixCoefficient pml_c2_Re(dim, detJ_JT_J_inv_Re,pml);
   PMLDiagMatrixCoefficient pml_c2_Im(dim, detJ_JT_J_inv_Im,pml);
   ScalarVectorProductCoefficient c2_Re(omeg,pml_c2_Re);
   ScalarVectorProductCoefficient c2_Im(omeg,pml_c2_Im);
   VectorRestrictedCoefficient restr_c2_Re(c2_Re,attrPML);
   VectorRestrictedCoefficient restr_c2_Im(c2_Im,attrPML);

   // Integrators inside the PML region
   a.AddDomainIntegrator(new CurlCurlIntegrator(restr_c1_Re),
                         new CurlCurlIntegrator(restr_c1_Im));
   a.AddDomainIntegrator(new VectorFEMassIntegrator(restr_c2_Re),
                         new VectorFEMassIntegrator(restr_c2_Im));

   // 15. Assemble the parallel bilinear form and the corresponding linear
   //     system, applying any necessary transformations such as: parallel
   //     assembly, eliminating boundary conditions, applying conforming
   //     constraints for non-conforming AMR, etc.
   if (pa) { a.SetAssemblyLevel(AssemblyLevel::PARTIAL); }
   a.Assemble();

   OperatorPtr Ah;
   Vector B, X;
   a.FormLinearSystem(ess_tdof_list, x, b, Ah, X, B);

   // 16. Solve using a direct or an iterative solver
#ifdef MFEM_USE_SUPERLU
   if (!pa && slu_solver)
   {
      // Transform to monolithic HypreParMatrix
      HypreParMatrix *A = Ah.As<ComplexHypreParMatrix>()->GetSystemMatrix();
      SuperLURowLocMatrix SA(*A);
      SuperLUSolver superlu(MPI_COMM_WORLD);
      superlu.SetPrintStatistics(false);
      superlu.SetSymmetricPattern(false);
      superlu.SetColumnPermutation(superlu::PARMETIS);
      superlu.SetOperator(SA);
      superlu.Mult(B, X);
      delete A;
   }
#endif
#ifdef MFEM_USE_MUMPS
   if (!pa && mumps_solver)
   {
      HypreParMatrix *A = Ah.As<ComplexHypreParMatrix>()->GetSystemMatrix();
      MUMPSSolver mumps;
      mumps.SetPrintLevel(0);
      mumps.SetMatrixSymType(MUMPSSolver::MatType::UNSYMMETRIC);
      mumps.SetOperator(*A);
      mumps.Mult(B,X);
      delete A;
   }
#endif
   // 16a. Set up the parallel Bilinear form a(.,.) for the preconditioner
   //
   //    In Comp
   //    Domain:   1/mu (Curl E, Curl F) + omega^2 * epsilon (E,F)
   //
   //    In PML:   1/mu (abs(1/det(J) J^T J) Curl E, Curl F)
   //              + omega^2 * epsilon (abs(det(J) * (J^T J)^-1) * E, F)
   if (pa || (!slu_solver && !mumps_solver))
   {
      ConstantCoefficient absomeg(pow(omega, 2) * epsilon);
      RestrictedCoefficient restr_absomeg(absomeg,attr);

      ParBilinearForm prec(fespace);
      prec.AddDomainIntegrator(new CurlCurlIntegrator(restr_muinv));
      prec.AddDomainIntegrator(new VectorFEMassIntegrator(restr_absomeg));

      PMLDiagMatrixCoefficient pml_c1_abs(cdim,detJ_inv_JT_J_abs, pml);
      ScalarVectorProductCoefficient c1_abs(muinv,pml_c1_abs);
      VectorRestrictedCoefficient restr_c1_abs(c1_abs,attrPML);

      PMLDiagMatrixCoefficient pml_c2_abs(dim, detJ_JT_J_inv_abs,pml);
      ScalarVectorProductCoefficient c2_abs(absomeg,pml_c2_abs);
      VectorRestrictedCoefficient restr_c2_abs(c2_abs,attrPML);

      prec.AddDomainIntegrator(new CurlCurlIntegrator(restr_c1_abs));
      prec.AddDomainIntegrator(new VectorFEMassIntegrator(restr_c2_abs));

      if (pa) { prec.SetAssemblyLevel(AssemblyLevel::PARTIAL); }
      prec.Assemble();

      // 16b. Define and apply a parallel GMRES solver for AU=B with a block
      //      diagonal preconditioner based on hypre's AMS preconditioner.
      Array<int> offsets(3);
      offsets[0] = 0;
      offsets[1] = fespace->GetTrueVSize();
      offsets[2] = fespace->GetTrueVSize();
      offsets.PartialSum();

      Operator *pc_r = nullptr;
      Operator *pc_i = nullptr;
      int s = (conv == ComplexOperator::HERMITIAN) ? -1.0 : 1.0;
      if (pa)
      {
         // Jacobi Smoother
         OperatorJacobiSmoother *d00 = new OperatorJacobiSmoother(prec, ess_tdof_list);
         ScaledOperator *d11 = new ScaledOperator(d00, s);
         pc_r = d00;
         pc_i = d11;
      }
      else
      {
         OperatorPtr PCOpAh;
         prec.FormSystemMatrix(ess_tdof_list, PCOpAh);

         // Hypre AMS
         HypreAMS *ams00 = new HypreAMS(*PCOpAh.As<HypreParMatrix>(), fespace);
         ScaledOperator *ams11 = new ScaledOperator(ams00, s);
         pc_r = ams00;
         pc_i = ams11;
      }

      BlockDiagonalPreconditioner BlockDP(offsets);
      BlockDP.SetDiagonalBlock(0, pc_r);
      BlockDP.SetDiagonalBlock(1, pc_i);

      GMRESSolver gmres(MPI_COMM_WORLD);
      gmres.SetPrintLevel(1);
      gmres.SetKDim(200);
      gmres.SetMaxIter(pa ? 5000 : 2000);
      gmres.SetRelTol(1e-5);
      gmres.SetAbsTol(0.0);
      gmres.SetOperator(*Ah);
      gmres.SetPreconditioner(BlockDP);
      gmres.Mult(B, X);
   }

   // 17. Recover the parallel grid function corresponding to X. This is the
   //     local finite element solution on each processor.
   a.RecoverFEMSolution(X, b, x);

   // If exact is known compute the error
   if (exact_known)
   {
      VectorFunctionCoefficient E_ex_Re(dim, E_exact_Re);
      VectorFunctionCoefficient E_ex_Im(dim, E_exact_Im);
      int order_quad = max(2, 2 * order + 1);
      const IntegrationRule *irs[Geometry::NumGeom];
      for (int i = 0; i < Geometry::NumGeom; ++i)
      {
         irs[i] = &(IntRules.Get(i, order_quad));
      }

      double L2Error_Re = x.real().ComputeL2Error(E_ex_Re, irs,
                                                  pml->GetMarkedPMLElements());
      double L2Error_Im = x.imag().ComputeL2Error(E_ex_Im, irs,
                                                  pml->GetMarkedPMLElements());

      ParComplexGridFunction x_gf0(fespace);
      x_gf0 = 0.0;
      double norm_E_Re, norm_E_Im;
      norm_E_Re = x_gf0.real().ComputeL2Error(E_ex_Re, irs,
                                              pml->GetMarkedPMLElements());
      norm_E_Im = x_gf0.imag().ComputeL2Error(E_ex_Im, irs,
                                              pml->GetMarkedPMLElements());

      if (myid == 0)
      {
         cout << "\n Relative Error (Re part): || E_h - E || / ||E|| = "
              << L2Error_Re / norm_E_Re
              << "\n Relative Error (Im part): || E_h - E || / ||E|| = "
              << L2Error_Im / norm_E_Im
              << "\n Total Error: "
              << sqrt(L2Error_Re*L2Error_Re + L2Error_Im*L2Error_Im) << "\n\n";
      }
   }

   // 18. Save the refined mesh and the solution in parallel. This output can be
   //     viewed later using GLVis: "glvis -np <np> -m mesh -g sol".
   {
      ostringstream mesh_name, sol_r_name, sol_i_name;
      mesh_name << "mesh." << setfill('0') << setw(6) << myid;
      sol_r_name << "ex25p-sol_r." << setfill('0') << setw(6) << myid;
      sol_i_name << "ex25p-sol_i." << setfill('0') << setw(6) << myid;

      ofstream mesh_ofs(mesh_name.str().c_str());
      mesh_ofs.precision(8);
      pmesh->Print(mesh_ofs);

      ofstream sol_r_ofs(sol_r_name.str().c_str());
      ofstream sol_i_ofs(sol_i_name.str().c_str());
      sol_r_ofs.precision(8);
      sol_i_ofs.precision(8);
      x.real().Save(sol_r_ofs);
      x.imag().Save(sol_i_ofs);
   }

   // 19. Send the solution by socket to a GLVis server.
   if (visualization)
   {
      // Define visualization keys for GLVis (see GLVis documentation)
      string keys;
      keys = (dim == 3) ? "keys macF\n" : keys = "keys amrRljcUUuu\n";
      if (prob == beam && dim == 3) {keys = "keys macFFiYYYYYYYYYYYYYYYYYY\n";}
      if (prob == beam && dim == 2) {keys = "keys amrRljcUUuuu\n"; }

      char vishost[] = "localhost";
      int visport = 19916;

      {
         socketstream sol_sock_re(vishost, visport);
         sol_sock_re.precision(8);
         sol_sock_re << "parallel " << num_procs << " " << myid << "\n"
                     << "solution\n" << *pmesh << x.real() << keys
                     << "window_title 'Solution real part'" << flush;
         MPI_Barrier(MPI_COMM_WORLD); // try to prevent streams from mixing
      }

      {
         socketstream sol_sock_im(vishost, visport);
         sol_sock_im.precision(8);
         sol_sock_im << "parallel " << num_procs << " " << myid << "\n"
                     << "solution\n" << *pmesh << x.imag() << keys
                     << "window_title 'Solution imag part'" << flush;
         MPI_Barrier(MPI_COMM_WORLD); // try to prevent streams from mixing
      }

      {
         ParGridFunction x_t(fespace);
         x_t = x.real();

         socketstream sol_sock(vishost, visport);
         sol_sock.precision(8);
         sol_sock << "parallel " << num_procs << " " << myid << "\n"
                  << "solution\n" << *pmesh << x_t << keys << "autoscale off\n"
                  << "window_title 'Harmonic Solution (t = 0.0 T)'"
                  << "pause\n" << flush;

         if (myid == 0)
         {
            cout << "GLVis visualization paused."
                 << " Press space (in the GLVis window) to resume it.\n";
         }

         int num_frames = 32;
         int i = 0;
         while (sol_sock)
         {
            double t = (double)(i % num_frames) / num_frames;
            ostringstream oss;
            oss << "Harmonic Solution (t = " << t << " T)";

            add(cos(2.0*M_PI*t), x.real(), sin(2.0*M_PI*t), x.imag(), x_t);
            sol_sock << "parallel " << num_procs << " " << myid << "\n";
            sol_sock << "solution\n" << *pmesh << x_t
                     << "window_title '" << oss.str() << "'" << flush;
            i++;
         }
      }
   }

   // 20. Free the used memory.
   delete pml;
   delete fespace;
   delete fec;
   delete pmesh;
   MPI_Finalize();
   return 0;
}

void source(const Vector &x, Vector &f)
{
   Vector center(dim);
   double r = 0.0;
   for (int i = 0; i < dim; ++i)
   {
      center(i) = 0.5 * (comp_domain_bdr(i, 0) + comp_domain_bdr(i, 1));
      r += pow(x[i] - center[i], 2.);
   }
   double n = 5.0 * omega * sqrt(epsilon * mu) / M_PI;
   double coeff = pow(n, 2) / M_PI;
   double alpha = -pow(n, 2) * r;
   f = 0.0;
   f[0] = coeff * exp(alpha);
}

void maxwell_solution(const Vector &x, vector<complex<double>> &E)
{
   // Initialize
   for (int i = 0; i < dim; ++i)
   {
      E[i] = 0.0;
   }

   complex<double> zi = complex<double>(0., 1.);
   double k = omega * sqrt(epsilon * mu);
   switch (prob)
   {
      case disc:
      case lshape:
      case fichera:
      {
         Vector shift(dim);
         shift = 0.0;
         if (prob == fichera) { shift =  1.0; }
         if (prob == disc)    { shift = -0.5; }
         if (prob == lshape)  { shift = -1.0; }

         if (dim == 2)
         {
            double x0 = x(0) + shift(0);
            double x1 = x(1) + shift(1);
            double r = sqrt(x0 * x0 + x1 * x1);
            double beta = k * r;

            // Bessel functions
            complex<double> Ho, Ho_r, Ho_rr;
            Ho = jn(0, beta) + zi * yn(0, beta);
            Ho_r = -k * (jn(1, beta) + zi * yn(1, beta));
            Ho_rr = -k * k * (1.0 / beta *
                              (jn(1, beta) + zi * yn(1, beta)) -
                              (jn(2, beta) + zi * yn(2, beta)));

            // First derivatives
            double r_x = x0 / r;
            double r_y = x1 / r;
            double r_xy = -(r_x / r) * r_y;
            double r_xx = (1.0 / r) * (1.0 - r_x * r_x);

            complex<double> val, val_xx, val_xy;
            val = 0.25 * zi * Ho;
            val_xx = 0.25 * zi * (r_xx * Ho_r + r_x * r_x * Ho_rr);
            val_xy = 0.25 * zi * (r_xy * Ho_r + r_x * r_y * Ho_rr);
            E[0] = zi / k * (k * k * val + val_xx);
            E[1] = zi / k * val_xy;
         }
         else if (dim == 3)
         {
            double x0 = x(0) + shift(0);
            double x1 = x(1) + shift(1);
            double x2 = x(2) + shift(2);
            double r = sqrt(x0 * x0 + x1 * x1 + x2 * x2);

            double r_x = x0 / r;
            double r_y = x1 / r;
            double r_z = x2 / r;
            double r_xx = (1.0 / r) * (1.0 - r_x * r_x);
            double r_yx = -(r_y / r) * r_x;
            double r_zx = -(r_z / r) * r_x;

            complex<double> val, val_r, val_rr;
            val = exp(zi * k * r) / r;
            val_r = val / r * (zi * k * r - 1.0);
            val_rr = val / (r * r) * (-k * k * r * r
                                      - 2.0 * zi * k * r + 2.0);

            complex<double> val_xx, val_yx, val_zx;
            val_xx = val_rr * r_x * r_x + val_r * r_xx;
            val_yx = val_rr * r_x * r_y + val_r * r_yx;
            val_zx = val_rr * r_x * r_z + val_r * r_zx;

            complex<double> alpha = zi * k / 4.0 / M_PI / k / k;
            E[0] = alpha * (k * k * val + val_xx);
            E[1] = alpha * val_yx;
            E[2] = alpha * val_zx;
         }
         break;
      }
      case beam:
      {
         // T_10 mode
         if (dim == 3)
         {
            double k10 = sqrt(k * k - M_PI * M_PI);
            E[1] = -zi * k / M_PI * sin(M_PI*x(2))*exp(zi * k10 * x(0));
         }
         else if (dim == 2)
         {
            E[1] = -zi * k / M_PI * exp(zi * k * x(0));
         }
         break;
      }
      default:
         break;
   }
}

void E_exact_Re(const Vector &x, Vector &E)
{
   vector<complex<double>> Eval(E.Size());
   maxwell_solution(x, Eval);
   for (int i = 0; i < dim; ++i)
   {
      E[i] = Eval[i].real();
   }
}

void E_exact_Im(const Vector &x, Vector &E)
{
   vector<complex<double>> Eval(E.Size());
   maxwell_solution(x, Eval);
   for (int i = 0; i < dim; ++i)
   {
      E[i] = Eval[i].imag();
   }
}

void E_bdr_data_Re(const Vector &x, Vector &E)
{
   E = 0.0;
   bool in_pml = false;

   for (int i = 0; i < dim; ++i)
   {
      // check if in PML
      if (x(i) - comp_domain_bdr(i, 0) < 0.0 ||
          x(i) - comp_domain_bdr(i, 1) > 0.0)
      {
         in_pml = true;
         break;
      }
   }
   if (!in_pml)
   {
      vector<complex<double>> Eval(E.Size());
      maxwell_solution(x, Eval);
      for (int i = 0; i < dim; ++i)
      {
         E[i] = Eval[i].real();
      }
   }
}

// Define bdr_data solution
void E_bdr_data_Im(const Vector &x, Vector &E)
{
   E = 0.0;
   bool in_pml = false;

   for (int i = 0; i < dim; ++i)
   {
      // check if in PML
      if (x(i) - comp_domain_bdr(i, 0) < 0.0 ||
          x(i) - comp_domain_bdr(i, 1) > 0.0)
      {
         in_pml = true;
         break;
      }
   }
   if (!in_pml)
   {
      vector<complex<double>> Eval(E.Size());
      maxwell_solution(x, Eval);
      for (int i = 0; i < dim; ++i)
      {
         E[i] = Eval[i].imag();
      }
   }
}

void detJ_JT_J_inv_Re(const Vector &x, CartesianPML * pml, Vector & D)
{
   vector<complex<double>> dxs(dim);
   complex<double> det(1.0, 0.0);
   pml->StretchFunction(x, dxs);

   for (int i = 0; i < dim; ++i)
   {
      det *= dxs[i];
   }

   for (int i = 0; i < dim; ++i)
   {
      D(i) = (det / pow(dxs[i], 2)).real();
   }
}

void detJ_JT_J_inv_Im(const Vector &x, CartesianPML * pml, Vector & D)
{
   vector<complex<double>> dxs(dim);
   complex<double> det = 1.0;
   pml->StretchFunction(x, dxs);

   for (int i = 0; i < dim; ++i)
   {
      det *= dxs[i];
   }

   for (int i = 0; i < dim; ++i)
   {
      D(i) = (det / pow(dxs[i], 2)).imag();
   }
}

void detJ_JT_J_inv_abs(const Vector &x, CartesianPML * pml, Vector & D)
{
   vector<complex<double>> dxs(dim);
   complex<double> det = 1.0;
   pml->StretchFunction(x, dxs);

   for (int i = 0; i < dim; ++i)
   {
      det *= dxs[i];
   }

   for (int i = 0; i < dim; ++i)
   {
      D(i) = abs(det / pow(dxs[i], 2));
   }
}

void detJ_inv_JT_J_Re(const Vector &x, CartesianPML * pml, Vector & D)
{
   vector<complex<double>> dxs(dim);
   complex<double> det(1.0, 0.0);
   pml->StretchFunction(x, dxs);

   for (int i = 0; i < dim; ++i)
   {
      det *= dxs[i];
   }

   // in the 2D case the coefficient is scalar 1/det(J)
   if (dim == 2)
   {
      D = (1.0 / det).real();
   }
   else
   {
      for (int i = 0; i < dim; ++i)
      {
         D(i) = (pow(dxs[i], 2) / det).real();
      }
   }
}

void detJ_inv_JT_J_Im(const Vector &x, CartesianPML * pml, Vector & D)
{
   vector<complex<double>> dxs(dim);
   complex<double> det = 1.0;
   pml->StretchFunction(x, dxs);

   for (int i = 0; i < dim; ++i)
   {
      det *= dxs[i];
   }

   if (dim == 2)
   {
      D = (1.0 / det).imag();
   }
   else
   {
      for (int i = 0; i < dim; ++i)
      {
         D(i) = (pow(dxs[i], 2) / det).imag();
      }
   }
}

void detJ_inv_JT_J_abs(const Vector &x, CartesianPML * pml, Vector & D)
{
   vector<complex<double>> dxs(dim);
   complex<double> det = 1.0;
   pml->StretchFunction(x, dxs);

   for (int i = 0; i < dim; ++i)
   {
      det *= dxs[i];
   }

   if (dim == 2)
   {
      D = abs(1.0 / det);
   }
   else
   {
      for (int i = 0; i < dim; ++i)
      {
         D(i) = abs(pow(dxs[i], 2) / det);
      }
   }
}

CartesianPML::CartesianPML(Mesh *mesh_, Array2D<double> length_)
   : mesh(mesh_), length(length_)
{
   dim = mesh->Dimension();
   SetBoundaries();
}

void CartesianPML::SetBoundaries()
{
   comp_dom_bdr.SetSize(dim, 2);
   dom_bdr.SetSize(dim, 2);
   Vector pmin, pmax;
   mesh->GetBoundingBox(pmin, pmax);
   for (int i = 0; i < dim; i++)
   {
      dom_bdr(i, 0) = pmin(i);
      dom_bdr(i, 1) = pmax(i);
      comp_dom_bdr(i, 0) = dom_bdr(i, 0) + length(i, 0);
      comp_dom_bdr(i, 1) = dom_bdr(i, 1) - length(i, 1);
   }
}

void CartesianPML::SetAttributes(ParMesh *pmesh)
{
   // Initialize bdr attributes
   for (int i = 0; i < pmesh->GetNBE(); ++i)
   {
      pmesh->GetBdrElement(i)->SetAttribute(i+1);
   }

   int nrelem = pmesh->GetNE();

   // Initialize list with 1
   elems.SetSize(nrelem);

   // Loop through the elements and identify which of them are in the PML
   for (int i = 0; i < nrelem; ++i)
   {
      elems[i] = 1;
      bool in_pml = false;
      Element *el = pmesh->GetElement(i);
      Array<int> vertices;

      // Initialize attribute
      el->SetAttribute(1);
      el->GetVertices(vertices);
      int nrvert = vertices.Size();

      // Check if any vertex is in the PML
      for (int iv = 0; iv < nrvert; ++iv)
      {
         int vert_idx = vertices[iv];
         double *coords = pmesh->GetVertex(vert_idx);
         for (int comp = 0; comp < dim; ++comp)
         {
            if (coords[comp] > comp_dom_bdr(comp, 1) ||
                coords[comp] < comp_dom_bdr(comp, 0))
            {
               in_pml = true;
               break;
            }
         }
      }
      if (in_pml)
      {
         elems[i] = 0;
         el->SetAttribute(2);
      }
   }
   pmesh->SetAttributes();
}

void CartesianPML::StretchFunction(const Vector &x,
                                   vector<complex<double>> &dxs)
{
   complex<double> zi = complex<double>(0., 1.);

   double n = 2.0;
   double c = 5.0;
   double coeff;
   double k = omega * sqrt(epsilon * mu);

   // Stretch in each direction independently
   for (int i = 0; i < dim; ++i)
   {
      dxs[i] = 1.0;
      if (x(i) >= comp_domain_bdr(i, 1))
      {
         coeff = n * c / k / pow(length(i, 1), n);
         dxs[i] = 1.0 + zi * coeff *
                  abs(pow(x(i) - comp_domain_bdr(i, 1), n - 1.0));
      }
      if (x(i) <= comp_domain_bdr(i, 0))
      {
         coeff = n * c / k / pow(length(i, 0), n);
         dxs[i] = 1.0 + zi * coeff *
                  abs(pow(x(i) - comp_domain_bdr(i, 0), n - 1.0));
      }
   }
}<|MERGE_RESOLUTION|>--- conflicted
+++ resolved
@@ -316,14 +316,7 @@
       }
    }
 
-<<<<<<< HEAD
-   // 7. Set element attributes in order to distinguish elements in the PML
-=======
-   // 7a. Reorient mesh in case of a tet mesh
-   pmesh->ReorientTetMesh();
-
    // 8. Set element attributes in order to distinguish elements in the PML
->>>>>>> 3f9443d4
    pml->SetAttributes(pmesh);
 
    // 9. Define a parallel finite element space on the parallel mesh. Here we
