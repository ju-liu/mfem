--- conflicted
+++ resolved
@@ -145,15 +145,6 @@
   add_subdirectory(pumi)
 endif()
 
-<<<<<<< HEAD
-if (MFEM_USE_HIOP)
-  add_subdirectory(hiop)
-endif()
-
-if(MFEM_USE_MOONOLITH)
-  add_subdirectory(moonolith)
-endif()
-=======
 # Include the examples/sundials directory if SUNDIALS is enabled.
 if (MFEM_USE_SUNDIALS)
   add_subdirectory(sundials)
@@ -163,4 +154,7 @@
 if (MFEM_USE_SUPERLU)
   add_subdirectory(superlu)
 endif()
->>>>>>> ed5604e0
+
+if(MFEM_USE_MOONOLITH)
+  add_subdirectory(moonolith)
+endif()
