--- conflicted
+++ resolved
@@ -59,33 +59,18 @@
 
    void Load(const std::string& path, const std::string& protocol = "sidre_hdf5");
 
-<<<<<<< HEAD
    /**
-    * Gets a pointer to the associated field's view data
+    * Gets a pointer to the associated field's view data (always an array of doubles)
     * If the field does not exist, it will create a view of the appropriate size
     */
    double* GetFieldData(const char *field_name, int sz = 0);
 
    /**
-    * Gets a pointer to the data of field_name
+    * Gets a pointer to the data of field_name (always an array of doubles)
     * Data is relative to the data associated with base_field
     * Returns null if base_field does not exist
     */
    double* GetFieldData(const char *field_name, int sz, const char *base_field, int offset = 0, int stride = 1);
-=======
-  /**
-   * Gets a pointer to the associated field's view data (always an array of doubles)
-   * If the field does not exist, it will create a view of the appropriate size
-   */
-  double* GetFieldData(const char *field_name, int sz = 0);
-
-  /**
-   * Gets a pointer to the data of field_name (always an array of doubles)
-   * Data is relative to the data associated with base_field
-   * Returns null if base_field does not exist
-   */
-  double* GetFieldData(const char *field_name, int sz, const char *base_field, int offset = 0, int stride = 1);
->>>>>>> 6da494c3
 
 
    bool HasFieldData(const char *field_name);
@@ -145,6 +130,7 @@
     */
    void addScalarBasedGridFunction(const char*field_name, GridFunction* gf);
 
+
    /**
     * \brief A private helper function to set up the views associated with the data
     * of a vector valued grid function in the blueprint style
