// Copyright (c) 2010, Lawrence Livermore National Security, LLC. Produced at
// the Lawrence Livermore National Laboratory. LLNL-CODE-443211. All Rights
// reserved. See file COPYRIGHT for details.
//
// This file is part of the MFEM library. For more information and source code
// availability see http://mfem.googlecode.com.
//
// MFEM is free software; you can redistribute it and/or modify it under the
// terms of the GNU Lesser General Public License (as published by the Free
// Software Foundation) version 2.1 dated February 1999.

#include "../config/config.hpp"

#ifdef MFEM_USE_MPI

#include "linalg.hpp"
#include "../fem/fem.hpp"
#include "hypre_ext.hpp"

#include <fstream>
#include <iomanip>
#include <cmath>
#include <cstdlib>

using namespace std;

namespace mfem
{

namespace internal
{

HYPRE_Int *Duplicate_As_HYPRE_Int(int *array, int size)
{
   HYPRE_Int *HYPRE_array = new HYPRE_Int[size];
   for (int i = 0; i < size; i++)
   {
      HYPRE_array[i] = array[i];
   }
   return HYPRE_array;
}

}

inline void HypreParVector::_SetDataAndSize_()
{
   SetDataAndSize(hypre_VectorData(hypre_ParVectorLocalVector(x)),
                  internal::to_int(
                     hypre_VectorSize(hypre_ParVectorLocalVector(x))));
}

HypreParVector::HypreParVector(MPI_Comm comm, HYPRE_Int glob_size,
                               HYPRE_Int *col) : Vector()
{
   x = hypre_ParVectorCreate(comm,glob_size,col);
   hypre_ParVectorInitialize(x);
   hypre_ParVectorSetPartitioningOwner(x,0);
   // The data will be destroyed by hypre (this is the default)
   hypre_ParVectorSetDataOwner(x,1);
   hypre_SeqVectorSetDataOwner(hypre_ParVectorLocalVector(x),1);
   _SetDataAndSize_();
   own_ParVector = 1;
}

HypreParVector::HypreParVector(MPI_Comm comm, HYPRE_Int glob_size,
                               double *_data, HYPRE_Int *col) : Vector()
{
   x = hypre_ParVectorCreate(comm,glob_size,col);
   hypre_ParVectorSetDataOwner(x,1); // owns the seq vector
   hypre_SeqVectorSetDataOwner(hypre_ParVectorLocalVector(x),0);
   hypre_ParVectorSetPartitioningOwner(x,0);
   hypre_VectorData(hypre_ParVectorLocalVector(x)) = _data;
   // If hypre_ParVectorLocalVector(x) is non-NULL, hypre_ParVectorInitialize(x)
   // does not allocate memory!
   hypre_ParVectorInitialize(x);
   _SetDataAndSize_();
   own_ParVector = 1;
}

HypreParVector::HypreParVector(const HypreParVector &y) : Vector()
{
   x = hypre_ParVectorCreate(y.x -> comm, y.x -> global_size,
                             y.x -> partitioning);
   hypre_ParVectorInitialize(x);
   hypre_ParVectorSetPartitioningOwner(x,0);
   hypre_ParVectorSetDataOwner(x,1);
   hypre_SeqVectorSetDataOwner(hypre_ParVectorLocalVector(x),1);
   _SetDataAndSize_();
   own_ParVector = 1;
}

HypreParVector::HypreParVector(HypreParMatrix &A, int tr) : Vector()
{
   if (!tr)
   {
      x = hypre_ParVectorInDomainOf(A);
   }
   else
   {
      x = hypre_ParVectorInRangeOf(A);
   }
   _SetDataAndSize_();
   own_ParVector = 1;
}

HypreParVector::HypreParVector(HYPRE_ParVector y) : Vector()
{
   x = (hypre_ParVector *) y;
   _SetDataAndSize_();
   own_ParVector = 0;
}

HypreParVector::HypreParVector(ParFiniteElementSpace *pfes)
{
   x = hypre_ParVectorCreate(pfes->GetComm(), pfes->GlobalTrueVSize(),
                             pfes->GetTrueDofOffsets());
   hypre_ParVectorInitialize(x);
   hypre_ParVectorSetPartitioningOwner(x,0);
   // The data will be destroyed by hypre (this is the default)
   hypre_ParVectorSetDataOwner(x,1);
   hypre_SeqVectorSetDataOwner(hypre_ParVectorLocalVector(x),1);
   _SetDataAndSize_();
   own_ParVector = 1;
}

HypreParVector::operator hypre_ParVector*() const
{
   return x;
}

#ifndef HYPRE_PAR_VECTOR_STRUCT
HypreParVector::operator HYPRE_ParVector() const
{
   return (HYPRE_ParVector) x;
}
#endif

Vector * HypreParVector::GlobalVector() const
{
   hypre_Vector *hv = hypre_ParVectorToVectorAll(*this);
   Vector *v = new Vector(hv->data, internal::to_int(hv->size));
   v->MakeDataOwner();
   hypre_SeqVectorSetDataOwner(hv,0);
   hypre_SeqVectorDestroy(hv);
   return v;
}

HypreParVector& HypreParVector::operator=(double d)
{
   hypre_ParVectorSetConstantValues(x,d);
   return *this;
}

HypreParVector& HypreParVector::operator=(const HypreParVector &y)
{
#ifdef MFEM_DEBUG
   if (size != y.Size())
   {
      mfem_error("HypreParVector::operator=");
   }
#endif

   for (int i = 0; i < size; i++)
   {
      data[i] = y.data[i];
   }
   return *this;
}

void HypreParVector::SetData(double *_data)
{
   Vector::data = hypre_VectorData(hypre_ParVectorLocalVector(x)) = _data;
}

HYPRE_Int HypreParVector::Randomize(HYPRE_Int seed)
{
   return hypre_ParVectorSetRandomValues(x,seed);
}

void HypreParVector::Print(const char *fname)
{
   hypre_ParVectorPrint(x,fname);
}

HypreParVector::~HypreParVector()
{
   if (own_ParVector)
   {
      hypre_ParVectorDestroy(x);
   }
}


double InnerProduct(HypreParVector *x, HypreParVector *y)
{
   return hypre_ParVectorInnerProd(*x, *y);
}

double InnerProduct(HypreParVector &x, HypreParVector &y)
{
   return hypre_ParVectorInnerProd(x, y);
}


void HypreParMatrix::Init()
{
   A = NULL;
   X = Y = NULL;
   diagOwner = offdOwner = colMapOwner = -1;
}

char HypreParMatrix::CopyCSR(SparseMatrix *csr, hypre_CSRMatrix *hypre_csr)
{
   hypre_CSRMatrixData(hypre_csr) = csr->GetData();
#ifndef HYPRE_BIGINT
   hypre_CSRMatrixI(hypre_csr) = csr->GetI();
   hypre_CSRMatrixJ(hypre_csr) = csr->GetJ();
   // Prevent hypre from destroying hypre_csr->{i,j,data}
   return 0;
#else
   hypre_CSRMatrixI(hypre_csr) =
      internal::Duplicate_As_HYPRE_Int(csr->GetI(), csr->Height()+1);
   hypre_CSRMatrixJ(hypre_csr) =
      internal::Duplicate_As_HYPRE_Int(csr->GetJ(), csr->NumNonZeroElems());
   // Prevent hypre from destroying hypre_csr->{i,j,data}, own {i,j}
   return 1;
#endif
}

char HypreParMatrix::CopyBoolCSR(Table *bool_csr, hypre_CSRMatrix *hypre_csr)
{
   int nnz = bool_csr->Size_of_connections();
   double *data = new double[nnz];
   for (int i = 0; i < nnz; i++)
   {
      data[i] = 1.0;
   }
   hypre_CSRMatrixData(hypre_csr) = data;
#ifndef HYPRE_BIGINT
   hypre_CSRMatrixI(hypre_csr) = bool_csr->GetI();
   hypre_CSRMatrixJ(hypre_csr) = bool_csr->GetJ();
   // Prevent hypre from destroying hypre_csr->{i,j,data}, own {data}
   return 2;
#else
   hypre_CSRMatrixI(hypre_csr) =
      internal::Duplicate_As_HYPRE_Int(bool_csr->GetI(), bool_csr->Size()+1);
   hypre_CSRMatrixJ(hypre_csr) =
      internal::Duplicate_As_HYPRE_Int(bool_csr->GetJ(), nnz);
   // Prevent hypre from destroying hypre_csr->{i,j,data}, own {i,j,data}
   return 3;
#endif
}

void HypreParMatrix::CopyCSR_J(hypre_CSRMatrix *hypre_csr, int *J)
{
   HYPRE_Int nnz = hypre_CSRMatrixNumNonzeros(hypre_csr);
   for (HYPRE_Int j = 0; j < nnz; j++)
   {
      J[j] = int(hypre_CSRMatrixJ(hypre_csr)[j]);
   }
}

// Square block-diagonal constructor
HypreParMatrix::HypreParMatrix(MPI_Comm comm, HYPRE_Int glob_size,
                               HYPRE_Int *row_starts, SparseMatrix *diag)
   : Operator(diag->Height(), diag->Width())
{
   Init();
   A = hypre_ParCSRMatrixCreate(comm, glob_size, glob_size, row_starts,
                                row_starts, 0, diag->NumNonZeroElems(), 0);
   hypre_ParCSRMatrixSetDataOwner(A,1);
   hypre_ParCSRMatrixSetRowStartsOwner(A,0);
   hypre_ParCSRMatrixSetColStartsOwner(A,0);

   hypre_CSRMatrixSetDataOwner(A->diag,0);
   diagOwner = CopyCSR(diag, A->diag);
   hypre_CSRMatrixSetRownnz(A->diag);

   hypre_CSRMatrixSetDataOwner(A->offd,1);
   hypre_CSRMatrixI(A->offd) = hypre_CTAlloc(HYPRE_Int, diag->Height()+1);

   /* Don't need to call these, since they allocate memory only
      if it was not already allocated */
   // hypre_CSRMatrixInitialize(A->diag);
   // hypre_ParCSRMatrixInitialize(A);

   hypre_ParCSRMatrixSetNumNonzeros(A);

   /* Make sure that the first entry in each row is the diagonal one. */
   hypre_CSRMatrixReorder(hypre_ParCSRMatrixDiag(A));
#ifdef HYPRE_BIGINT
   CopyCSR_J(A->diag, diag->GetJ());
#endif

   hypre_MatvecCommPkgCreate(A);
}

// Rectangular block-diagonal constructor
HypreParMatrix::HypreParMatrix(MPI_Comm comm,
                               HYPRE_Int global_num_rows,
                               HYPRE_Int global_num_cols,
                               HYPRE_Int *row_starts, HYPRE_Int *col_starts,
                               SparseMatrix *diag)
   : Operator(diag->Height(), diag->Width())
{
   Init();
   A = hypre_ParCSRMatrixCreate(comm, global_num_rows, global_num_cols,
                                row_starts, col_starts,
                                0, diag->NumNonZeroElems(), 0);
   hypre_ParCSRMatrixSetDataOwner(A,1);
   hypre_ParCSRMatrixSetRowStartsOwner(A,0);
   hypre_ParCSRMatrixSetColStartsOwner(A,0);

   hypre_CSRMatrixSetDataOwner(A->diag,0);
   diagOwner = CopyCSR(diag, A->diag);
   hypre_CSRMatrixSetRownnz(A->diag);

   hypre_CSRMatrixSetDataOwner(A->offd,1);
   hypre_CSRMatrixI(A->offd) = hypre_CTAlloc(HYPRE_Int, diag->Height()+1);

   hypre_ParCSRMatrixSetNumNonzeros(A);

   /* Make sure that the first entry in each row is the diagonal one. */
   if (row_starts == col_starts)
   {
      hypre_CSRMatrixReorder(hypre_ParCSRMatrixDiag(A));
#ifdef HYPRE_BIGINT
      CopyCSR_J(A->diag, diag->GetJ());
#endif
   }

   hypre_MatvecCommPkgCreate(A);
}

// General rectangular constructor with diagonal and off-diagonal
HypreParMatrix::HypreParMatrix(MPI_Comm comm,
                               HYPRE_Int global_num_rows,
                               HYPRE_Int global_num_cols,
                               HYPRE_Int *row_starts, HYPRE_Int *col_starts,
                               SparseMatrix *diag, SparseMatrix *offd,
                               HYPRE_Int *cmap)
   : Operator(diag->Height(), diag->Width())
{
   Init();
   A = hypre_ParCSRMatrixCreate(comm, global_num_rows, global_num_cols,
                                row_starts, col_starts,
                                offd->Width(), diag->NumNonZeroElems(),
                                offd->NumNonZeroElems());
   hypre_ParCSRMatrixSetDataOwner(A,1);
   hypre_ParCSRMatrixSetRowStartsOwner(A,0);
   hypre_ParCSRMatrixSetColStartsOwner(A,0);

   hypre_CSRMatrixSetDataOwner(A->diag,0);
   diagOwner = CopyCSR(diag, A->diag);
   hypre_CSRMatrixSetRownnz(A->diag);

   hypre_CSRMatrixSetDataOwner(A->offd,0);
   offdOwner = CopyCSR(offd, A->offd);
   hypre_CSRMatrixSetRownnz(A->offd);

   hypre_ParCSRMatrixColMapOffd(A) = cmap;
   // Prevent hypre from destroying A->col_map_offd
   colMapOwner = 0;

   hypre_ParCSRMatrixSetNumNonzeros(A);

   /* Make sure that the first entry in each row is the diagonal one. */
   if (row_starts == col_starts)
   {
      hypre_CSRMatrixReorder(hypre_ParCSRMatrixDiag(A));
#ifdef HYPRE_BIGINT
      CopyCSR_J(A->diag, diag->GetJ());
#endif
   }

   hypre_MatvecCommPkgCreate(A);
}

// General rectangular constructor with diagonal and off-diagonal
HypreParMatrix::HypreParMatrix(
   MPI_Comm comm,
   HYPRE_Int global_num_rows, HYPRE_Int global_num_cols,
   HYPRE_Int *row_starts, HYPRE_Int *col_starts,
   HYPRE_Int *diag_i, HYPRE_Int *diag_j, double *diag_data,
   HYPRE_Int *offd_i, HYPRE_Int *offd_j, double *offd_data,
   HYPRE_Int offd_num_cols, HYPRE_Int *offd_col_map)
{
   Init();
   A = hypre_ParCSRMatrixCreate(comm, global_num_rows, global_num_cols,
                                row_starts, col_starts, offd_num_cols, 0, 0);
   hypre_ParCSRMatrixSetDataOwner(A,1);
   hypre_ParCSRMatrixSetRowStartsOwner(A,0);
   hypre_ParCSRMatrixSetColStartsOwner(A,0);

   HYPRE_Int local_num_rows = hypre_CSRMatrixNumRows(A->diag);

   hypre_CSRMatrixSetDataOwner(A->diag,0);
   hypre_CSRMatrixI(A->diag) = diag_i;
   hypre_CSRMatrixJ(A->diag) = diag_j;
   hypre_CSRMatrixData(A->diag) = diag_data;
   hypre_CSRMatrixNumNonzeros(A->diag) = diag_i[local_num_rows];
   hypre_CSRMatrixSetRownnz(A->diag);
   // Prevent hypre from destroying A->diag->{i,j,data}, own A->diag->{i,j,data}
   diagOwner = 3;

   hypre_CSRMatrixSetDataOwner(A->offd,0);
   hypre_CSRMatrixI(A->offd) = offd_i;
   hypre_CSRMatrixJ(A->offd) = offd_j;
   hypre_CSRMatrixData(A->offd) = offd_data;
   hypre_CSRMatrixNumNonzeros(A->offd) = offd_i[local_num_rows];
   hypre_CSRMatrixSetRownnz(A->offd);
   // Prevent hypre from destroying A->offd->{i,j,data}, own A->offd->{i,j,data}
   offdOwner = 3;

   hypre_ParCSRMatrixColMapOffd(A) = offd_col_map;
   // Prevent hypre from destroying A->col_map_offd, own A->col_map_offd
   colMapOwner = 1;

   hypre_ParCSRMatrixSetNumNonzeros(A);

   /* Make sure that the first entry in each row is the diagonal one. */
   if (row_starts == col_starts)
   {
      hypre_CSRMatrixReorder(hypre_ParCSRMatrixDiag(A));
   }

   hypre_MatvecCommPkgCreate(A);

   height = GetNumRows();
   width = GetNumCols();
}

// Constructor from a CSR matrix on rank 0
HypreParMatrix::HypreParMatrix(MPI_Comm comm,
                               HYPRE_Int *row_starts, HYPRE_Int *col_starts,
                               SparseMatrix *sm_a)
{
   MFEM_ASSERT(sm_a != NULL, "invalid input");
   MFEM_VERIFY(!HYPRE_AssumedPartitionCheck(),
               "this method can not be used with assumed partition");

   Init();

   hypre_CSRMatrix *csr_a;
   csr_a = hypre_CSRMatrixCreate(sm_a -> Height(), sm_a -> Width(),
                                 sm_a -> NumNonZeroElems());

   hypre_CSRMatrixSetDataOwner(csr_a,0);
   CopyCSR(sm_a, csr_a);
   hypre_CSRMatrixSetRownnz(csr_a);

   A = hypre_CSRMatrixToParCSRMatrix(comm, csr_a, row_starts, col_starts);

#ifdef HYPRE_BIGINT
   delete [] hypre_CSRMatrixI(csr_a);
   delete [] hypre_CSRMatrixJ(csr_a);
#endif
   hypre_CSRMatrixI(csr_a) = NULL;
   hypre_CSRMatrixDestroy(csr_a);

   height = GetNumRows();
   width = GetNumCols();

   /* Make sure that the first entry in each row is the diagonal one. */
   if (row_starts == col_starts)
   {
      hypre_CSRMatrixReorder(hypre_ParCSRMatrixDiag(A));
   }

   hypre_MatvecCommPkgCreate(A);
}

// Boolean, rectangular, block-diagonal constructor
HypreParMatrix::HypreParMatrix(MPI_Comm comm,
                               HYPRE_Int global_num_rows,
                               HYPRE_Int global_num_cols,
                               HYPRE_Int *row_starts, HYPRE_Int *col_starts,
                               Table *diag)
{
   Init();
   int nnz = diag->Size_of_connections();
   A = hypre_ParCSRMatrixCreate(comm, global_num_rows, global_num_cols,
                                row_starts, col_starts, 0, nnz, 0);
   hypre_ParCSRMatrixSetDataOwner(A,1);
   hypre_ParCSRMatrixSetRowStartsOwner(A,0);
   hypre_ParCSRMatrixSetColStartsOwner(A,0);

   hypre_CSRMatrixSetDataOwner(A->diag,0);
   diagOwner = CopyBoolCSR(diag, A->diag);
   hypre_CSRMatrixSetRownnz(A->diag);

   hypre_CSRMatrixSetDataOwner(A->offd,1);
   hypre_CSRMatrixI(A->offd) = hypre_CTAlloc(HYPRE_Int, diag->Size()+1);

   hypre_ParCSRMatrixSetNumNonzeros(A);

   /* Make sure that the first entry in each row is the diagonal one. */
   if (row_starts == col_starts)
   {
      hypre_CSRMatrixReorder(hypre_ParCSRMatrixDiag(A));
#ifdef HYPRE_BIGINT
      CopyCSR_J(A->diag, diag->GetJ());
#endif
   }

   hypre_MatvecCommPkgCreate(A);

   height = GetNumRows();
   width = GetNumCols();
}

// Boolean, general rectangular constructor with diagonal and off-diagonal
HypreParMatrix::HypreParMatrix(MPI_Comm comm, int id, int np,
                               HYPRE_Int *row, HYPRE_Int *col,
                               HYPRE_Int *i_diag, HYPRE_Int *j_diag,
                               HYPRE_Int *i_offd, HYPRE_Int *j_offd,
                               HYPRE_Int *cmap, HYPRE_Int cmap_size)
{
   HYPRE_Int diag_nnz, offd_nnz;

   Init();
   if (HYPRE_AssumedPartitionCheck())
   {
      diag_nnz = i_diag[row[1]-row[0]];
      offd_nnz = i_offd[row[1]-row[0]];

      A = hypre_ParCSRMatrixCreate(comm, row[2], col[2], row, col,
                                   cmap_size, diag_nnz, offd_nnz);
   }
   else
   {
      diag_nnz = i_diag[row[id+1]-row[id]];
      offd_nnz = i_offd[row[id+1]-row[id]];

      A = hypre_ParCSRMatrixCreate(comm, row[np], col[np], row, col,
                                   cmap_size, diag_nnz, offd_nnz);
   }

   hypre_ParCSRMatrixSetDataOwner(A,1);
   hypre_ParCSRMatrixSetRowStartsOwner(A,0);
   hypre_ParCSRMatrixSetColStartsOwner(A,0);

   HYPRE_Int i;

   double *a_diag = new double[diag_nnz];
   for (i = 0; i < diag_nnz; i++)
   {
      a_diag[i] = 1.0;
   }

   double *a_offd = new double[offd_nnz];
   for (i = 0; i < offd_nnz; i++)
   {
      a_offd[i] = 1.0;
   }

   hypre_CSRMatrixSetDataOwner(A->diag,0);
   hypre_CSRMatrixI(A->diag)    = i_diag;
   hypre_CSRMatrixJ(A->diag)    = j_diag;
   hypre_CSRMatrixData(A->diag) = a_diag;
   hypre_CSRMatrixSetRownnz(A->diag);
   // Prevent hypre from destroying A->diag->{i,j,data}, own A->diag->{i,j,data}
   diagOwner = 3;

   hypre_CSRMatrixSetDataOwner(A->offd,0);
   hypre_CSRMatrixI(A->offd)    = i_offd;
   hypre_CSRMatrixJ(A->offd)    = j_offd;
   hypre_CSRMatrixData(A->offd) = a_offd;
   hypre_CSRMatrixSetRownnz(A->offd);
   // Prevent hypre from destroying A->offd->{i,j,data}, own A->offd->{i,j,data}
   offdOwner = 3;

   hypre_ParCSRMatrixColMapOffd(A) = cmap;
   // Prevent hypre from destroying A->col_map_offd, own A->col_map_offd
   colMapOwner = 1;

   hypre_ParCSRMatrixSetNumNonzeros(A);

   /* Make sure that the first entry in each row is the diagonal one. */
   if (row == col)
   {
      hypre_CSRMatrixReorder(hypre_ParCSRMatrixDiag(A));
   }

   hypre_MatvecCommPkgCreate(A);

   height = GetNumRows();
   width = GetNumCols();
}

// General rectangular constructor with diagonal and off-diagonal constructed
// from a CSR matrix that contains both diagonal and off-diagonal blocks
HypreParMatrix::HypreParMatrix(MPI_Comm comm, int nrows, HYPRE_Int glob_nrows,
                               HYPRE_Int glob_ncols, int *I, HYPRE_Int *J,
                               double *data, HYPRE_Int *rows, HYPRE_Int *cols)
{
   Init();

   // Determine partitioning size, and my column start and end
   int part_size;
   HYPRE_Int my_col_start, my_col_end; // my range: [my_col_start, my_col_end)
   if (HYPRE_AssumedPartitionCheck())
   {
      part_size = 2;
      my_col_start = cols[0];
      my_col_end = cols[1];
   }
   else
   {
      int myid;
      MPI_Comm_rank(comm, &myid);
      MPI_Comm_size(comm, &part_size);
      part_size++;
      my_col_start = cols[myid];
      my_col_end = cols[myid+1];
   }

   // Copy in the row and column partitionings
   HYPRE_Int *row_starts, *col_starts;
   if (rows == cols)
   {
      row_starts = col_starts = hypre_TAlloc(HYPRE_Int, part_size);
      for (int i = 0; i < part_size; i++)
      {
         row_starts[i] = rows[i];
      }
   }
   else
   {
      row_starts = hypre_TAlloc(HYPRE_Int, part_size);
      col_starts = hypre_TAlloc(HYPRE_Int, part_size);
      for (int i = 0; i < part_size; i++)
      {
         row_starts[i] = rows[i];
         col_starts[i] = cols[i];
      }
   }

   // Create a map for the off-diagonal indices - global to local. Count the
   // number of diagonal and off-diagonal entries.
   HYPRE_Int diag_nnz = 0, offd_nnz = 0, offd_num_cols = 0;
   map<HYPRE_Int, HYPRE_Int> offd_map;
   for (HYPRE_Int j = 0, loc_nnz = I[nrows]; j < loc_nnz; j++)
   {
      HYPRE_Int glob_col = J[j];
      if (my_col_start <= glob_col && glob_col < my_col_end)
      {
         diag_nnz++;
      }
      else
      {
         offd_map.insert(pair<const HYPRE_Int, HYPRE_Int>(glob_col, -1));
         offd_nnz++;
      }
   }
   // count the number of columns in the off-diagonal and set the local indices
   for (map<HYPRE_Int, HYPRE_Int>::iterator it = offd_map.begin();
        it != offd_map.end(); ++it)
   {
      it->second = offd_num_cols++;
   }

   // construct the global ParCSR matrix
   A = hypre_ParCSRMatrixCreate(comm, glob_nrows, glob_ncols,
                                row_starts, col_starts, offd_num_cols,
                                diag_nnz, offd_nnz);
   hypre_ParCSRMatrixInitialize(A);

   HYPRE_Int *diag_i, *diag_j, *offd_i, *offd_j, *offd_col_map;
   double *diag_data, *offd_data;
   diag_i = A->diag->i;
   diag_j = A->diag->j;
   diag_data = A->diag->data;
   offd_i = A->offd->i;
   offd_j = A->offd->j;
   offd_data = A->offd->data;
   offd_col_map = A->col_map_offd;

   diag_nnz = offd_nnz = 0;
   for (HYPRE_Int i = 0, j = 0; i < nrows; i++)
   {
      diag_i[i] = diag_nnz;
      offd_i[i] = offd_nnz;
      for (HYPRE_Int j_end = I[i+1]; j < j_end; j++)
      {
         HYPRE_Int glob_col = J[j];
         if (my_col_start <= glob_col && glob_col < my_col_end)
         {
            diag_j[diag_nnz] = glob_col - my_col_start;
            diag_data[diag_nnz] = data[j];
            diag_nnz++;
         }
         else
         {
            offd_j[offd_nnz] = offd_map[glob_col];
            offd_data[offd_nnz] = data[j];
            offd_nnz++;
         }
      }
   }
   diag_i[nrows] = diag_nnz;
   offd_i[nrows] = offd_nnz;
   for (map<HYPRE_Int, HYPRE_Int>::iterator it = offd_map.begin();
        it != offd_map.end(); ++it)
   {
      offd_col_map[it->second] = it->first;
   }

   hypre_ParCSRMatrixSetNumNonzeros(A);
   /* Make sure that the first entry in each row is the diagonal one. */
   if (row_starts == col_starts)
   {
      hypre_CSRMatrixReorder(hypre_ParCSRMatrixDiag(A));
   }
   hypre_MatvecCommPkgCreate(A);

   height = GetNumRows();
   width = GetNumCols();
}

HypreParMatrix::operator hypre_ParCSRMatrix*()
{
   return (this) ? A : NULL;
}

#ifndef HYPRE_PAR_CSR_MATRIX_STRUCT
HypreParMatrix::operator HYPRE_ParCSRMatrix()
{
   return (this) ? (HYPRE_ParCSRMatrix) A : (HYPRE_ParCSRMatrix) NULL;
}
#endif

hypre_ParCSRMatrix* HypreParMatrix::StealData()
{
   // Only safe when (diagOwner == -1 && offdOwner == -1 && colMapOwner == -1)
   // Otherwise, there may be memory leaks or hypre may destroy arrays allocated
   // with operator new.
   hypre_ParCSRMatrix *R = A;
   A = NULL;
   Destroy();
   Init();
   return R;
}

void HypreParMatrix::CopyRowStarts()
{
   if (!A || hypre_ParCSRMatrixOwnsRowStarts(A) ||
       (hypre_ParCSRMatrixRowStarts(A) == hypre_ParCSRMatrixColStarts(A) &&
        hypre_ParCSRMatrixOwnsColStarts(A)))
   {
      return;
   }

   int row_starts_size;
   if (HYPRE_AssumedPartitionCheck())
   {
      row_starts_size = 2;
   }
   else
   {
      MPI_Comm_size(hypre_ParCSRMatrixComm(A), &row_starts_size);
      row_starts_size++; // num_proc + 1
   }

   HYPRE_Int *old_row_starts = hypre_ParCSRMatrixRowStarts(A);
   HYPRE_Int *new_row_starts = hypre_CTAlloc(HYPRE_Int, row_starts_size);
   for (int i = 0; i < row_starts_size; i++)
   {
      new_row_starts[i] = old_row_starts[i];
   }

   hypre_ParCSRMatrixRowStarts(A) = new_row_starts;
   hypre_ParCSRMatrixOwnsRowStarts(A) = 1;

   if (hypre_ParCSRMatrixColStarts(A) == old_row_starts)
   {
      hypre_ParCSRMatrixColStarts(A) = new_row_starts;
      hypre_ParCSRMatrixOwnsColStarts(A) = 0;
   }
}

void HypreParMatrix::CopyColStarts()
{
   if (!A || hypre_ParCSRMatrixOwnsColStarts(A) ||
       (hypre_ParCSRMatrixRowStarts(A) == hypre_ParCSRMatrixColStarts(A) &&
        hypre_ParCSRMatrixOwnsRowStarts(A)))
   {
      return;
   }

   int col_starts_size;
   if (HYPRE_AssumedPartitionCheck())
   {
      col_starts_size = 2;
   }
   else
   {
      MPI_Comm_size(hypre_ParCSRMatrixComm(A), &col_starts_size);
      col_starts_size++; // num_proc + 1
   }

   HYPRE_Int *old_col_starts = hypre_ParCSRMatrixColStarts(A);
   HYPRE_Int *new_col_starts = hypre_CTAlloc(HYPRE_Int, col_starts_size);
   for (int i = 0; i < col_starts_size; i++)
   {
      new_col_starts[i] = old_col_starts[i];
   }

   hypre_ParCSRMatrixColStarts(A) = new_col_starts;

   if (hypre_ParCSRMatrixRowStarts(A) == old_col_starts)
   {
      hypre_ParCSRMatrixRowStarts(A) = new_col_starts;
      hypre_ParCSRMatrixOwnsRowStarts(A) = 1;
      hypre_ParCSRMatrixOwnsColStarts(A) = 0;
   }
   else
   {
      hypre_ParCSRMatrixOwnsColStarts(A) = 1;
   }
}

void HypreParMatrix::GetDiag(Vector &diag)
{
   int size = Height();
   diag.SetSize(size);
   for (int j = 0; j < size; j++)
   {
      diag(j) = A->diag->data[A->diag->i[j]];
#ifdef MFEM_DEBUG
      if (A->diag->j[A->diag->i[j]] != j)
      {
         MFEM_ABORT("HypreParMatrix::GetDiag");
      }
#endif
   }
}

void HypreParMatrix::GetDiag(SparseMatrix &diag)
{
#ifdef HYPRE_COMPLEX
   MFEM_ABORT("HypreParMatrix::GetDiag can't retrieve complex matrix.");
#endif
   // create a wrapper SparseMatrix around A->diag
   SparseMatrix tmp(hypre_CSRMatrixI(A->diag),
                    hypre_CSRMatrixJ(A->diag),
                    hypre_CSRMatrixData(A->diag),
                    hypre_CSRMatrixNumRows(A->diag),
                    hypre_CSRMatrixNumCols(A->diag),
                    false, false, false);
   diag.Swap(tmp);
}

HypreParMatrix * HypreParMatrix::Transpose()
{
   hypre_ParCSRMatrix * At;
   hypre_ParCSRMatrixTranspose(A, &At, 1);
   hypre_ParCSRMatrixSetNumNonzeros(At);

   hypre_MatvecCommPkgCreate(At);

   return new HypreParMatrix(At);
}

HYPRE_Int HypreParMatrix::Mult(HypreParVector &x, HypreParVector &y,
                               double a, double b)
{
   return hypre_ParCSRMatrixMatvec(a, A, x, b, y);
}

void HypreParMatrix::Mult(double a, const Vector &x, double b, Vector &y) const
{
   if (X == NULL)
   {
      X = new HypreParVector(A->comm,
                             GetGlobalNumCols(),
                             x.GetData(),
                             GetColStarts());
      Y = new HypreParVector(A->comm,
                             GetGlobalNumRows(),
                             y.GetData(),
                             GetRowStarts());
   }
   else
   {
      X->SetData(x.GetData());
      Y->SetData(y.GetData());
   }

   hypre_ParCSRMatrixMatvec(a, A, *X, b, *Y);
}

void HypreParMatrix::MultTranspose(double a, const Vector &x,
                                   double b, Vector &y) const
{
   // Note: x has the dimensions of Y (height), and
   //       y has the dimensions of X (width)
   if (X == NULL)
   {
      X = new HypreParVector(A->comm,
                             GetGlobalNumCols(),
                             y.GetData(),
                             GetColStarts());
      Y = new HypreParVector(A->comm,
                             GetGlobalNumRows(),
                             x.GetData(),
                             GetRowStarts());
   }
   else
   {
      X->SetData(y.GetData());
      Y->SetData(x.GetData());
   }

   hypre_ParCSRMatrixMatvecT(a, A, *Y, b, *X);
}

HYPRE_Int HypreParMatrix::Mult(HYPRE_ParVector x, HYPRE_ParVector y,
                               double a, double b)
{
   return hypre_ParCSRMatrixMatvec(a,A,(hypre_ParVector *)x,b,
                                   (hypre_ParVector *)y);
}

HYPRE_Int HypreParMatrix::MultTranspose(HypreParVector & x, HypreParVector & y,
                                        double a, double b)
{
   return hypre_ParCSRMatrixMatvecT(a,A,x,b,y);
}

void HypreParMatrix::ScaleRows(const Vector &diag)
{

   if (hypre_CSRMatrixNumRows(A->diag) != hypre_CSRMatrixNumRows(A->offd))
   {
      mfem_error("Row does not match");
   }

   if (hypre_CSRMatrixNumRows(A->diag) != diag.Size())
   {
      mfem_error("Note the Vector diag is not of compatible dimensions with A\n");
   }

   int size = Height();
   double     *Adiag_data   = hypre_CSRMatrixData(A->diag);
   HYPRE_Int  *Adiag_i      = hypre_CSRMatrixI(A->diag);


   double     *Aoffd_data   = hypre_CSRMatrixData(A->offd);
   HYPRE_Int  *Aoffd_i      = hypre_CSRMatrixI(A->offd);
   double val;
   HYPRE_Int jj;
   for (int i(0); i < size; ++i)
   {
      val = diag[i];
      for (jj = Adiag_i[i]; jj < Adiag_i[i+1]; ++jj)
      {
         Adiag_data[jj] *= val;
      }
      for (jj = Aoffd_i[i]; jj < Aoffd_i[i+1]; ++jj)
      {
         Aoffd_data[jj] *= val;
      }
   }
}

void HypreParMatrix::InvScaleRows(const Vector &diag)
{

   if (hypre_CSRMatrixNumRows(A->diag) != hypre_CSRMatrixNumRows(A->offd))
   {
      mfem_error("Row does not match");
   }

   if (hypre_CSRMatrixNumRows(A->diag) != diag.Size())
   {
      mfem_error("Note the Vector diag is not of compatible dimensions with A\n");
   }

   int size = Height();
   double     *Adiag_data   = hypre_CSRMatrixData(A->diag);
   HYPRE_Int  *Adiag_i      = hypre_CSRMatrixI(A->diag);


   double     *Aoffd_data   = hypre_CSRMatrixData(A->offd);
   HYPRE_Int  *Aoffd_i      = hypre_CSRMatrixI(A->offd);
   double val;
   HYPRE_Int jj;
   for (int i(0); i < size; ++i)
   {
#ifdef MFEM_DEBUG
      if (0.0 == diag(i))
      {
         mfem_error("HypreParMatrix::InvDiagScale : Division by 0");
      }
#endif
      val = 1./diag(i);
      for (jj = Adiag_i[i]; jj < Adiag_i[i+1]; ++jj)
      {
         Adiag_data[jj] *= val;
      }
      for (jj = Aoffd_i[i]; jj < Aoffd_i[i+1]; ++jj)
      {
         Aoffd_data[jj] *= val;
      }
   }
}

void HypreParMatrix::operator*=(double s)
{
   if (hypre_CSRMatrixNumRows(A->diag) != hypre_CSRMatrixNumRows(A->offd))
   {
      mfem_error("Row does not match");
   }

   HYPRE_Int size=hypre_CSRMatrixNumRows(A->diag);
   HYPRE_Int jj;

   double     *Adiag_data   = hypre_CSRMatrixData(A->diag);
   HYPRE_Int  *Adiag_i      = hypre_CSRMatrixI(A->diag);
   for (jj = 0; jj < Adiag_i[size]; ++jj)
   {
      Adiag_data[jj] *= s;
   }

   double     *Aoffd_data   = hypre_CSRMatrixData(A->offd);
   HYPRE_Int  *Aoffd_i      = hypre_CSRMatrixI(A->offd);
   for (jj = 0; jj < Aoffd_i[size]; ++jj)
   {
      Aoffd_data[jj] *= s;
   }
}

<<<<<<< HEAD
static void get_sorted_rows_cols(const Array<int> &rows_cols,
                                 Array<HYPRE_Int> &hypre_sorted)
{
   hypre_sorted.SetSize(rows_cols.Size());
   bool sorted = true;
   for (int i = 0; i < rows_cols.Size(); i++)
   {
      hypre_sorted[i] = rows_cols[i];
      if (i && rows_cols[i-1] > rows_cols[i]) { sorted = false; }
   }
   if (!sorted) { hypre_sorted.Sort(); }
}

void HypreParMatrix::EliminateRowsCols(const Array<int> &rows_cols,
                                       const HypreParVector &X,
                                       HypreParVector &B)
{
   Array<HYPRE_Int> rc_sorted;
   get_sorted_rows_cols(rows_cols, rc_sorted);

   internal::hypre_ParCSRMatrixEliminateAXB(
      A, rc_sorted.Size(), rc_sorted.GetData(), X, B);
}

HypreParMatrix* HypreParMatrix::EliminateRowsCols(const Array<int> &rows_cols)
{
   Array<HYPRE_Int> rc_sorted;
   get_sorted_rows_cols(rows_cols, rc_sorted);

   hypre_ParCSRMatrix* Ae;
   internal::hypre_ParCSRMatrixEliminateAAe(
      A, &Ae, rc_sorted.Size(), rc_sorted.GetData());

   return new HypreParMatrix(Ae);
}

void HypreParMatrix::Print(const char *fname, int offi, int offj)
=======
void HypreParMatrix::Print(const char *fname, HYPRE_Int offi, HYPRE_Int offj)
>>>>>>> 5e2796ac
{
   hypre_ParCSRMatrixPrintIJ(A,offi,offj,fname);
}

void HypreParMatrix::Read(MPI_Comm comm, const char *fname)
{
   Destroy();
   Init();

   HYPRE_Int base_i, base_j;
   hypre_ParCSRMatrixReadIJ(comm, fname, &base_i, &base_j, &A);
   hypre_ParCSRMatrixSetNumNonzeros(A);

   hypre_MatvecCommPkgCreate(A);

   height = GetNumRows();
   width = GetNumCols();
}

void HypreParMatrix::Destroy()
{
   if ( X != NULL ) { delete X; }
   if ( Y != NULL ) { delete Y; }

   if (A == NULL) { return; }

   if (diagOwner >= 0)
   {
      if (diagOwner & 1)
      {
         delete [] hypre_CSRMatrixI(A->diag);
         delete [] hypre_CSRMatrixJ(A->diag);
      }
      hypre_CSRMatrixI(A->diag) = NULL;
      hypre_CSRMatrixJ(A->diag) = NULL;
      if (diagOwner & 2)
      {
         delete [] hypre_CSRMatrixData(A->diag);
      }
      hypre_CSRMatrixData(A->diag) = NULL;
   }
   if (offdOwner >= 0)
   {
      if (offdOwner & 1)
      {
         delete [] hypre_CSRMatrixI(A->offd);
         delete [] hypre_CSRMatrixJ(A->offd);
      }
      hypre_CSRMatrixI(A->offd) = NULL;
      hypre_CSRMatrixJ(A->offd) = NULL;
      if (offdOwner & 2)
      {
         delete [] hypre_CSRMatrixData(A->offd);
      }
      hypre_CSRMatrixData(A->offd) = NULL;
   }
   if (colMapOwner >= 0)
   {
      if (colMapOwner & 1)
      {
         delete [] hypre_ParCSRMatrixColMapOffd(A);
      }
      hypre_ParCSRMatrixColMapOffd(A) = NULL;
   }

   hypre_ParCSRMatrixDestroy(A);
}

HypreParMatrix * ParMult(HypreParMatrix *A, HypreParMatrix *B)
{
   hypre_ParCSRMatrix * ab;
   ab = hypre_ParMatmul(*A,*B);

   hypre_MatvecCommPkgCreate(ab);

   return new HypreParMatrix(ab);
}

HypreParMatrix * RAP(HypreParMatrix *A, HypreParMatrix *P)
{
   HYPRE_Int P_owns_its_col_starts =
      hypre_ParCSRMatrixOwnsColStarts((hypre_ParCSRMatrix*)(*P));
   hypre_ParCSRMatrix * rap;
   hypre_BoomerAMGBuildCoarseOperator(*P,*A,*P,&rap);

   hypre_ParCSRMatrixSetNumNonzeros(rap);
   // hypre_MatvecCommPkgCreate(rap);
   if (!P_owns_its_col_starts)
   {
      /* Warning: hypre_BoomerAMGBuildCoarseOperator steals the col_starts
         from P (even if it does not own them)! */
      hypre_ParCSRMatrixSetRowStartsOwner(rap,0);
      hypre_ParCSRMatrixSetColStartsOwner(rap,0);
   }
   return new HypreParMatrix(rap);
}

HypreParMatrix * RAP(HypreParMatrix * Rt, HypreParMatrix *A, HypreParMatrix *P)
{
   HYPRE_Int P_owns_its_col_starts =
      hypre_ParCSRMatrixOwnsColStarts((hypre_ParCSRMatrix*)(*P));
   HYPRE_Int Rt_owns_its_col_starts =
      hypre_ParCSRMatrixOwnsColStarts((hypre_ParCSRMatrix*)(*Rt));

   hypre_ParCSRMatrix * rap;
   hypre_BoomerAMGBuildCoarseOperator(*Rt,*A,*P,&rap);

   hypre_ParCSRMatrixSetNumNonzeros(rap);
   // hypre_MatvecCommPkgCreate(rap);
   if (!P_owns_its_col_starts)
   {
      /* Warning: hypre_BoomerAMGBuildCoarseOperator steals the col_starts
         from P (even if it does not own them)! */
      hypre_ParCSRMatrixSetColStartsOwner(rap,0);
   }
   if (!Rt_owns_its_col_starts)
   {
      /* Warning: hypre_BoomerAMGBuildCoarseOperator steals the col_starts
         from P (even if it does not own them)! */
      hypre_ParCSRMatrixSetRowStartsOwner(rap,0);
   }
   return new HypreParMatrix(rap);
}

void EliminateBC(HypreParMatrix &A, HypreParMatrix &Ae,
                 const Array<int> &ess_dof_list,
                 const HypreParVector &X, HypreParVector &B)
{
   // B -= Ae*X
   Ae.Mult(X, B, -1.0, 1.0);

   hypre_CSRMatrix *A_diag = hypre_ParCSRMatrixDiag((hypre_ParCSRMatrix *)A);
   double *data = hypre_CSRMatrixData(A_diag);
   HYPRE_Int *I = hypre_CSRMatrixI(A_diag);
#ifdef MFEM_DEBUG
   HYPRE_Int    *J   = hypre_CSRMatrixJ(A_diag);
   HYPRE_Int *I_offd =
      hypre_CSRMatrixI(hypre_ParCSRMatrixOffd((hypre_ParCSRMatrix *)A));
#endif

   for (int i = 0; i < ess_dof_list.Size(); i++)
   {
      int r = ess_dof_list[i];
      B(r) = data[I[r]] * X(r);
/*#ifdef MFEM_DEBUG
      // Check that in the rows specified by the ess_dof_list, the matrix A has
      // only one entry -- the diagonal.
      if (I[r+1] != I[r]+1 || J[I[r]] != r || I_offd[r] != I_offd[r+1])
      {
         MFEM_ABORT("'A' needs to have diagonal entries only in rows specified "
                    "by 'ess_dof_list'.");
      }
#endif*/
      // NOTE: if A was eliminated in parallel the above check no longer works
      // as there are stored zeros in the eliminated rows/columns in A.
   }
}

// Taubin or "lambda-mu" scheme, which alternates between positive and
// negative step sizes to approximate low-pass filter effect.

int ParCSRRelax_Taubin(hypre_ParCSRMatrix *A, // matrix to relax with
                       hypre_ParVector *f,    // right-hand side
                       double lambda,
                       double mu,
                       int N,
                       double max_eig,
                       hypre_ParVector *u,    // initial/updated approximation
                       hypre_ParVector *r     // another temp vector
                      )
{
   hypre_CSRMatrix *A_diag = hypre_ParCSRMatrixDiag(A);
   HYPRE_Int num_rows = hypre_CSRMatrixNumRows(A_diag);

   double *u_data = hypre_VectorData(hypre_ParVectorLocalVector(u));
   double *r_data = hypre_VectorData(hypre_ParVectorLocalVector(r));

   for (int i = 0; i < N; i++)
   {
      // get residual: r = f - A*u
      hypre_ParVectorCopy(f, r);
      hypre_ParCSRMatrixMatvec(-1.0, A, u, 1.0, r);

      double coef;
      (0 == (i % 2)) ? coef = lambda : coef = mu;

      for (HYPRE_Int j = 0; j < num_rows; j++)
      {
         u_data[j] += coef*r_data[j] / max_eig;
      }
   }

   return 0;
}

// FIR scheme, which uses Chebyshev polynomials and a window function
// to approximate a low-pass step filter.

int ParCSRRelax_FIR(hypre_ParCSRMatrix *A, // matrix to relax with
                    hypre_ParVector *f,    // right-hand side
                    double max_eig,
                    int poly_order,
                    double* fir_coeffs,
                    hypre_ParVector *u,    // initial/updated approximation
                    hypre_ParVector *x0,   // temporaries
                    hypre_ParVector *x1,
                    hypre_ParVector *x2,
                    hypre_ParVector *x3)

{
   hypre_CSRMatrix *A_diag = hypre_ParCSRMatrixDiag(A);
   HYPRE_Int num_rows = hypre_CSRMatrixNumRows(A_diag);

   double *u_data = hypre_VectorData(hypre_ParVectorLocalVector(u));

   double *x0_data = hypre_VectorData(hypre_ParVectorLocalVector(x0));
   double *x1_data = hypre_VectorData(hypre_ParVectorLocalVector(x1));
   double *x2_data = hypre_VectorData(hypre_ParVectorLocalVector(x2));
   double *x3_data = hypre_VectorData(hypre_ParVectorLocalVector(x3));

   hypre_ParVectorCopy(u, x0);

   // x1 = f -A*x0/max_eig
   hypre_ParVectorCopy(f, x1);
   hypre_ParCSRMatrixMatvec(-1.0, A, x0, 1.0, x1);

   for (HYPRE_Int i = 0; i < num_rows; i++)
   {
      x1_data[i] /= -max_eig;
   }

   // x1 = x0 -x1
   for (HYPRE_Int i = 0; i < num_rows; i++)
   {
      x1_data[i] = x0_data[i] -x1_data[i];
   }

   // x3 = f0*x0 +f1*x1
   for (HYPRE_Int i = 0; i < num_rows; i++)
   {
      x3_data[i] = fir_coeffs[0]*x0_data[i] +fir_coeffs[1]*x1_data[i];
   }

   for (int n = 2; n <= poly_order; n++)
   {
      // x2 = f - A*x1/max_eig
      hypre_ParVectorCopy(f, x2);
      hypre_ParCSRMatrixMatvec(-1.0, A, x1, 1.0, x2);

      for (HYPRE_Int i = 0; i < num_rows; i++)
      {
         x2_data[i] /= -max_eig;
      }

      // x2 = (x1-x0) +(x1-2*x2)
      // x3 = x3 +f[n]*x2
      // x0 = x1
      // x1 = x2

      for (HYPRE_Int i = 0; i < num_rows; i++)
      {
         x2_data[i] = (x1_data[i]-x0_data[i]) +(x1_data[i]-2*x2_data[i]);
         x3_data[i] += fir_coeffs[n]*x2_data[i];
         x0_data[i] = x1_data[i];
         x1_data[i] = x2_data[i];
      }
   }

   for (HYPRE_Int i = 0; i < num_rows; i++)
   {
      u_data[i] = x3_data[i];
   }

   return 0;
}

HypreSmoother::HypreSmoother() : Solver()
{
   type = 2;
   relax_times = 1;
   relax_weight = 1.0;
   omega = 1.0;
   poly_order = 2;
   poly_fraction = .3;
   lambda = 0.5;
   mu = -0.5;
   taubin_iter = 40;

   l1_norms = NULL;
   B = X = V = Z = NULL;
   X0 = X1 = NULL;
   fir_coeffs = NULL;
}

HypreSmoother::HypreSmoother(HypreParMatrix &_A, int _type,
                             int _relax_times, double _relax_weight, double _omega,
                             int _poly_order, double _poly_fraction)
{
   type = _type;
   relax_times = _relax_times;
   relax_weight = _relax_weight;
   omega = _omega;
   poly_order = _poly_order;
   poly_fraction = _poly_fraction;

   l1_norms = NULL;
   B = X = V = Z = NULL;
   X0 = X1 = NULL;
   fir_coeffs = NULL;

   SetOperator(_A);
}

void HypreSmoother::SetType(HypreSmoother::Type _type, int _relax_times)
{
   type = static_cast<int>(_type);
   relax_times = _relax_times;
}

void HypreSmoother::SetSOROptions(double _relax_weight, double _omega)
{
   relax_weight = _relax_weight;
   omega = _omega;
}

void HypreSmoother::SetPolyOptions(int _poly_order, double _poly_fraction)
{
   poly_order = _poly_order;
   poly_fraction = _poly_fraction;
}

void HypreSmoother::SetTaubinOptions(double _lambda, double _mu,
                                     int _taubin_iter)
{
   lambda = _lambda;
   mu = _mu;
   taubin_iter = _taubin_iter;
}

void HypreSmoother::SetWindowByName(const char* name)
{
   double a = -1, b, c;
   if (!strcmp(name,"Rectangular")) { a = 1.0,  b = 0.0,  c = 0.0; }
   if (!strcmp(name,"Hanning")) { a = 0.5,  b = 0.5,  c = 0.0; }
   if (!strcmp(name,"Hamming")) { a = 0.54, b = 0.46, c = 0.0; }
   if (!strcmp(name,"Blackman")) { a = 0.42, b = 0.50, c = 0.08; }
   if (a < 0)
   {
      mfem_error("HypreSmoother::SetWindowByName : name not recognized!");
   }

   SetWindowParameters(a, b, c);
}

void HypreSmoother::SetWindowParameters(double a, double b, double c)
{
   window_params[0] = a;
   window_params[1] = b;
   window_params[2] = c;
}

void HypreSmoother::SetOperator(const Operator &op)
{
   A = const_cast<HypreParMatrix *>(dynamic_cast<const HypreParMatrix *>(&op));
   if (A == NULL)
   {
      mfem_error("HypreSmoother::SetOperator : not HypreParMatrix!");
   }

   height = A->Height();
   width = A->Width();

   if (B) { delete B; }
   if (X) { delete X; }
   if (V) { delete V; }
   if (Z) { delete Z; }
   if (l1_norms)
   {
      hypre_TFree(l1_norms);
   }
   delete X0;
   delete X1;

   X1 = X0 = Z = V = B = X = NULL;

   if (type >= 1 && type <= 4)
   {
      hypre_ParCSRComputeL1Norms(*A, type, NULL, &l1_norms);
   }
   else if (type == 5)
   {
      l1_norms = hypre_CTAlloc(double, height);
      Vector ones(height), diag(l1_norms, height);
      ones = 1.0;
      A->Mult(ones, diag);
      type = 1;
   }
   else
   {
      l1_norms = NULL;
   }

   if (type == 16)
   {
      poly_scale = 1;
      hypre_ParCSRMaxEigEstimateCG(*A, poly_scale, 10,
                                   &max_eig_est, &min_eig_est);
      Z = new HypreParVector(*A);
   }
   else if (type == 1001 || type == 1002)
   {
      poly_scale = 0;
      hypre_ParCSRMaxEigEstimateCG(*A, poly_scale, 10,
                                   &max_eig_est, &min_eig_est);

      // The Taubin and FIR polynomials are defined on [0, 2]
      max_eig_est /= 2;

      // Compute window function, Chebyshev coefficients, and allocate temps.
      if (type == 1002)
      {
         // Temporaries for Chebyshev recursive evaluation
         Z = new HypreParVector(*A);
         X0 = new HypreParVector(*A);
         X1 = new HypreParVector(*A);

         SetFIRCoefficients(max_eig_est);
      }
   }
}

void HypreSmoother::SetFIRCoefficients(double max_eig)
{
   if (fir_coeffs)
   {
      delete [] fir_coeffs;
   }

   fir_coeffs = new double[poly_order+1];

   double* window_coeffs = new double[poly_order+1];
   double* cheby_coeffs = new double[poly_order+1];

   double a = window_params[0];
   double b = window_params[1];
   double c = window_params[2];
   for (int i = 0; i <= poly_order; i++)
   {
      double t = (i*M_PI)/(poly_order+1);
      window_coeffs[i] = a + b*cos(t) +c*cos(2*t);
   }

   double k_pb = poly_fraction*max_eig;
   double theta_pb = acos(1.0 -0.5*k_pb);
   double sigma = 0.0;
   cheby_coeffs[0] = (theta_pb +sigma)/M_PI;
   for (int i = 1; i <= poly_order; i++)
   {
      double t = i*(theta_pb+sigma);
      cheby_coeffs[i] = 2.0*sin(t)/(i*M_PI);
   }

   for (int i = 0; i <= poly_order; i++)
   {
      fir_coeffs[i] = window_coeffs[i]*cheby_coeffs[i];
   }

   delete[] window_coeffs;
   delete[] cheby_coeffs;
}

void HypreSmoother::Mult(const HypreParVector &b, HypreParVector &x) const
{
   if (A == NULL)
   {
      mfem_error("HypreSmoother::Mult (...) : HypreParMatrix A is missing");
      return;
   }

   if (!iterative_mode)
   {
      if (type == 0 && relax_times == 1)
      {
         HYPRE_ParCSRDiagScale(NULL, *A, b, x);
         if (relax_weight != 1.0)
         {
            x *= relax_weight;
         }
         return;
      }
      x = 0.0;
   }

   if (V == NULL)
   {
      V = new HypreParVector(*A);
   }

   if (type == 1001)
   {
      for (int sweep = 0; sweep < relax_times; sweep++)
      {
         ParCSRRelax_Taubin(*A, b, lambda, mu, taubin_iter,
                            max_eig_est,
                            x, *V);
      }
   }
   else if (type == 1002)
   {
      for (int sweep = 0; sweep < relax_times; sweep++)
      {
         ParCSRRelax_FIR(*A, b,
                         max_eig_est,
                         poly_order,
                         fir_coeffs,
                         x,
                         *X0, *X1, *V, *Z);
      }
   }
   else
   {
      if (Z == NULL)
         hypre_ParCSRRelax(*A, b, type,
                           relax_times, l1_norms, relax_weight, omega,
                           max_eig_est, min_eig_est, poly_order, poly_fraction,
                           x, *V, NULL);
      else
         hypre_ParCSRRelax(*A, b, type,
                           relax_times, l1_norms, relax_weight, omega,
                           max_eig_est, min_eig_est, poly_order, poly_fraction,
                           x, *V, *Z);
   }
}

void HypreSmoother::Mult(const Vector &b, Vector &x) const
{
   if (A == NULL)
   {
      mfem_error("HypreSmoother::Mult (...) : HypreParMatrix A is missing");
      return;
   }
   if (B == NULL)
   {
      B = new HypreParVector(A->GetComm(),
                             A -> GetGlobalNumRows(),
                             b.GetData(),
                             A -> GetRowStarts());
      X = new HypreParVector(A->GetComm(),
                             A -> GetGlobalNumCols(),
                             x.GetData(),
                             A -> GetColStarts());
   }
   else
   {
      B -> SetData(b.GetData());
      X -> SetData(x.GetData());
   }

   Mult(*B, *X);
}

HypreSmoother::~HypreSmoother()
{
   if (B) { delete B; }
   if (X) { delete X; }
   if (V) { delete V; }
   if (Z) { delete Z; }
   if (l1_norms)
   {
      hypre_TFree(l1_norms);
   }
   if (fir_coeffs)
   {
      delete [] fir_coeffs;
   }
   if (X0) { delete X0; }
   if (X1) { delete X1; }
}


HypreSolver::HypreSolver()
{
   A = NULL;
   setup_called = 0;
   B = X = NULL;
}

HypreSolver::HypreSolver(HypreParMatrix *_A)
   : Solver(_A->Height(), _A->Width())
{
   A = _A;
   setup_called = 0;
   B = X = NULL;
}

void HypreSolver::Mult(const HypreParVector &b, HypreParVector &x) const
{
   if (A == NULL)
   {
      mfem_error("HypreSolver::Mult (...) : HypreParMatrix A is missing");
      return;
   }
   if (!setup_called)
   {
      SetupFcn()(*this, *A, b, x);
      setup_called = 1;
   }

   if (!iterative_mode)
   {
      x = 0.0;
   }
   SolveFcn()(*this, *A, b, x);
}

void HypreSolver::Mult(const Vector &b, Vector &x) const
{
   if (A == NULL)
   {
      mfem_error("HypreSolver::Mult (...) : HypreParMatrix A is missing");
      return;
   }
   if (B == NULL)
   {
      B = new HypreParVector(A->GetComm(),
                             A -> GetGlobalNumRows(),
                             b.GetData(),
                             A -> GetRowStarts());
      X = new HypreParVector(A->GetComm(),
                             A -> GetGlobalNumCols(),
                             x.GetData(),
                             A -> GetColStarts());
   }
   else
   {
      B -> SetData(b.GetData());
      X -> SetData(x.GetData());
   }

   Mult(*B, *X);
}

HypreSolver::~HypreSolver()
{
   if (B) { delete B; }
   if (X) { delete X; }
}


HyprePCG::HyprePCG(HypreParMatrix &_A) : HypreSolver(&_A)
{
   MPI_Comm comm;

   print_level = 0;
   iterative_mode = true;

   HYPRE_ParCSRMatrixGetComm(*A, &comm);

   HYPRE_ParCSRPCGCreate(comm, &pcg_solver);
}

void HyprePCG::SetTol(double tol)
{
   HYPRE_ParCSRPCGSetTol(pcg_solver, tol);
}

void HyprePCG::SetMaxIter(int max_iter)
{
   HYPRE_ParCSRPCGSetMaxIter(pcg_solver, max_iter);
}

void HyprePCG::SetLogging(int logging)
{
   HYPRE_ParCSRPCGSetLogging(pcg_solver, logging);
}

void HyprePCG::SetPrintLevel(int print_lvl)
{
   print_level = print_lvl;
   HYPRE_ParCSRPCGSetPrintLevel(pcg_solver, print_level);
}

void HyprePCG::SetPreconditioner(HypreSolver &precond)
{
   HYPRE_ParCSRPCGSetPrecond(pcg_solver,
                             precond.SolveFcn(),
                             precond.SetupFcn(),
                             precond);
}

void HyprePCG::SetResidualConvergenceOptions(int res_frequency, double rtol)
{
   HYPRE_PCGSetTwoNorm(pcg_solver, 1);
   if (res_frequency > 0)
   {
      HYPRE_PCGSetRecomputeResidualP(pcg_solver, res_frequency);
   }
   if (rtol > 0.0)
   {
      HYPRE_PCGSetResidualTol(pcg_solver, rtol);
   }
}

void HyprePCG::Mult(const HypreParVector &b, HypreParVector &x) const
{
   int myid;
   HYPRE_Int time_index = 0;
   HYPRE_Int num_iterations;
   double final_res_norm;
   MPI_Comm comm;

   HYPRE_ParCSRMatrixGetComm(*A, &comm);

   if (!setup_called)
   {
      if (print_level > 0)
      {
         time_index = hypre_InitializeTiming("PCG Setup");
         hypre_BeginTiming(time_index);
      }

      HYPRE_ParCSRPCGSetup(pcg_solver, *A, b, x);
      setup_called = 1;

      if (print_level > 0)
      {
         hypre_EndTiming(time_index);
         hypre_PrintTiming("Setup phase times", comm);
         hypre_FinalizeTiming(time_index);
         hypre_ClearTiming();
      }
   }

   if (print_level > 0)
   {
      time_index = hypre_InitializeTiming("PCG Solve");
      hypre_BeginTiming(time_index);
   }

   if (!iterative_mode)
   {
      x = 0.0;
   }

   HYPRE_ParCSRPCGSolve(pcg_solver, *A, b, x);

   if (print_level > 0)
   {
      hypre_EndTiming(time_index);
      hypre_PrintTiming("Solve phase times", comm);
      hypre_FinalizeTiming(time_index);
      hypre_ClearTiming();

      HYPRE_ParCSRPCGGetNumIterations(pcg_solver, &num_iterations);
      HYPRE_ParCSRPCGGetFinalRelativeResidualNorm(pcg_solver,
                                                  &final_res_norm);

      MPI_Comm_rank(comm, &myid);

      if (myid == 0)
      {
         cout << "PCG Iterations = " << num_iterations << endl
              << "Final PCG Relative Residual Norm = " << final_res_norm
              << endl;
      }
   }
}

HyprePCG::~HyprePCG()
{
   HYPRE_ParCSRPCGDestroy(pcg_solver);
}


HypreGMRES::HypreGMRES(HypreParMatrix &_A) : HypreSolver(&_A)
{
   MPI_Comm comm;

   int k_dim    = 50;
   int max_iter = 100;
   double tol   = 1e-6;

   print_level = 0;
   iterative_mode = true;

   HYPRE_ParCSRMatrixGetComm(*A, &comm);

   HYPRE_ParCSRGMRESCreate(comm, &gmres_solver);
   HYPRE_ParCSRGMRESSetKDim(gmres_solver, k_dim);
   HYPRE_ParCSRGMRESSetMaxIter(gmres_solver, max_iter);
   HYPRE_ParCSRGMRESSetTol(gmres_solver, tol);
}

void HypreGMRES::SetTol(double tol)
{
   HYPRE_ParCSRGMRESSetTol(gmres_solver, tol);
}

void HypreGMRES::SetMaxIter(int max_iter)
{
   HYPRE_ParCSRGMRESSetMaxIter(gmres_solver, max_iter);
}

void HypreGMRES::SetKDim(int k_dim)
{
   HYPRE_ParCSRGMRESSetKDim(gmres_solver, k_dim);
}

void HypreGMRES::SetLogging(int logging)
{
   HYPRE_ParCSRGMRESSetLogging(gmres_solver, logging);
}

void HypreGMRES::SetPrintLevel(int print_lvl)
{
   print_level = print_lvl;
   HYPRE_ParCSRGMRESSetPrintLevel(gmres_solver, print_level);
}

void HypreGMRES::SetPreconditioner(HypreSolver &precond)
{
   HYPRE_ParCSRGMRESSetPrecond(gmres_solver,
                               precond.SolveFcn(),
                               precond.SetupFcn(),
                               precond);
}

void HypreGMRES::Mult(const HypreParVector &b, HypreParVector &x) const
{
   int myid;
   HYPRE_Int time_index = 0;
   HYPRE_Int num_iterations;
   double final_res_norm;
   MPI_Comm comm;

   HYPRE_ParCSRMatrixGetComm(*A, &comm);

   if (!setup_called)
   {
      if (print_level > 0)
      {
         time_index = hypre_InitializeTiming("GMRES Setup");
         hypre_BeginTiming(time_index);
      }

      HYPRE_ParCSRGMRESSetup(gmres_solver, *A, b, x);
      setup_called = 1;

      if (print_level > 0)
      {
         hypre_EndTiming(time_index);
         hypre_PrintTiming("Setup phase times", comm);
         hypre_FinalizeTiming(time_index);
         hypre_ClearTiming();
      }
   }

   if (print_level > 0)
   {
      time_index = hypre_InitializeTiming("GMRES Solve");
      hypre_BeginTiming(time_index);
   }

   if (!iterative_mode)
   {
      x = 0.0;
   }

   HYPRE_ParCSRGMRESSolve(gmres_solver, *A, b, x);

   if (print_level > 0)
   {
      hypre_EndTiming(time_index);
      hypre_PrintTiming("Solve phase times", comm);
      hypre_FinalizeTiming(time_index);
      hypre_ClearTiming();

      HYPRE_ParCSRGMRESGetNumIterations(gmres_solver, &num_iterations);
      HYPRE_ParCSRGMRESGetFinalRelativeResidualNorm(gmres_solver,
                                                    &final_res_norm);

      MPI_Comm_rank(comm, &myid);

      if (myid == 0)
      {
         cout << "GMRES Iterations = " << num_iterations << endl
              << "Final GMRES Relative Residual Norm = " << final_res_norm
              << endl;
      }
   }
}

HypreGMRES::~HypreGMRES()
{
   HYPRE_ParCSRGMRESDestroy(gmres_solver);
}


HypreParaSails::HypreParaSails(HypreParMatrix &A) : HypreSolver(&A)
{
   MPI_Comm comm;

   int    sai_max_levels = 1;
   double sai_threshold  = 0.1;
   double sai_filter     = 0.1;
   int    sai_sym        = 0;
   double sai_loadbal    = 0.0;
   int    sai_reuse      = 0;
   int    sai_logging    = 1;

   HYPRE_ParCSRMatrixGetComm(A, &comm);

   HYPRE_ParaSailsCreate(comm, &sai_precond);
   HYPRE_ParaSailsSetParams(sai_precond, sai_threshold, sai_max_levels);
   HYPRE_ParaSailsSetFilter(sai_precond, sai_filter);
   HYPRE_ParaSailsSetSym(sai_precond, sai_sym);
   HYPRE_ParaSailsSetLoadbal(sai_precond, sai_loadbal);
   HYPRE_ParaSailsSetReuse(sai_precond, sai_reuse);
   HYPRE_ParaSailsSetLogging(sai_precond, sai_logging);
}

void HypreParaSails::SetSymmetry(int sym)
{
   HYPRE_ParaSailsSetSym(sai_precond, sym);
}

HypreParaSails::~HypreParaSails()
{
   HYPRE_ParaSailsDestroy(sai_precond);
}


HypreBoomerAMG::HypreBoomerAMG(HypreParMatrix &A) : HypreSolver(&A)
{
   int coarsen_type = 10;
   int agg_levels   = 1;
   int relax_type   = 8;
   int relax_sweeps = 1;
   double theta     = 0.25;
   int interp_type  = 6;
   int Pmax         = 4;
   int print_level  = 1;

   HYPRE_BoomerAMGCreate(&amg_precond);

   HYPRE_BoomerAMGSetCoarsenType(amg_precond, coarsen_type);
   HYPRE_BoomerAMGSetAggNumLevels(amg_precond, agg_levels);
   HYPRE_BoomerAMGSetRelaxType(amg_precond, relax_type);
   HYPRE_BoomerAMGSetNumSweeps(amg_precond, relax_sweeps);
   HYPRE_BoomerAMGSetMaxLevels(amg_precond, 25);
   HYPRE_BoomerAMGSetTol(amg_precond, 0.0);
   HYPRE_BoomerAMGSetMaxIter(amg_precond, 1); // one V-cycle
   HYPRE_BoomerAMGSetStrongThreshold(amg_precond, theta);
   HYPRE_BoomerAMGSetInterpType(amg_precond, interp_type);
   HYPRE_BoomerAMGSetPMaxElmts(amg_precond, Pmax);
   HYPRE_BoomerAMGSetPrintLevel(amg_precond, print_level);
}

void HypreBoomerAMG::SetSystemsOptions(int dim)
{
   HYPRE_BoomerAMGSetNumFunctions(amg_precond, dim);

   // More robust options with respect to convergence
   HYPRE_BoomerAMGSetAggNumLevels(amg_precond, 0);
   HYPRE_BoomerAMGSetStrongThreshold(amg_precond, 0.5);
}

HypreBoomerAMG::~HypreBoomerAMG()
{
   HYPRE_BoomerAMGDestroy(amg_precond);
}


HypreAMS::HypreAMS(HypreParMatrix &A, ParFiniteElementSpace *edge_fespace)
   : HypreSolver(&A)
{
   int cycle_type       = 13;
   int rlx_type         = 2;
   int rlx_sweeps       = 1;
   double rlx_weight    = 1.0;
   double rlx_omega     = 1.0;
   int amg_coarsen_type = 10;
   int amg_agg_levels   = 1;
   int amg_rlx_type     = 8;
   double theta         = 0.25;
   int amg_interp_type  = 6;
   int amg_Pmax         = 4;

   int p = 1;
   if (edge_fespace->GetNE() > 0)
   {
      p = edge_fespace->GetOrder(0);
   }
   int dim = edge_fespace->GetMesh()->Dimension();

   HYPRE_AMSCreate(&ams);

   HYPRE_AMSSetDimension(ams, dim); // 2D H(div) and 3D H(curl) problems
   HYPRE_AMSSetTol(ams, 0.0);
   HYPRE_AMSSetMaxIter(ams, 1); // use as a preconditioner
   HYPRE_AMSSetCycleType(ams, cycle_type);
   HYPRE_AMSSetPrintLevel(ams, 1);

   // define the nodal linear finite element space associated with edge_fespace
   ParMesh *pmesh = edge_fespace->GetParMesh();
   FiniteElementCollection *vert_fec = new H1_FECollection(p, dim);
   ParFiniteElementSpace *vert_fespace = new ParFiniteElementSpace(pmesh,
                                                                   vert_fec);

   // generate and set the vertex coordinates
   if (p == 1)
   {
      ParGridFunction x_coord(vert_fespace);
      ParGridFunction y_coord(vert_fespace);
      ParGridFunction z_coord(vert_fespace);
      double *coord;
      for (int i = 0; i < pmesh->GetNV(); i++)
      {
         coord = pmesh -> GetVertex(i);
         x_coord(i) = coord[0];
         y_coord(i) = coord[1];
         if (dim == 3)
         {
            z_coord(i) = coord[2];
         }
      }
      x = x_coord.ParallelAverage();
      y = y_coord.ParallelAverage();
      if (dim == 2)
      {
         z = NULL;
         HYPRE_AMSSetCoordinateVectors(ams, *x, *y, NULL);
      }
      else
      {
         z = z_coord.ParallelAverage();
         HYPRE_AMSSetCoordinateVectors(ams, *x, *y, *z);
      }
   }
   else
   {
      x = NULL;
      y = NULL;
      z = NULL;
   }

   // generate and set the discrete gradient
   ParDiscreteLinearOperator *grad;
   grad = new ParDiscreteLinearOperator(vert_fespace, edge_fespace);
   grad->AddDomainInterpolator(new GradientInterpolator);
   grad->Assemble();
   grad->Finalize();
   G = grad->ParallelAssemble();
   G->CopyColStarts(); // copy col-starts in G, since we'll delete vert_fespace
   HYPRE_AMSSetDiscreteGradient(ams, *G);
   delete grad;

   // generate and set the Nedelec interpolation matrices
   Pi = Pix = Piy = Piz = NULL;
   if (p > 1)
   {
      ParFiniteElementSpace *vert_fespace_d;
      if (cycle_type < 10)
         vert_fespace_d = new ParFiniteElementSpace(pmesh, vert_fec, dim,
                                                    Ordering::byVDIM);
      else
         vert_fespace_d = new ParFiniteElementSpace(pmesh, vert_fec, dim,
                                                    Ordering::byNODES);

      ParDiscreteLinearOperator *id_ND;
      id_ND = new ParDiscreteLinearOperator(vert_fespace_d, edge_fespace);
      id_ND->AddDomainInterpolator(new IdentityInterpolator);
      id_ND->Assemble();

      if (cycle_type < 10)
      {
         id_ND->Finalize();
         Pi = id_ND->ParallelAssemble();
         // copy the col-starts in Pi, since we'll delete vert_fespace_d
         Pi->CopyColStarts();
      }
      else
      {
         Array2D<HypreParMatrix *> Pi_blocks;
         id_ND->GetParBlocks(Pi_blocks);
         Pix = Pi_blocks(0,0);
         Piy = Pi_blocks(0,1);
         if (dim == 3)
         {
            Piz = Pi_blocks(0,2);
         }
      }

      delete id_ND;

      HYPRE_AMSSetInterpolations(ams, *Pi, *Pix, *Piy, *Piz);

      delete vert_fespace_d;
   }

   delete vert_fespace;
   delete vert_fec;

   // set additional AMS options
   HYPRE_AMSSetSmoothingOptions(ams, rlx_type, rlx_sweeps, rlx_weight, rlx_omega);
   HYPRE_AMSSetAlphaAMGOptions(ams, amg_coarsen_type, amg_agg_levels, amg_rlx_type,
                               theta, amg_interp_type, amg_Pmax);
   HYPRE_AMSSetBetaAMGOptions(ams, amg_coarsen_type, amg_agg_levels, amg_rlx_type,
                              theta, amg_interp_type, amg_Pmax);
}

HypreAMS::~HypreAMS()
{
   HYPRE_AMSDestroy(ams);

   delete x;
   delete y;
   delete z;

   delete G;
   delete Pi;
   delete Pix;
   delete Piy;
   delete Piz;
}

HypreADS::HypreADS(HypreParMatrix &A, ParFiniteElementSpace *face_fespace)
   : HypreSolver(&A)
{
   int cycle_type       = 11;
   int rlx_type         = 2;
   int rlx_sweeps       = 1;
   double rlx_weight    = 1.0;
   double rlx_omega     = 1.0;
   int amg_coarsen_type = 10;
   int amg_agg_levels   = 1;
   int amg_rlx_type     = 6;
   double theta         = 0.25;
   int amg_interp_type  = 6;
   int amg_Pmax         = 4;
   int ams_cycle_type   = 14;

   int p = 1;
   if (face_fespace->GetNE() > 0)
   {
      p = face_fespace->GetOrder(0);
   }

   HYPRE_ADSCreate(&ads);

   HYPRE_ADSSetTol(ads, 0.0);
   HYPRE_ADSSetMaxIter(ads, 1); // use as a preconditioner
   HYPRE_ADSSetCycleType(ads, cycle_type);
   HYPRE_ADSSetPrintLevel(ads, 1);

   // define the nodal and edge finite element spaces associated with face_fespace
   ParMesh *pmesh = (ParMesh *) face_fespace->GetMesh();
   FiniteElementCollection *vert_fec   = new H1_FECollection(p, 3);
   ParFiniteElementSpace *vert_fespace = new ParFiniteElementSpace(pmesh,
                                                                   vert_fec);
   FiniteElementCollection *edge_fec   = new ND_FECollection(p, 3);
   ParFiniteElementSpace *edge_fespace = new ParFiniteElementSpace(pmesh,
                                                                   edge_fec);

   // generate and set the vertex coordinates
   if (p == 1)
   {
      ParGridFunction x_coord(vert_fespace);
      ParGridFunction y_coord(vert_fespace);
      ParGridFunction z_coord(vert_fespace);
      double *coord;
      for (int i = 0; i < pmesh->GetNV(); i++)
      {
         coord = pmesh -> GetVertex(i);
         x_coord(i) = coord[0];
         y_coord(i) = coord[1];
         z_coord(i) = coord[2];
      }
      x = x_coord.ParallelAverage();
      y = y_coord.ParallelAverage();
      z = z_coord.ParallelAverage();
      HYPRE_ADSSetCoordinateVectors(ads, *x, *y, *z);
   }
   else
   {
      x = NULL;
      y = NULL;
      z = NULL;
   }

   // generate and set the discrete curl
   ParDiscreteLinearOperator *curl;
   curl = new ParDiscreteLinearOperator(edge_fespace, face_fespace);
   curl->AddDomainInterpolator(new CurlInterpolator);
   curl->Assemble();
   curl->Finalize();
   C = curl->ParallelAssemble();
   C->CopyColStarts(); // since we'll delete edge_fespace
   HYPRE_ADSSetDiscreteCurl(ads, *C);
   delete curl;

   // generate and set the discrete gradient
   ParDiscreteLinearOperator *grad;
   grad = new ParDiscreteLinearOperator(vert_fespace, edge_fespace);
   grad->AddDomainInterpolator(new GradientInterpolator);
   grad->Assemble();
   grad->Finalize();
   G = grad->ParallelAssemble();
   G->CopyColStarts(); // since we'll delete vert_fespace
   G->CopyRowStarts(); // since we'll delete edge_fespace
   HYPRE_ADSSetDiscreteGradient(ads, *G);
   delete grad;

   // generate and set the Nedelec and Raviart-Thomas interpolation matrices
   RT_Pi = RT_Pix = RT_Piy = RT_Piz = NULL;
   ND_Pi = ND_Pix = ND_Piy = ND_Piz = NULL;
   if (p > 1)
   {
      ParFiniteElementSpace *vert_fespace_d;

      if (ams_cycle_type < 10)
         vert_fespace_d = new ParFiniteElementSpace(pmesh, vert_fec, 3,
                                                    Ordering::byVDIM);
      else
         vert_fespace_d = new ParFiniteElementSpace(pmesh, vert_fec, 3,
                                                    Ordering::byNODES);

      ParDiscreteLinearOperator *id_ND;
      id_ND = new ParDiscreteLinearOperator(vert_fespace_d, edge_fespace);
      id_ND->AddDomainInterpolator(new IdentityInterpolator);
      id_ND->Assemble();

      if (ams_cycle_type < 10)
      {
         id_ND->Finalize();
         ND_Pi = id_ND->ParallelAssemble();
         ND_Pi->CopyColStarts(); // since we'll delete vert_fespace_d
         ND_Pi->CopyRowStarts(); // since we'll delete edge_fespace
      }
      else
      {
         Array2D<HypreParMatrix *> ND_Pi_blocks;
         id_ND->GetParBlocks(ND_Pi_blocks);
         ND_Pix = ND_Pi_blocks(0,0);
         ND_Piy = ND_Pi_blocks(0,1);
         ND_Piz = ND_Pi_blocks(0,2);
      }

      delete id_ND;

      if (cycle_type < 10 && ams_cycle_type > 10)
      {
         delete vert_fespace_d;
         vert_fespace_d = new ParFiniteElementSpace(pmesh, vert_fec, 3,
                                                    Ordering::byVDIM);
      }
      else if (cycle_type > 10 && ams_cycle_type < 10)
      {
         delete vert_fespace_d;
         vert_fespace_d = new ParFiniteElementSpace(pmesh, vert_fec, 3,
                                                    Ordering::byNODES);
      }

      ParDiscreteLinearOperator *id_RT;
      id_RT = new ParDiscreteLinearOperator(vert_fespace_d, face_fespace);
      id_RT->AddDomainInterpolator(new IdentityInterpolator);
      id_RT->Assemble();

      if (cycle_type < 10)
      {
         id_RT->Finalize();
         RT_Pi = id_RT->ParallelAssemble();
         RT_Pi->CopyColStarts(); // since we'll delete vert_fespace_d
      }
      else
      {
         Array2D<HypreParMatrix *> RT_Pi_blocks;
         id_RT->GetParBlocks(RT_Pi_blocks);
         RT_Pix = RT_Pi_blocks(0,0);
         RT_Piy = RT_Pi_blocks(0,1);
         RT_Piz = RT_Pi_blocks(0,2);
      }

      delete id_RT;

      HYPRE_ADSSetInterpolations(ads,
                                 *RT_Pi, *RT_Pix, *RT_Piy, *RT_Piz,
                                 *ND_Pi, *ND_Pix, *ND_Piy, *ND_Piz);

      delete vert_fespace_d;
   }

   delete vert_fec;
   delete vert_fespace;
   delete edge_fec;
   delete edge_fespace;

   // set additional ADS options
   HYPRE_ADSSetSmoothingOptions(ads, rlx_type, rlx_sweeps, rlx_weight, rlx_omega);
   HYPRE_ADSSetAMGOptions(ads, amg_coarsen_type, amg_agg_levels, amg_rlx_type,
                          theta, amg_interp_type, amg_Pmax);
   HYPRE_ADSSetAMSOptions(ads, ams_cycle_type, amg_coarsen_type, amg_agg_levels,
                          amg_rlx_type, theta, amg_interp_type, amg_Pmax);
}

HypreADS::~HypreADS()
{
   HYPRE_ADSDestroy(ads);

   delete x;
   delete y;
   delete z;

   delete G;
   delete C;

   delete RT_Pi;
   delete RT_Pix;
   delete RT_Piy;
   delete RT_Piz;

   delete ND_Pi;
   delete ND_Pix;
   delete ND_Piy;
   delete ND_Piz;
}

}

#endif<|MERGE_RESOLUTION|>--- conflicted
+++ resolved
@@ -1031,7 +1031,6 @@
    }
 }
 
-<<<<<<< HEAD
 static void get_sorted_rows_cols(const Array<int> &rows_cols,
                                  Array<HYPRE_Int> &hypre_sorted)
 {
@@ -1068,10 +1067,7 @@
    return new HypreParMatrix(Ae);
 }
 
-void HypreParMatrix::Print(const char *fname, int offi, int offj)
-=======
 void HypreParMatrix::Print(const char *fname, HYPRE_Int offi, HYPRE_Int offj)
->>>>>>> 5e2796ac
 {
    hypre_ParCSRMatrixPrintIJ(A,offi,offj,fname);
 }
@@ -1206,11 +1202,11 @@
    hypre_CSRMatrix *A_diag = hypre_ParCSRMatrixDiag((hypre_ParCSRMatrix *)A);
    double *data = hypre_CSRMatrixData(A_diag);
    HYPRE_Int *I = hypre_CSRMatrixI(A_diag);
-#ifdef MFEM_DEBUG
-   HYPRE_Int    *J   = hypre_CSRMatrixJ(A_diag);
+/*#ifdef MFEM_DEBUG
+   HYPRE_Int *J   = hypre_CSRMatrixJ(A_diag);
    HYPRE_Int *I_offd =
       hypre_CSRMatrixI(hypre_ParCSRMatrixOffd((hypre_ParCSRMatrix *)A));
-#endif
+#endif*/
 
    for (int i = 0; i < ess_dof_list.Size(); i++)
    {
