// Copyright (c) 2010-2023, Lawrence Livermore National Security, LLC. Produced
// at the Lawrence Livermore National Laboratory. All Rights reserved. See files
// LICENSE and NOTICE for details. LLNL-CODE-806117.
//
// This file is part of the MFEM library. For more information and source code
// availability visit https://mfem.org.
//
// MFEM is free software; you can redistribute it and/or modify it under the
// terms of the BSD-3 license. We welcome feedback and contributions, see file
// CONTRIBUTING.md for details.

#ifndef MFEM_PMESH
#define MFEM_PMESH

#include "../config/config.hpp"

#ifdef MFEM_USE_MPI

#include "../general/communication.hpp"
#include "../general/globals.hpp"
#include "mesh.hpp"
#include "pncmesh.hpp"
#include <iostream>

namespace mfem
{
#ifdef MFEM_USE_PUMI
class ParPumiMesh;
#endif

/// Class for parallel meshes
class ParMesh : public Mesh
{
protected:
   friend class ParSubMesh;

   MPI_Comm MyComm;
   int NRanks, MyRank;

   struct Vert3
   {
      int v[3];
      Vert3() = default;
      Vert3(int v0, int v1, int v2) { v[0] = v0; v[1] = v1; v[2] = v2; }
      void Set(int v0, int v1, int v2) { v[0] = v0; v[1] = v1; v[2] = v2; }
      void Set(const int *w) { v[0] = w[0]; v[1] = w[1]; v[2] = w[2]; }
   };

   struct Vert4
   {
      int v[4];
      Vert4() = default;
      Vert4(int v0, int v1, int v2, int v3)
      { v[0] = v0; v[1] = v1; v[2] = v2; v[3] = v3; }
      void Set(int v0, int v1, int v2, int v3)
      { v[0] = v0; v[1] = v1; v[2] = v2; v[3] = v3; }
      void Set(const int *w)
      { v[0] = w[0]; v[1] = w[1]; v[2] = w[2]; v[3] = w[3]; }
   };

   Array<Element *> shared_edges;
   // shared face id 'i' is:
   //   * triangle id 'i',                  if i < shared_trias.Size()
   //   * quad id 'i-shared_trias.Size()',  otherwise
   Array<Vert3> shared_trias;
   Array<Vert4> shared_quads;

   /// Shared objects in each group.
   Table group_svert;
   Table group_sedge;
   Table group_stria;  // contains shared triangle indices
   Table group_squad;  // contains shared quadrilateral indices

   /// Shared to local index mapping.
   Array<int> svert_lvert;
   Array<int> sedge_ledge;
   // sface ids: all triangles first, then all quads
   Array<int> sface_lface;

   Table *face_nbr_el_to_face;
   Table  face_nbr_el_ori; // orientations for each face (from nbr processor)

   IsoparametricTransformation FaceNbrTransformation;

   // glob_elem_offset + local element number defines a global element numbering
   mutable long long glob_elem_offset;
   mutable long glob_offset_sequence;
   void ComputeGlobalElementOffset() const;

   // Enable Print() to add the parallel interface as boundary (typically used
   // for visualization purposes)
   bool print_shared = true;

   /// Create from a nonconforming mesh.
   ParMesh(const ParNCMesh &pncmesh);

   // Convert the local 'meshgen' to a global one.
   void ReduceMeshGen();

   // Determine sedge_ledge and sface_lface.
   void FinalizeParTopo();

   // Mark all tets to ensure consistency across MPI tasks; also mark the
   // shared and boundary triangle faces using the consistently marked tets.
   void MarkTetMeshForRefinement(DSTable &v_to_v) override;

   /// Return a number(0-1) identifying how the given edge has been split
   int GetEdgeSplittings(Element *edge, const DSTable &v_to_v, int *middle);
   /// Append codes identifying how the given face has been split to @a codes
   void GetFaceSplittings(const int *fv, const HashTable<Hashed2> &v_to_v,
                          Array<unsigned> &codes);

   bool DecodeFaceSplittings(HashTable<Hashed2> &v_to_v, const int *v,
                             const Array<unsigned> &codes, int &pos);

   STable3D *GetFaceNbrElementToFaceTable(int ret_ftbl = 0);

   void GetFaceNbrElementTransformation(
      int i, IsoparametricTransformation *ElTr);

   void GetGhostFaceTransformation(
      FaceElementTransformations* FETr, Element::Type face_type,
      Geometry::Type face_geom);

   /// Update the groups after triangle refinement
   void RefineGroups(const DSTable &v_to_v, int *middle);

   /// Update the groups after tetrahedron refinement
   void RefineGroups(int old_nv, const HashTable<Hashed2> &v_to_v);

   void UniformRefineGroups2D(int old_nv);

   // f2qf can be NULL if all faces are quads or there are no quad faces
   void UniformRefineGroups3D(int old_nv, int old_nedges,
                              const DSTable &old_v_to_v,
                              const STable3D &old_faces,
                              Array<int> *f2qf);

   void ExchangeFaceNbrData(Table *gr_sface, int *s2l_face);

   /// Refine a mixed 2D mesh uniformly.
   void UniformRefinement2D() override;

   /// Refine a mixed 3D mesh uniformly.
   void UniformRefinement3D() override;

   void NURBSUniformRefinement() override;

   /// This function is not public anymore. Use GeneralRefinement instead.
   void LocalRefinement(const Array<int> &marked_el, int type = 3) override;

   /// This function is not public anymore. Use GeneralRefinement instead.
   void NonconformingRefinement(const Array<Refinement> &refinements,
                                int nc_limit = 0) override;

   bool NonconformingDerefinement(Array<double> &elem_error,
                                  double threshold, int nc_limit = 0,
                                  int op = 1) override;

   void RebalanceImpl(const Array<int> *partition);

   void DeleteFaceNbrData();

   bool WantSkipSharedMaster(const NCMesh::Master &master) const;

   /// Fills out partitioned Mesh::vertices
   int BuildLocalVertices(const Mesh& global_mesh, const int *partitioning,
                          Array<int> &vert_global_local);

   /// Fills out partitioned Mesh::elements
   int BuildLocalElements(const Mesh& global_mesh, const int *partitioning,
                          const Array<int> &vert_global_local);

   /// Fills out partitioned Mesh::boundary
   int BuildLocalBoundary(const Mesh& global_mesh, const int *partitioning,
                          const Array<int> &vert_global_local,
                          Array<bool>& activeBdrElem,
                          Table* &edge_element);

   void FindSharedFaces(const Mesh &mesh, const int* partition,
                        Array<int>& face_group,
                        ListOfIntegerSets& groups);

   int FindSharedEdges(const Mesh &mesh, const int* partition,
                       Table* &edge_element, ListOfIntegerSets& groups);

   int FindSharedVertices(const int *partition, Table* vertex_element,
                          ListOfIntegerSets& groups);

   void BuildFaceGroup(int ngroups, const Mesh &mesh,
                       const Array<int>& face_group,
                       int &nstria, int &nsquad);

   void BuildEdgeGroup(int ngroups, const Table& edge_element);

   void BuildVertexGroup(int ngroups, const Table& vert_element);

   void BuildSharedFaceElems(int ntri_faces, int nquad_faces,
                             const Mesh &mesh, int *partitioning,
                             const STable3D *faces_tbl,
                             const Array<int> &face_group,
                             const Array<int> &vert_global_local);

   void BuildSharedEdgeElems(int nedges, Mesh &mesh,
                             const Array<int> &vert_global_local,
                             const Table *edge_element);

   void BuildSharedVertMapping(int nvert, const Table* vert_element,
                               const Array<int> &vert_global_local);

   /**
    * @brief Get the shared edges GroupCommunicator.
    *
    * The output of the shared edges is chosen by the @a ordering parameter with
    * the following options
    * 0: Internal ordering. Not exposed to public interfaces.
    * 1: Contiguous ordering.
    *
    * @param[in] ordering Ordering for the shared edges.
    * @param[out] sedge_comm
    */
   void GetSharedEdgeCommunicator(int ordering,
                                  GroupCommunicator& sedge_comm) const;

   /**
    * @brief Get the shared vertices GroupCommunicator.
    *
    * The output of the shared vertices is chosen by the @a ordering parameter
    * with the following options
    * 0: Internal ordering. Not exposed to public interfaces.
    * 1: Contiguous ordering.
    *
    * @param[in] ordering
    * @param[out] svert_comm
    */
   void GetSharedVertexCommunicator(int ordering,
                                    GroupCommunicator& svert_comm) const;

   /**
    * @brief Get the shared face quadrilaterals GroupCommunicator.
    *
    * The output of the shared face quadrilaterals is chosen by the @a ordering
    * parameter with the following options
    * 0: Internal ordering. Not exposed to public interfaces.
    * 1: Contiguous ordering.
    *
    * @param[in] ordering
    * @param[out] squad_comm
    */
   void GetSharedQuadCommunicator(int ordering,
                                  GroupCommunicator& squad_comm) const;

   /**
    * @brief Get the shared face triangles GroupCommunicator.
    *
    * The output of the shared face triangles is chosen by the @a ordering
    * parameter with the following options
    * 0: Internal ordering. Not exposed to public interfaces.
    * 1: Contiguous ordering.
    *
    * @param[in] ordering
    * @param[out] stria_comm
    */
   void GetSharedTriCommunicator(int ordering,
                                 GroupCommunicator& stria_comm) const;

   // Similar to Mesh::GetFacesTable()
   STable3D *GetSharedFacesTable();

   /// Ensure that bdr_attributes and attributes agree across processors
   void DistributeAttributes(Array<int> &attr);

   void LoadSharedEntities(std::istream &input);

   /// If the mesh is curved, make sure 'Nodes' is ParGridFunction.
   /** Note that this method is not related to the public 'Mesh::EnsureNodes`.*/
   void EnsureParNodes();

   /// Internal function used in ParMesh::MakeRefined (and related constructor)
   void MakeRefined_(ParMesh &orig_mesh, int ref_factor, int ref_type);

   // Mark Mesh::Swap as protected, should use ParMesh::Swap to swap @a ParMesh
   // objects.
   using Mesh::Swap;

   void Destroy();

public:
   /// Default constructor. Create an empty @a ParMesh.
   ParMesh() : MyComm(0), NRanks(0), MyRank(-1), face_nbr_el_to_face(NULL),
      glob_elem_offset(-1), glob_offset_sequence(-1),
      have_face_nbr_data(false), pncmesh(NULL) { }

   /// Create a parallel mesh by partitioning a serial Mesh.
   /** The mesh is partitioned automatically or using external partitioning
       data (the optional parameter 'partitioning_[i]' contains the desired MPI
       rank for element 'i'). Automatic partitioning uses METIS for conforming
       meshes and quick space-filling curve equipartitioning for nonconforming
       meshes (elements of nonconforming meshes should ideally be ordered as a
       sequence of face-neighbors). */
   ParMesh(MPI_Comm comm, Mesh &mesh, int *partitioning_ = NULL,
           int part_method = 1);

   /** Copy constructor. Performs a deep copy of (almost) all data, so that the
       source mesh can be modified (e.g. deleted, refined) without affecting the
       new mesh. If 'copy_nodes' is false, use a shallow (pointer) copy for the
       nodes, if present. */
   explicit ParMesh(const ParMesh &pmesh, bool copy_nodes = true);

   /// Read a parallel mesh, each MPI rank from its own file/stream.
   /** The @a refine parameter is passed to the method Mesh::Finalize(). */
   ParMesh(MPI_Comm comm, std::istream &input, bool refine = true);

   /// Deprecated: see @a ParMesh::MakeRefined
   MFEM_DEPRECATED
   ParMesh(ParMesh *orig_mesh, int ref_factor, int ref_type);

   /// Move constructor. Used for named constructors.
   ParMesh(ParMesh &&mesh);

   /// Move assignment operator.
   ParMesh& operator=(ParMesh &&mesh);

   /// Explicitly delete the copy assignment operator.
   ParMesh& operator=(const ParMesh &mesh) = delete;

   /// Create a uniformly refined (by any factor) version of @a orig_mesh.
   /** @param[in] orig_mesh  The starting coarse mesh.
       @param[in] ref_factor The refinement factor, an integer > 1.
       @param[in] ref_type   Specify the positions of the new vertices. The
                             options are BasisType::ClosedUniform or
                             BasisType::GaussLobatto.

       The refinement data which can be accessed with GetRefinementTransforms()
       is set to reflect the performed refinements.

       @note The constructed ParMesh is linear, i.e. it does not have nodes. */
   static ParMesh MakeRefined(ParMesh &orig_mesh, int ref_factor, int ref_type);

   /** Create a mesh by splitting each element of @a orig_mesh into simplices.
       See @a Mesh::MakeSimplicial for more details. */
   static ParMesh MakeSimplicial(ParMesh &orig_mesh);

   void Finalize(bool refine = false, bool fix_orientation = false) override;

   void SetAttributes() override;

   /// Checks if any rank in the mesh has boundary elements
   bool HasBoundaryElements() const override;

   MPI_Comm GetComm() const { return MyComm; }
   int GetNRanks() const { return NRanks; }
   int GetMyRank() const { return MyRank; }

   /** Map a global element number to a local element number. If the global
       element is not on this processor, return -1. */
   int GetLocalElementNum(long long global_element_num) const;

   /// Map a local element number to a global element number.
   long long GetGlobalElementNum(int local_element_num) const;

   /** The following functions define global indices for all local vertices,
       edges, faces, or elements. The global indices have no meaning or
       significance for ParMesh, but can be used for purposes beyond this class.
    */
   /// AMR meshes are not supported.
   void GetGlobalVertexIndices(Array<HYPRE_BigInt> &gi) const;
   /// AMR meshes are not supported.
   void GetGlobalEdgeIndices(Array<HYPRE_BigInt> &gi) const;
   /// AMR meshes are not supported.
   void GetGlobalFaceIndices(Array<HYPRE_BigInt> &gi) const;
   /// AMR meshes are supported.
   void GetGlobalElementIndices(Array<HYPRE_BigInt> &gi) const;

   GroupTopology gtopo;

   // Face-neighbor elements and vertices
   bool             have_face_nbr_data;
   Array<int>       face_nbr_group;
   Array<int>       face_nbr_elements_offset;
   Array<int>       face_nbr_vertices_offset;
   Array<Element *> face_nbr_elements;
   Array<Vertex>    face_nbr_vertices;
   // Local face-neighbor elements and vertices ordered by face-neighbor
   Table            send_face_nbr_elements;
   Table            send_face_nbr_vertices;

   ParNCMesh* pncmesh;

   int *partitioning_cache = nullptr;

   int GetNGroups() const { return gtopo.NGroups(); }

   ///@{ @name These methods require group > 0
   int GroupNVertices(int group) const { return group_svert.RowSize(group-1); }
   int GroupNEdges(int group) const { return group_sedge.RowSize(group-1); }
   int GroupNTriangles(int group) const { return group_stria.RowSize(group-1); }
   int GroupNQuadrilaterals(int group) const { return group_squad.RowSize(group-1); }

   int GroupVertex(int group, int i) const
   { return svert_lvert[group_svert.GetRow(group-1)[i]]; }
   void GroupEdge(int group, int i, int &edge, int &o) const;
   void GroupTriangle(int group, int i, int &face, int &o) const;
   void GroupQuadrilateral(int group, int i, int &face, int &o) const;
   ///@}

   /**
    * @brief Get the shared edges GroupCommunicator.
    *
    * @param[out] sedge_comm
    */
   void GetSharedEdgeCommunicator(GroupCommunicator& sedge_comm) const
   {
      GetSharedEdgeCommunicator(1, sedge_comm);
   }

   /**
    * @brief Get the shared vertices GroupCommunicator.
    *
    * @param[out] svert_comm
    */
   void GetSharedVertexCommunicator(GroupCommunicator& svert_comm) const
   {
      GetSharedVertexCommunicator(1, svert_comm);
   }

   /**
    * @brief Get the shared face quadrilaterals GroupCommunicator.
    *
    * @param[out] squad_comm
    */
   void GetSharedQuadCommunicator(GroupCommunicator& squad_comm) const
   {
      GetSharedQuadCommunicator(1, squad_comm);
   }

   /**
   * @brief Get the shared face triangles GroupCommunicator.
   *
   * @param[out] stria_comm
   */
   void GetSharedTriCommunicator(GroupCommunicator& stria_comm) const
   {
      GetSharedTriCommunicator(1, stria_comm);
   }

   void GenerateOffsets(int N, HYPRE_BigInt loc_sizes[],
                        Array<HYPRE_BigInt> *offsets[]) const;

   void ExchangeFaceNbrData();
   void ExchangeFaceNbrNodes();

   void SetCurvature(int order, bool discont = false, int space_dim = -1,
                     int ordering = 1) override;

   /** Replace the internal node GridFunction with a new GridFunction defined
       on the given FiniteElementSpace. The new node coordinates are projected
       (derived) from the current nodes/vertices. */
   void SetNodalFESpace(FiniteElementSpace *nfes) override;
   void SetNodalFESpace(ParFiniteElementSpace *npfes);

   int GetNFaceNeighbors() const { return face_nbr_group.Size(); }
   int GetNFaceNeighborElements() const { return face_nbr_elements.Size(); }
   int GetFaceNbrGroup(int fn) const { return face_nbr_group[fn]; }
   int GetFaceNbrRank(int fn) const;

   /** Similar to Mesh::GetElementFaces */
   void GetFaceNbrElementFaces(int i, Array<int> &fcs, Array<int> &cor) const;

   /** Similar to Mesh::GetFaceToElementTable with added face-neighbor elements
       with indices offset by the local number of elements. */
<<<<<<< HEAD
   /// @note The returned Table must be destroyed by the caller
=======
   /// @note The returned Table should be deleted by the caller
>>>>>>> e42f9894
   Table *GetFaceToAllElementTable() const;

   /// Returns (a pointer to an object containing) the following data:
   ///
   /// 1) Elem1No - the index of the first element that contains this face this
   ///    is the element that has the same outward unit normal vector as the
   ///    face;
   ///
   /// 2) Elem2No - the index of the second element that contains this face this
   ///    element has outward unit normal vector as the face multiplied with -1;
   ///
   /// 3) Elem1, Elem2 - pointers to the ElementTransformation's of the first
   ///    and the second element respectively;
   ///
   /// 4) Face - pointer to the ElementTransformation of the face;
   ///
   /// 5) Loc1, Loc2 - IntegrationPointTransformation's mapping the face
   ///    coordinate system to the element coordinate system (both in their
   ///    reference elements). Used to transform IntegrationPoints from face to
   ///    element. More formally, let:
   ///       TL1, TL2 be the transformations represented by Loc1, Loc2,
   ///       TE1, TE2 - the transformations represented by Elem1, Elem2,
   ///       TF - the transformation represented by Face, then
   ///       TF(x) = TE1(TL1(x)) = TE2(TL2(x)) for all x in the reference face.
   ///
   /// 6) FaceGeom - the base geometry for the face.
   ///
   /// The mask specifies which fields in the structure to return:
   ///    mask & 1 - Elem1, mask & 2 - Elem2
   ///    mask & 4 - Loc1, mask & 8 - Loc2, mask & 16 - Face.
   /// These mask values are defined in the ConfigMasks enum type as part of the
   /// FaceElementTransformations class in fem/eltrans.hpp.
   ///
<<<<<<< HEAD
   /// @note The returned object should NOT be deleted by the caller.
=======
   /// @note The returned object is owned by the class and is shared, i.e.,
   /// calling this function resets pointers obtained from previous calls.
   /// Also, the returned object should NOT be deleted by the caller.
>>>>>>> e42f9894
   FaceElementTransformations *GetFaceElementTransformations(
      int FaceNo,
      int mask = 31) override;

<<<<<<< HEAD
   /** Get the FaceElementTransformations for the given shared face (edge 2D)
       using the shared face index @a sf. @a fill2 specify if the information
       for elem2 of the face should be computed or not.
       In the returned object, 1 and 2 refer to the local and the neighbor
       elements, respectively. */
   ///
   /// @note The returned object should NOT be deleted by the caller.
   FaceElementTransformations *
   GetSharedFaceTransformations(int sf, bool fill2 = true);

   /** Get the FaceElementTransformations for the given shared face (edge 2D)
       using the face index @a FaceNo. @a fill2 specify if the information
       for elem2 of the face should be computed or not.
       In the returned object, 1 and 2 refer to the local and the neighbor
       elements, respectively. */
   ///
   /// @note The returned object should NOT be deleted by the caller.
   FaceElementTransformations *
   GetSharedFaceTransformationsByLocalIndex(int FaceNo, bool fill2 = true);

   /// @note The returned object should NOT be deleted by the caller.
   ElementTransformation *
   GetFaceNbrElementTransformation(int i)
=======
   /// Get the FaceElementTransformations for the given shared face (edge 2D)
   /// using the shared face index @a sf. @a fill2 specify if the information
   /// for elem2 of the face should be computed or not.
   /// In the returned object, 1 and 2 refer to the local and the neighbor
   /// elements, respectively.
   ///
   /// @note The returned object is owned by the class and is shared, i.e.,
   /// calling this function resets pointers obtained from previous calls.
   /// Also, the returned object should NOT be deleted by the caller.
   FaceElementTransformations *
   GetSharedFaceTransformations(int sf, bool fill2 = true);

   /// Get the FaceElementTransformations for the given shared face (edge 2D)
   /// using the face index @a FaceNo. @a fill2 specify if the information
   /// for elem2 of the face should be computed or not.
   /// In the returned object, 1 and 2 refer to the local and the neighbor
   /// elements, respectively.
   ///
   /// @note The returned object is owned by the class and is shared, i.e.,
   /// calling this function resets pointers obtained from previous calls.
   /// Also, the returned object should NOT be deleted by the caller.
   FaceElementTransformations *
   GetSharedFaceTransformationsByLocalIndex(int FaceNo, bool fill2 = true);

   /// Returns a pointer to the transformation defining the i-th face neighbor.
   /// @note The returned object is owned by the class and is shared, i.e.,
   /// calling this function resets pointers obtained from previous calls.
   /// Also, the returned object should NOT be deleted by the caller.
   ElementTransformation *GetFaceNbrElementTransformation(int i)
>>>>>>> e42f9894
   {
      GetFaceNbrElementTransformation(i, &FaceNbrTransformation);

      return &FaceNbrTransformation;
   }

   /// Get the size of the i-th face neighbor element relative to the reference
   /// element.
   double GetFaceNbrElementSize(int i, int type=0);

   /// Return the number of shared faces (3D), edges (2D), vertices (1D)
   int GetNSharedFaces() const;

   /// Return the local face index for the given shared face.
   int GetSharedFace(int sface) const;

   /** @brief Returns the number of local faces according to the requested type,
       does not count master non-conforming faces.

       If type==Boundary returns only the number of true boundary faces
       contrary to GetNBE() that returns all "boundary" elements which may
       include actual interior faces.
       Similarly, if type==Interior, only the true interior faces (including
       shared faces) are counted excluding all master non-conforming faces. */
   int GetNFbyType(FaceType type) const override;

   /// See the remarks for the serial version in mesh.hpp
   MFEM_DEPRECATED void ReorientTetMesh() override;

   /// Utility function: sum integers from all processors (Allreduce).
   long long ReduceInt(int value) const override;

   /** Load balance the mesh by equipartitioning the global space-filling
       sequence of elements. Works for nonconforming meshes only. */
   void Rebalance();

   /** Load balance a nonconforming mesh using a user-defined partition.
       Each local element 'i' is migrated to processor rank 'partition[i]',
       for 0 <= i < GetNE(). */
   void Rebalance(const Array<int> &partition);

   /// Save the mesh in a parallel mesh format.
   void ParPrint(std::ostream &out) const;

   // Enable Print() to add the parallel interface as boundary (typically used
   // for visualization purposes)
   void SetPrintShared(bool print) { print_shared = print; }

   /** Print the part of the mesh in the calling processor using the mfem v1.0
       format. Depending on SetPrintShared(), the parallel interface can be
       added as boundary for visualization (true by default) . */
   void Print(std::ostream &out = mfem::out) const override;

   /// Save the ParMesh to files (one for each MPI rank). The files will be
   /// given suffixes according to the MPI rank. The mesh will be written to the
   /// files using ParMesh::Print. The given @a precision will be used for ASCII
   /// output.
   void Save(const char *fname, int precision=16) const override;

#ifdef MFEM_USE_ADIOS2
   /** Print the part of the mesh in the calling processor using adios2 bp
       format. */
   void Print(adios2stream &out) const override;
#endif

   /** Print the part of the mesh in the calling processor adding the interface
       as boundary (for visualization purposes) using Netgen/Truegrid format .*/
   void PrintXG(std::ostream &out = mfem::out) const override;

   /** Write the mesh to the stream 'out' on Process 0 in a form suitable for
       visualization: the mesh is written as a disjoint mesh and the shared
       boundary is added to the actual boundary; both the element and boundary
       attributes are set to the processor number.  */
   void PrintAsOne(std::ostream &out = mfem::out) const;

   /** Write the mesh to the stream 'out' on Process 0 as a serial mesh. The
       output mesh does not have any duplication of vertices/nodes at
       processor boundaries. */
   void PrintAsSerial(std::ostream &out = mfem::out) const;

   /** Returns a Serial mesh on MPI rank @a save_rank that does not have any
       duplication of vertices/nodes at processor boundaries. */
   Mesh GetSerialMesh(int save_rank) const;

   /// Save the mesh as a single file (using ParMesh::PrintAsOne). The given
   /// @a precision is used for ASCII output.
   void SaveAsOne(const char *fname, int precision=16) const;

   /// Old mesh format (Netgen/Truegrid) version of 'PrintAsOne'
   void PrintAsOneXG(std::ostream &out = mfem::out);

   /** Print the mesh in parallel PVTU format. The PVTU and VTU files will be
       stored in the directory specified by @a pathname. If the directory does
       not exist, it will be created. */
   void PrintVTU(std::string pathname,
                 VTKFormat format=VTKFormat::ASCII,
                 bool high_order_output=false,
                 int compression_level=0,
                 bool bdr=false) override;

   /// Parallel version of Mesh::Load().
   void Load(std::istream &input, int generate_edges = 0,
             int refine = 1, bool fix_orientation = true) override;

   /// Returns the minimum and maximum corners of the mesh bounding box. For
   /// high-order meshes, the geometry is refined first "ref" times.
   void GetBoundingBox(Vector &p_min, Vector &p_max, int ref = 2);

   void GetCharacteristics(double &h_min, double &h_max,
                           double &kappa_min, double &kappa_max);

   /// Swaps internal data with another ParMesh, including non-geometry members.
   /// See @a Mesh::Swap
   void Swap(ParMesh &other);

   /// Print various parallel mesh stats
   void PrintInfo(std::ostream &out = mfem::out) override;

   int FindPoints(DenseMatrix& point_mat, Array<int>& elem_ids,
                  Array<IntegrationPoint>& ips, bool warn = true,
                  InverseElementTransformation *inv_trans = NULL) override;

   /// Debugging method
   void PrintSharedEntities(const char *fname_prefix) const;

   virtual ~ParMesh();

   friend class ParNCMesh;
#ifdef MFEM_USE_PUMI
   friend class ParPumiMesh;
#endif
#ifdef MFEM_USE_ADIOS2
   friend class adios2stream;
#endif
};

}

#endif // MFEM_USE_MPI

#endif<|MERGE_RESOLUTION|>--- conflicted
+++ resolved
@@ -469,11 +469,7 @@
 
    /** Similar to Mesh::GetFaceToElementTable with added face-neighbor elements
        with indices offset by the local number of elements. */
-<<<<<<< HEAD
-   /// @note The returned Table must be destroyed by the caller
-=======
    /// @note The returned Table should be deleted by the caller
->>>>>>> e42f9894
    Table *GetFaceToAllElementTable() const;
 
    /// Returns (a pointer to an object containing) the following data:
@@ -507,42 +503,13 @@
    /// These mask values are defined in the ConfigMasks enum type as part of the
    /// FaceElementTransformations class in fem/eltrans.hpp.
    ///
-<<<<<<< HEAD
-   /// @note The returned object should NOT be deleted by the caller.
-=======
    /// @note The returned object is owned by the class and is shared, i.e.,
    /// calling this function resets pointers obtained from previous calls.
    /// Also, the returned object should NOT be deleted by the caller.
->>>>>>> e42f9894
    FaceElementTransformations *GetFaceElementTransformations(
       int FaceNo,
       int mask = 31) override;
 
-<<<<<<< HEAD
-   /** Get the FaceElementTransformations for the given shared face (edge 2D)
-       using the shared face index @a sf. @a fill2 specify if the information
-       for elem2 of the face should be computed or not.
-       In the returned object, 1 and 2 refer to the local and the neighbor
-       elements, respectively. */
-   ///
-   /// @note The returned object should NOT be deleted by the caller.
-   FaceElementTransformations *
-   GetSharedFaceTransformations(int sf, bool fill2 = true);
-
-   /** Get the FaceElementTransformations for the given shared face (edge 2D)
-       using the face index @a FaceNo. @a fill2 specify if the information
-       for elem2 of the face should be computed or not.
-       In the returned object, 1 and 2 refer to the local and the neighbor
-       elements, respectively. */
-   ///
-   /// @note The returned object should NOT be deleted by the caller.
-   FaceElementTransformations *
-   GetSharedFaceTransformationsByLocalIndex(int FaceNo, bool fill2 = true);
-
-   /// @note The returned object should NOT be deleted by the caller.
-   ElementTransformation *
-   GetFaceNbrElementTransformation(int i)
-=======
    /// Get the FaceElementTransformations for the given shared face (edge 2D)
    /// using the shared face index @a sf. @a fill2 specify if the information
    /// for elem2 of the face should be computed or not.
@@ -572,7 +539,6 @@
    /// calling this function resets pointers obtained from previous calls.
    /// Also, the returned object should NOT be deleted by the caller.
    ElementTransformation *GetFaceNbrElementTransformation(int i)
->>>>>>> e42f9894
    {
       GetFaceNbrElementTransformation(i, &FaceNbrTransformation);
 
