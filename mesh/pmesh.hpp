--- conflicted
+++ resolved
@@ -389,11 +389,7 @@
    int GetSharedFace(int sface) const;
 
    /// See the remarks for the serial version in mesh.hpp
-<<<<<<< HEAD
-   void ReorientTetMesh() override;
-=======
-   MFEM_DEPRECATED virtual void ReorientTetMesh();
->>>>>>> 12c7976b
+   MFEM_DEPRECATED void ReorientTetMesh() override;
 
    /// Utility function: sum integers from all processors (Allreduce).
    long ReduceInt(int value) const override;
