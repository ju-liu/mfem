--- conflicted
+++ resolved
@@ -120,18 +120,9 @@
    GridFunction *Nodes;
    int own_nodes;
 
-<<<<<<< HEAD
-=======
-   static const int tet_faces[4][3];
-   static const int hex_faces[6][4]; // same as Hexahedron::faces
-
-   static const int tri_orientations[6][3];
-   static const int quad_orientations[8][4];
-
    static const int vtk_quadratic_tet[10];
    static const int vtk_quadratic_hex[27];
 
->>>>>>> b27f36f4
 #ifdef MFEM_USE_MEMALLOC
    friend class Tetrahedron;
    MemAlloc <Tetrahedron, 1024> TetMemory;
