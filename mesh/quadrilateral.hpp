// Copyright (c) 2010, Lawrence Livermore National Security, LLC. Produced at
// the Lawrence Livermore National Laboratory. LLNL-CODE-443211. All Rights
// reserved. See file COPYRIGHT for details.
//
// This file is part of the MFEM library. For more information and source code
// availability see http://mfem.org.
//
// MFEM is free software; you can redistribute it and/or modify it under the
// terms of the GNU Lesser General Public License (as published by the Free
// Software Foundation) version 2.1 dated February 1999.

#ifndef MFEM_QUADRILATERAL
#define MFEM_QUADRILATERAL

#include "../config/config.hpp"
#include "element.hpp"
#include "allocator.hpp"

namespace mfem
{

/// Data type quadrilateral element
class Quadrilateral : public Element
{
protected:
<<<<<<< HEAD

   static const int edges[4][2];
=======
   int indices[4];
>>>>>>> 2dd1a76e


public:
<<<<<<< HEAD
   static const size_t NUM_INDICES = 4;

   Quadrilateral() : Element(Geometry::SQUARE, NULL, 4, NULL) {}
   Quadrilateral(int_ptr_pair p) : Element(Geometry::SQUARE, p.first, 4, p.second) {};
=======
   typedef Geometry::Constants<Geometry::SQUARE> geom_t;
>>>>>>> 2dd1a76e


   /// Constructs quadrilateral by specifying the indices and the attribute.
   /// We also allow an external memory location for the indices to be
   /// Specified.
   Quadrilateral(const int *ind, int attr = 1,
         int_ptr_pair = int_ptr_pair(NULL, NULL));

   /// Constructs quadrilateral by specifying the indices and the attribute.
   /// We also allow an external memory location for the indices to be
   /// Specified.
   Quadrilateral(int ind1, int ind2, int ind3, int ind4, int attr = 1,
         int_ptr_pair = int_ptr_pair(NULL, NULL));


   /// Return element's type
   int GetType() const { return Element::QUADRILATERAL; }

   /// Set the vertices according to the given input.
   virtual void SetVertices(const int *ind);

   /// Returns the indices of the element's vertices.
   virtual void GetVertices(Array<int> &v) const;

   virtual int *GetVertices() { return indices; }

   virtual int GetNVertices() const { return 4; }

   virtual int GetNEdges() const { return (4); }

   virtual const int *GetEdgeVertices(int ei) const
   { return geom_t::Edges[ei]; }

   virtual int GetNFaces(int &nFaceVertices) const
   { nFaceVertices = 0; return 0; }

   virtual const int *GetFaceVertices(int fi) const { return NULL; }

   virtual Element *Duplicate(Mesh *m) const
   { return new Quadrilateral(indices, GetAttribute()); }

   virtual ~Quadrilateral() { }
};

extern BiLinear2DFiniteElement QuadrilateralFE;

}

#endif<|MERGE_RESOLUTION|>--- conflicted
+++ resolved
@@ -14,7 +14,6 @@
 
 #include "../config/config.hpp"
 #include "element.hpp"
-#include "allocator.hpp"
 
 namespace mfem
 {
@@ -23,23 +22,13 @@
 class Quadrilateral : public Element
 {
 protected:
-<<<<<<< HEAD
-
-   static const int edges[4][2];
-=======
-   int indices[4];
->>>>>>> 2dd1a76e
-
 
 public:
-<<<<<<< HEAD
+   typedef Geometry::Constants<Geometry::SQUARE> geom_t;
    static const size_t NUM_INDICES = 4;
 
    Quadrilateral() : Element(Geometry::SQUARE, NULL, 4, NULL) {}
    Quadrilateral(int_ptr_pair p) : Element(Geometry::SQUARE, p.first, 4, p.second) {};
-=======
-   typedef Geometry::Constants<Geometry::SQUARE> geom_t;
->>>>>>> 2dd1a76e
 
 
    /// Constructs quadrilateral by specifying the indices and the attribute.
